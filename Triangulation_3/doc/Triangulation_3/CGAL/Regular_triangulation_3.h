
namespace CGAL {

/*!
\ingroup PkgTriangulation3TriangulationClasses

Let \f$ {S}^{(w)}\f$ be a set of weighted points in \f$ \mathbb{R}^3\f$. Let 
\f$ {p}^{(w)}=(p,w_p), p\in\mathbb{R}^3, w_p\in\mathbb{R}\f$ and 
\f$ {z}^{(w)}=(z,w_z), z\in\mathbb{R}^3, w_z\in\mathbb{R}\f$ be two weighted points. 
A weighted point 
\f$ {p}^{(w)}=(p,w_p)\f$ can also be seen as a sphere of center \f$ p\f$ and 
radius \f$ \sqrt{w_p}\f$. 
The <I>power product</I> (or <I>power distance</I> ) 
between \f$ {p}^{(w)}\f$ and \f$ {z}^{(w)}\f$ is 
defined as 
\f[ \Pi({p}^{(w)},{z}^{(w)}) = {\|{p-z}\|^2-w_p-w_z} \f] 
where \f$ \|{p-z}\|\f$ is the Euclidean distance between \f$ p\f$ and \f$ z\f$. 
\f$ {p}^{(w)}\f$ and \f$ {z}^{(w)}\f$ 
are said to be <I>orthogonal</I> if \f$ \Pi{({p}^{(w)}-{z}^{(w)})} 
= 0\f$ (see \cgalFigureRef{Triangulation3figortho}).

Four weighted points have a unique common orthogonal weighted point called 
the <I>power sphere</I>. A sphere \f$ {z}^{(w)}\f$ is said to be 
<I>regular</I> if \f$ \forall {p}^{(w)}\in{S}^{(w)}, 
\Pi{({p}^{(w)}-{z}^{(w)})}\geq 0\f$. 

A triangulation of \f$ {S}^{(w)}\f$ is <I>regular</I> if the power spheres 
of all simplices are regular. 

\tparam  RegularTriangulationTraits_3 is the geometric traits class.

\tparam TriangulationDataStructure_3 is the triangulation data structure. 
It has the default value `Triangulation_data_structure_3<Triangulation_vertex_base_3<RegularTriangulationTraits_3>, Regular_triangulation_cell_base_3<RegularTriangulationTraits_3> >`. 

\tparam SpatialLockDataStructure_3 is an optional parameter to specify the type of the spatial lock data structure.
        It is only used if the triangulation data structure used is concurrency-safe (i.e.\ when 
        TriangulationDataStructure_3::Concurrency_tag is Parallel_tag).
        It must be a model of the `SpatialLockDataStructure_3` concept.
        It allows to perform some operations concurrently (see the operations documentation below).
        The default value is `Spatial_grid_lock_data_structure_3<Tag_priority_blocking>` if
        the TDS is concurrency-safe, and `void` otherwise.
        In order to use concurrent operations, the user must provide a reference to a `SpatialLockDataStructure_3`
        instance via the constructor or `set_lock_data_structure`.
        
If `TriangulationDataStructure_3::Concurrency_tag` is `Parallel_tag`, some operations, 
such as insertion/removal of a range of points, are performed in parallel. See 
the documentation of the operations for more details.

\sa `CGAL::Delaunay_triangulation_3` 
*/
template< typename RegularTriangulationTraits_3, typename TriangulationDataStructure_3, typename SpatialLockDataStructure_3 >
class Regular_triangulation_3 : public Triangulation_3<RegularTriangulationTraits_3,TriangulationDataStructure_3,SpatialLockDataStructure_3> {
public:

/// \name Types 
/// @{

/*!
The type for points 
`p` of weighted points \f$ {p}^{(w)}=(p,w_p)\f$ 
*/ 
typedef RegularTriangulationTraits_3::Bare_point Bare_point; 

/*!

*/ 
typedef RegularTriangulationTraits_3::Weighted_point_3 Weighted_point; 

/// @} 

/// \name Creation 
/// @{

/*!
Creates an empty regular triangulation, possibly specifying a traits class 
`traits`. 
`lock_ds` is an optional pointer to the lock data structure for parallel operations. It
must be provided if concurrency is enabled.
*/ 
Regular_triangulation_3 
(const RegularTriangulationTraits_3 & traits = RegularTriangulationTraits_3(), 
SpatialLockDataStructure_3 *lock_ds = 0); 

/*!
Copy constructor. 
The pointer to the lock data structure is not copied. Thus, the copy won't be
concurrency-safe as long as the user has not called `set_lock_data_structure`.
*/ 
Regular_triangulation_3 
(const Regular_triangulation_3 & rt1); 

/*!
Equivalent to constructing an empty triangulation with the optional 
traits class argument and calling `insert(first,last)`. 
\tparam InputIterator must be an input iterator with value type `Weighted_point`. 
*/ 
template < class InputIterator > 
Regular_triangulation_3 (InputIterator first, InputIterator last, 
const RegularTriangulationTraits_3& traits = RegularTriangulationTraits_3(), 
SpatialLockDataStructure_3 *lock_ds = 0); 

/*! 
Same as before, with last two parameters in reverse order.
*/ 
template < class InputIterator > 
Regular_triangulation_3 (InputIterator first, InputIterator last, 
SpatialLockDataStructure_3 *lock_ds, 
const RegularTriangulationTraits_3& traits = RegularTriangulationTraits_3());
/// @} 

/*!\name Insertion 
The following methods, which already exist in `Triangulation_3`, are overloaded to ensure the property that all power spheres are regular. The following method allows one to insert several points. 
*/
/// @{

/*!
Inserts weighted point `p` in the triangulation. The optional 
argument `start` is used as a starting place for the search. 

If this insertion creates a vertex, this vertex is returned. 

If `p` coincides with an existing vertex and has a greater weight, 
then the existing weighted point becomes hidden (see 
`RegularTriangulationCellBase_3`) and `p` replaces it as vertex 
of the triangulation. 

If `p` coincides with an already existing vertex (both point and 
weights being equal), then this vertex is returned and the triangulation 
remains unchanged. 

Otherwise if `p` does not appear as a vertex of the triangulation, 
then it is stored as a hidden point and this method returns the default 
constructed handle. 

The optional argument `could_lock_zone` is used by the concurrency-safe
version of the triangulation. When the pointer is not null, the insertion will
try to lock cells before modifying them. If it succeeds, *could_lock_zone
is true, otherwise it is false (and the point is not inserted). In any case, 
the locked cells are not unlocked by the function, leaving this choice to the user.
*/ 
Vertex_handle insert(const Weighted_point & p, 
Cell_handle start = Cell_handle(), bool *could_lock_zone = NULL); 

/*!
Same as above but uses `hint` as a starting place for the search. 
*/ 
Vertex_handle insert(const Weighted_point & p, Vertex_handle hint, bool *could_lock_zone = NULL); 

/*!
Inserts weighted point `p` in the triangulation and returns the corresponding 
vertex. Similar to the above `insert()` function, but takes as additional 
parameter the return values of a previous location query. See description of 
`Triangulation_3::locate()`. 
*/ 
Vertex_handle insert(const Weighted_point & p, Locate_type lt, 
Cell_handle loc, int li, int lj, bool *could_lock_zone = NULL); 

/*!
Inserts the weighted points in the range `[first,last)`. 
It returns the difference of the number of vertices between after and 
before the insertions (it may be negative due to hidden points). 
Note that this function is not guaranteed to insert the points 
following the order of `InputIterator`, as `spatial_sort()` 
is used to improve efficiency. 
If parallelism is enabled, the points will be inserted in parallel.

\tparam InputIterator must be an input iterator with value type `Weighted_point`. 
*/ 
template < class InputIterator > 
std::ptrdiff_t 
insert(InputIterator first, InputIterator last); 

/*!

Inserts the weighted points in the iterator range  `[first,last)`.
It returns the difference of the number of vertices between after and 
before the insertions (it may be negative due to hidden points). 
Note that this function is not guaranteed to insert the weighted points 
following the order of `WeightedPointWithInfoInputIterator`, as `spatial_sort()` 
is used to improve efficiency. 
If parallelism is enabled, the points will be inserted in parallel.
Given a pair `(p,i)`, the vertex `v` storing `p` also stores `i`, that is 
`v.point() == p` and `v.info() == i`. If several pairs have the same point, 
only one vertex is created, one of the objects of type `Vertex::Info` will be stored in the vertex. 
\pre `Vertex` must be model of the concept `TriangulationVertexBaseWithInfo_3`.
\tparam (WeightedPointWithInfoInputIterator must be an input iterator with value type  `std::pair<Weighted_point,Vertex::Info>`. 
*/ 
template < class WeightedPointWithInfoInputIterator > 
std::ptrdiff_t 
insert(WeightedPointWithInfoInputIterator first, WeightedPointWithInfoInputIterator last); 



/// @}

/*! \name
The following methods, which already exist in `Triangulation_3`, are overloaded to ensure that hidden points are well created and maintained.
*/
/// @{

/*!
Creates a new vertex by starring a hole. It takes an iterator range 
`[cell_begin,cell_end)` of `Cell_handle`s which specifies 
a hole: a set of connected cells (resp. facets in dimension 2) which is 
star-shaped wrt `p`. 
(`begin`, `i`) is a facet (resp. an edge) on the boundary of the hole, 
that is, `begin` belongs to the set of cells (resp. facets) previously 
described, and `begin->neighbor(i)` does not. Then this function deletes 
all the cells (resp. facets) describing the hole, creates a new vertex 
`v`, and for each facet (resp. edge) on the boundary of the hole, creates 
a new cell (resp. facet) with `v` as vertex. Then `v->set_point(p)` 
is called and `v` is returned. 

If the hole contains interior vertices, each of them is hidden by the insertion 
of `p` and is stored in the new cell which contains it. 
\pre `rt`.`dimension()` \f$ \geq2\f$, the set of cells (resp. facets in dimension 2) is connected, not empty, its boundary is connected, and `p` lies inside the hole, which is star-shaped wrt `p`. 
*/ 
template <class CellIt> 
Vertex_handle insert_in_hole(Weighted_point p, CellIt cell_begin, CellIt cell_end, 
Cell_handle begin, int i); 

/*!
Same as above, except that `newv` will be used as the new vertex, which 
must have been allocated previously with, e.g.\ `create_vertex`. 
*/ 
template <class CellIt> 
Vertex_handle insert_in_hole(Weighted_point p, CellIt cell_begin, CellIt cell_end, 
Cell_handle begin, int i, Vertex_handle newv); 

/// @} 

/// \name Removal 
/// @{

/*!
Removes the vertex `v` from the triangulation. 
*/ 
void remove(Vertex_handle v); 

<<<<<<< HEAD
/*!
Removes the vertices specified by the iterator range `[first, beyond)`. 
The function `remove(Vertex_handle)` is called over each element of the range. 
The number of vertices removed is returned. 
=======
/*! 
Removes the vertex `v` from the triangulation.

This function is concurrency-safe if the triangulation is concurrency-safe. The removal will
try to lock cells before deleting/modifying them. If it succeeds, *could_lock_zone
is true, otherwise it is false (and the point is not removed). In any case, 
the locked cells are not unlocked by the function, leaving this choice to the user.

This function will try to remove `v` only if the removal does not
decrease the dimension. 
The return value is only meaningful if *could_lock_zone is true:
  - returns true if the vertex was removed
  - returns false if the vertex wasn't removed since it would decrease 
    the dimension.

\pre `v` is a finite vertex of the triangulation. 
\pre `dt`.`dimension()` \f$ =3\f$.
*/ 
bool remove(Vertex_handle v, bool *could_lock_zone);

/*! 
Removes the vertices specified by the iterator range `[first, beyond)`.
The number of vertices removed is returned.
If parallelism is enabled, the points will be removed in parallel.
Note that if at some step, the triangulation dimension becomes lower than 3,
the removal of the remaining points will go on sequentially.

>>>>>>> 0270e3f0
\pre (i) all vertices of the range are finite vertices of the triangulation; and (ii) no vertices are repeated in the range. 

\tparam InputIterator must be an input iterator with value type `Vertex_handle`.
*/ 
template < typename InputIterator > 
int remove(InputIterator first, InputIterator beyond); 

/// @} 

/*! \name Queries 
Let us remark that \f$ \Pi({p}^{(w)}-{z}^{(w)}) > 0 \f$ is equivalent to `p` lies outside the sphere with center `z` and radius \f$ \sqrt{w_p^2+w_z^2}\f$. This remark helps provide an intuition about the following predicates.

\anchor Triangulation3figsidedim2
\image html sidedim2.png side_of_power_circle
\image latex sidedim2.png side_of_power_circle
*/

/// @{

/*!
Returns the position of the weighted point \f$ p\f$ with respect to the 
power sphere of `c`. More precisely, it returns: 

- `ON_BOUNDED_SIDE` if \f$ \Pi({p}^{(w)}-{z(c)}^{(w)})<0\f$ where 
\f$ {z(c)}^{(w)}\f$ is the power sphere of `c`. For an 
infinite cell this means either that `p` lies strictly in the half 
space limited by its finite facet and not containing any other point 
of the triangulation, or that the angle 
between `p` and the power circle of the <I>finite</I> facet of `c` 
is greater than \f$ \pi/2\f$. 

- `ON_BOUNDARY` if p is orthogonal to the power sphere of `c` 
i.e.\ \f$ \Pi({p}^{(w)}-{z(c)}^{(w)})=0\f$. For an infinite cell this means 
that `p` is orthogonal to the power circle of its <I>finite</I> facet. 

- `ON_UNBOUNDED_SIDE` if \f$ \Pi({p}^{(w)}-{z(c)}^{(w)})>0\f$ 
i.e.\ the angle between the weighted point `p` and the power sphere 
of `c` is less than \f$ \pi/2\f$ or if these two spheres do not 
intersect. For an 
infinite cell this means that `p` does not satisfy either of the 
two previous conditions. 
\pre `rt`.`dimension()` \f$ =3\f$. 
*/ 
Bounded_side 
side_of_power_sphere(Cell_handle c, const Weighted_point & p) const; 

/*!
Returns the position of the point `p` with respect to the 
power circle of `f`. More precisely, it returns: 

- in dimension 3: 

- For a finite facet, 

`ON_BOUNDARY` if `p` is orthogonal to the power circle in the 
plane of the facet, 

`ON_UNBOUNDED_SIDE` when their angle is less than \f$ \pi/2\f$, 

`ON_BOUNDED_SIDE` when it is greater than \f$ \pi/2\f$ (see 
Figure \ref Triangulation3figsidedim2). 

- For an infinite facet, it considers the plane defined by the finite 
facet of the cell `f.first`, and does the same as in 
dimension 2 in this plane. 

- in dimension 2: 

- For a finite facet, 

`ON_BOUNDARY` if `p` is orthogonal to the circle, 

`ON_UNBOUNDED_SIDE` when the angle between `p` and the 
power circle of `f` is less than \f$ \pi/2\f$, 
`ON_BOUNDED_SIDE` when it is greater than \f$ \pi/2\f$. 

- For an infinite facet, 

`ON_BOUNDED_SIDE` for a point in the open half plane defined by 
`f` and not containing any other point of the triangulation, 

`ON_UNBOUNDED_SIDE` in the other open half plane. 

If the point `p` is collinear with the finite edge `e` of 
`f`, it returns: 

`ON_BOUNDED_SIDE` if \f$ \Pi({p}^{(w)}-{z(e)}^{(w)})<0\f$, where 
\f$ {z(e)}^{(w)}\f$ is the power segment of `e` in the line supporting 
`e`, 

`ON_BOUNDARY` if \f$ \Pi({p}^{(w)}-{z(e)}^{(w)})=0\f$, 

`ON_UNBOUNDED_SIDE` if \f$ \Pi({p}^{(w)}-{z(e)}^{(w)})>0\f$ . 
\pre `rt`.`dimension()` \f$ \geq2\f$. 
*/ 
Bounded_side 
side_of_power_circle(const Facet & f, 
const Weighted_point & p) const; 

/*!
Same as the previous method for facet `i` of cell `c`. 
*/ 
Bounded_side 
side_of_power_circle(Cell_handle c, int i, 
const Weighted_point & p) const; 

/*!
In dimension 1, returns 

`ON_BOUNDED_SIDE` if \f$ \Pi({p}^{(w)}-{z(c)}^{(w)})<0\f$, where 
\f$ {z(c)}^{(w)}\f$ is the power segment of the edge represented by 
`c`, 

`ON_BOUNDARY` if \f$ \Pi({p}^{(w)}-{z(c)}^{(w)})=0\f$, 

`ON_UNBOUNDED_SIDE` if \f$ \Pi({p}^{(w)}-{z(c)}^{(w)})>0\f$ . 
\pre `rt`.`dimension()` \f$ = 1\f$. 
*/ 
Bounded_side 
side_of_power_segment(Cell_handle c, const Weighted_point & p) 
const; 

/*!
Returns the vertex of the triangulation which is nearest to \f$ p\f$ 
with respect to the power distance. This means that the power 
of the query point `p` with respect to the weighted point in 
the returned vertex is smaller than the power of `p` 
with respect to the weighted point 
in any other vertex. Ties are broken arbitrarily. 
The default constructed 
handle is returned if the triangulation is empty. 
The optional argument `c` is a hint 
specifying where to start the search. 
\pre `c` is a cell of `rt`. 

*/ 
Vertex_handle nearest_power_vertex(Weighted_point p, 
Cell_handle c = Cell_handle()); 

/*!
Returns the vertex of the cell `c` 
that is nearest to \f$ p\f$ 
with respect to the power distance. 

*/ 
Vertex_handle nearest_power_vertex_in_cell(Weighted_point p, 
Cell_handle c); 


/// @}

/*! \name

A weighted point `p` is said to be in conflict with a cell `c` in dimension 3 (resp.\ with a facet `f` in dimension 2) if it has a negative power distance to the power sphere of `c` (resp.\ to the power circle of `f`).\ The set of cells (resp.\ facets in dimension 2) which are in conflict with `p` is connected. 
*/
/// @{

/*!

Compute the conflicts with `p`. 

@param p                  The query point.
@param c                  The starting cell.
@param cit                The cells (resp. facets) in conflict with `p`. 
@param bfit               The facets (resp. edges) on the boundary of the conflict zone, that is, the facets  (resp.\ edges) `(t, i)` where the cell (resp.. facet) `t` is in conflict, but `t->neighbor(i)` is not. 
@param ifit               The facets (resp.\ edges) inside the conflict zone, that facets incident to two cells (resp.\ facets) in conflict. 
@param could_lock_zone    The optional argument `could_lock_zone` is used by the concurrency-safe
                          version of the triangulation. When the pointer is not null, the algorithm will
                          try to lock all the cells of the conflict zone. If it succeeds, *could_lock_zone
                          is true, otherwise it is false (and the returned conflict zone is only partial). In any case, 
                          the locked cells are not unlocked by the function, leaving this choice to the user.
@param this_facet_must_be_in_the_cz 
                          If the optional argument `this_facet_must_be_in_the_cz` is not null, the algorithm will check
                          if this facet is in the conflict zone (it may be internal as well as boundary).
@param the_facet_is_in_its_cz 
                          This argument must be not null if the previous `this_facet_must_be_in_the_cz` argument is not null. 
                          The boolean value pointed by this pointer is set to true if *`this_facet_must_be_in_the_cz` is
                          among the internal or boundary facets of the conflict zone, and false otherwise.                         

\pre  The starting cell (resp.\ facet) `c` must be in conflict with `p`. 
\pre `rt`.`dimension()` \f$ \geq2\f$, and `c` is in conflict with `p`. 

\return the `Triple` composed of the resulting output iterators. 


*/ 
template <class OutputIteratorBoundaryFacets, 
class OutputIteratorCells, 
class OutputIteratorInternalFacets> 
Triple<OutputIteratorBoundaryFacets, 
OutputIteratorCells, 
OutputIteratorInternalFacets> 
find_conflicts(const Weighted_point p, Cell_handle c, 
OutputIteratorBoundaryFacets bfit, 
OutputIteratorCells cit, 
OutputIteratorInternalFacets ifit,
bool *could_lock_zone = NULL,
const Facet *this_facet_must_be_in_the_cz = NULL,
bool *the_facet_is_in_its_cz = NULL);

/*!
\deprecated This function is renamed `vertices_on_conflict_zone_boundary` since CGAL-3.8. 
*/ 
template <class OutputIterator> 
OutputIterator 
vertices_in_conflict(Weighted_point p, Cell_handle c, 
OutputIterator res); 

/*!
Similar to `find_conflicts()`, but reports the vertices which are on the 
boundary of the conflict zone of `p`, in the output iterator `res`. 
Returns the resulting output iterator. 
\pre `rt`.`dimension()` \f$ \geq2\f$, and `c` is a cell containing `p`. 

*/ 
template <class OutputIterator> 
OutputIterator 
vertices_on_conflict_zone_boundary(Weighted_point p, Cell_handle c, 
OutputIterator res); 

/*!
Similar to `find_conflicts()`, but reports the vertices which are in 
the interior of the conflict zone of `p`, in the output iterator 
`res`. The vertices that are on the boundary of the conflict zone are 
not reported. 
Returns the resulting output iterator. 
\pre `rt`.`dimension()` \f$ \geq2\f$, and `c` is a cell containing `p`. 

*/ 
template <class OutputIterator> 
OutputIterator 
vertices_inside_conflict_zone(Weighted_point p, Cell_handle c, 
OutputIterator res); 


/// @}

/*! \name
In the weighted setting, a face (cell, facet, edge or vertex) is said to be a Gabriel face iff the smallest sphere orthogonal to the weighted points associated to its vertices, has a positive power product with the weighted point of any other vertex of the triangulation. Any weighted Gabriel face belongs to the regular triangulation, but the reciprocal is not true. The following member functions test the Gabriel property of the faces of the regular triangulation.
*/
/// @{

/*!

*/ 
bool is_Gabriel(Cell_handle c, int i); 

/*!

*/ 
bool is_Gabriel(Cell_handle c, int i, int j); 

/*!

*/ 
bool is_Gabriel(const Facet& f); 

/*!

*/ 
bool is_Gabriel(const Edge& e); 

/*!

*/ 
bool is_Gabriel(Vertex_handle v); 

/// @} 

/*! \name Power Diagram 
\cgal offers several functionalities to display the power diagram of a set of points in 3D. Note that the user should use a kernel with exact constructions in order to guarantee the computation of the Voronoi diagram (as opposed to computing the triangulation only, which requires only exact predicates).
*/
/// @{

/*!
Returns the weighted circumcenter of the four vertices of c. 
\pre `rt`.`dimension()`\f$ =3\f$ and `c` is not infinite. 
*/ 
Bare_point dual(Cell_handle c) const; 

/*!
Returns the dual of facet `f`, which is 

in dimension 3: either a segment, if the two cells incident to `f` 
are finite, or a ray, if one of them is infinite; 

in dimension 2: a point. 
\pre `rt`.`dimension()` \f$ \geq2\f$ and `f` is not infinite. 
*/ 
Object dual(Facet f) const; 

/*!
same as the previous method for facet `(c,i)`. 
*/ 
Object dual(Cell_handle c, int i) const; 

/*!
Sends the set of duals to all the facets of `rt` into `os`. 
*/ 
template <class Stream> Stream & draw_dual(Stream & os); 

/// @} 

/// \name Checking 
/// @{

/*!
\cgalDebugFunction
\cgalDebugBegin
Checks the combinatorial validity of the triangulation and the 
validity of its geometric embedding (see 
Section \ref Triangulation3secintro). Also checks that all the 
power spheres (resp. power circles in dimension 2, power segments in 
dimension 1) of cells (resp. facets in dimension 2, edges in 
dimension 1) are regular. When `verbose` 
is set to true, messages describing the first invalidity encountered 
are printed. 
This method is mainly a debugging help for the users of 
advanced features. 
\cgalDebugEnd
*/ 
bool 
is_valid(bool verbose = false) const; 

/// @}

}; /* end Regular_triangulation_3 */
} /* end namespace CGAL */<|MERGE_RESOLUTION|>--- conflicted
+++ resolved
@@ -237,13 +237,7 @@
 */ 
 void remove(Vertex_handle v); 
 
-<<<<<<< HEAD
-/*!
-Removes the vertices specified by the iterator range `[first, beyond)`. 
-The function `remove(Vertex_handle)` is called over each element of the range. 
-The number of vertices removed is returned. 
-=======
-/*! 
+/*!
 Removes the vertex `v` from the triangulation.
 
 This function is concurrency-safe if the triangulation is concurrency-safe. The removal will
@@ -270,7 +264,6 @@
 Note that if at some step, the triangulation dimension becomes lower than 3,
 the removal of the remaining points will go on sequentially.
 
->>>>>>> 0270e3f0
 \pre (i) all vertices of the range are finite vertices of the triangulation; and (ii) no vertices are repeated in the range. 
 
 \tparam InputIterator must be an input iterator with value type `Vertex_handle`.
