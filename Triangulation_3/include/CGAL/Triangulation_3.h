--- conflicted
+++ resolved
@@ -582,21 +582,16 @@
                                                 construct_point(s));
   }
 
-<<<<<<< HEAD
   // Compute the orientation of a point compared to the oriented plane supporting a half-facet.
   Orientation orientation( const Facet& f, const Point& p ) const;
 
   bool
   coplanar(const Point &p, const Point &q,
            const Point &r, const Point &s) const
-=======
-  bool coplanar(const Point& p, const Point& q, const Point& r, const Point& s) const
->>>>>>> 0af50040
   {
     return orientation(p, q, r, s) == COPLANAR;
   }
 
-<<<<<<< HEAD
   // Check whether the points of facet `f` and point `p` are coplanar.
   bool coplanar( const Facet& f, const Point& p ) const {
       return orientation(f, p) == COPLANAR;
@@ -609,10 +604,6 @@
 
   Orientation
   coplanar_orientation(const Point &p, const Point &q, const Point &r) const
-=======
-  template<typename P> // Point or Point_3
-  Orientation coplanar_orientation(const P& p, const P& q, const P& r) const
->>>>>>> 0af50040
   {
     return geom_traits().coplanar_orientation_3_object()(construct_point(p),
                                                          construct_point(q),
