--- conflicted
+++ resolved
@@ -554,15 +554,11 @@
   GT  _gt;
   Vertex_handle infinite; //infinite vertex
 
-<<<<<<< HEAD
   Point_3 construct_point(const Point &p) const
   {
     return geom_traits().construct_point_3_object()(p);
   }
 
-=======
-public:
->>>>>>> bbfeedcf
   Comparison_result
   compare_xyz(const Point &p, const Point &q) const
   {
@@ -2170,7 +2166,6 @@
     return _tds.incident_edges(v, edges, Finite_filter(this));
   }
 
-<<<<<<< HEAD
   template <class OutputIterator>
   OutputIterator
   incident_edges_threadsafe(Vertex_handle v, OutputIterator edges) const
@@ -2185,8 +2180,6 @@
     return _tds.incident_edges_threadsafe(v, edges, Finite_filter(this));
   }
   
-=======
->>>>>>> bbfeedcf
   Segment_cell_iterator
   segment_walk_begin(Vertex_handle s, Vertex_handle t) const {
       return Segment_cell_iterator( *this, s, t );
