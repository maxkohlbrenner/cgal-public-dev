// Copyright (c) 1999-2004  INRIA Sophia-Antipolis (France).
// All rights reserved.
//
// This file is part of CGAL (www.cgal.org).
// You can redistribute it and/or modify it under the terms of the GNU
// General Public License as published by the Free Software Foundation,
// either version 3 of the License, or (at your option) any later version.
//
// Licensees holding a valid commercial license may use this file in
// accordance with the commercial license agreement provided with the software.
//
// This file is provided AS IS with NO WARRANTY OF ANY KIND, INCLUDING THE
// WARRANTY OF DESIGN, MERCHANTABILITY AND FITNESS FOR A PARTICULAR PURPOSE.
//
// $URL$
// $Id$
//
//
// Author(s)     : Monique Teillaud <Monique.Teillaud@sophia.inria.fr>
//                 Sylvain Pion
//                 Christophe Delage <Christophe.Delage@sophia.inria.fr>
//                 Clement Jamin

#ifndef CGAL_REGULAR_TRIANGULATION_3_H
#define CGAL_REGULAR_TRIANGULATION_3_H

#include <CGAL/license/Triangulation_3.h>

#include <CGAL/basic.h>

#include <set>

#include <boost/bind.hpp>
#include <boost/mpl/if.hpp>
#include <boost/mpl/identity.hpp>
#include <boost/property_map/function_property_map.hpp>
#include <boost/utility/result_of.hpp>

#ifdef CGAL_LINKED_WITH_TBB
# include <CGAL/point_generators_3.h>
# include <tbb/parallel_for.h>
# include <tbb/enumerable_thread_specific.h>
# include <tbb/concurrent_vector.h>
#endif

#include <CGAL/Triangulation_3.h>
#include <CGAL/Regular_triangulation_vertex_base_3.h>
#include <CGAL/Regular_triangulation_cell_base_3.h>
#include <CGAL/internal/Has_nested_type_Bare_point.h>

#include <CGAL/Exact_predicates_exact_constructions_kernel.h>
#include <CGAL/Cartesian_converter.h>
#include <CGAL/result_of.h>

#ifndef CGAL_TRIANGULATION_3_DONT_INSERT_RANGE_OF_POINTS_WITH_INFO
#include <CGAL/Spatial_sort_traits_adapter_3.h>
#include <CGAL/internal/info_check.h>

#include <boost/iterator/zip_iterator.hpp>
#include <boost/mpl/and.hpp>
#endif //CGAL_TRIANGULATION_3_DONT_INSERT_RANGE_OF_POINTS_WITH_INFO
#ifdef CGAL_TRIANGULATION_3_PROFILING
# include <CGAL/Mesh_3/Profiling_tools.h>
#endif

#ifdef CGAL_CONCURRENT_TRIANGULATION_3_ADD_TEMPORARY_POINTS_ON_FAR_SPHERE
#include <CGAL/point_generators_3.h>
#endif

#if defined(BOOST_MSVC)
#  pragma warning(push)
#  pragma warning(disable:4355) // complaint about using 'this' to
#endif                          // initialize a member

namespace CGAL {

  /************************************************
   *
   * Regular_triangulation_3 class
   *
   ************************************************/

  template < class Gt, class Tds_ = Default, class Lock_data_structure_ = Default >
  class Regular_triangulation_3
  : public Triangulation_3<
      Gt,
      typename Default::Get<Tds_, Triangulation_data_structure_3 <
                                    Regular_triangulation_vertex_base_3<Gt>,
                                    Regular_triangulation_cell_base_3<Gt> > >::type,
      Lock_data_structure_>
  {
  private:
    typedef typename Default::Get<Tds_, Triangulation_data_structure_3 <
      Regular_triangulation_vertex_base_3<Gt>,
      Regular_triangulation_cell_base_3<Gt> > >::type               Tds;

    typedef Regular_triangulation_3<Gt, Tds_, Lock_data_structure_> Self;

  public:
    typedef Triangulation_3<Gt, Tds, Lock_data_structure_>          Tr_Base;

    typedef Gt                                    Geom_traits;
    typedef Tds                                   Triangulation_data_structure;

    typedef Geom_traits                           Traits;
    typedef typename Tr_Base::Concurrency_tag     Concurrency_tag;
    typedef typename Tr_Base::Lock_data_structure Lock_data_structure;

    typedef typename Tr_Base::Vertex_handle       Vertex_handle;
    typedef typename Tr_Base::Cell_handle         Cell_handle;
    typedef typename Tr_Base::Vertex              Vertex;
    typedef typename Tr_Base::Cell                Cell;
    typedef typename Tr_Base::Facet               Facet;
    typedef typename Tr_Base::Edge                Edge;

    typedef typename Tr_Base::size_type           size_type;
    typedef typename Tr_Base::Locate_type         Locate_type;
    typedef typename Tr_Base::Cell_iterator       Cell_iterator;
    typedef typename Tr_Base::Facet_iterator      Facet_iterator;
    typedef typename Tr_Base::Edge_iterator       Edge_iterator;
    typedef typename Tr_Base::Facet_circulator    Facet_circulator;

    typedef typename Tr_Base::Finite_vertices_iterator Finite_vertices_iterator;
    typedef typename Tr_Base::Finite_cells_iterator    Finite_cells_iterator;
    typedef typename Tr_Base::Finite_facets_iterator   Finite_facets_iterator;
    typedef typename Tr_Base::Finite_edges_iterator    Finite_edges_iterator;
    typedef typename Tr_Base::All_cells_iterator       All_cells_iterator;

    // Traits are not supposed to define Bare_point, but leaving below
    // for backward compatibility
    typedef typename boost::mpl::eval_if_c<
      internal::Has_nested_type_Bare_point<Gt>::value,
      typename internal::Bare_point_type<Gt>,
      boost::mpl::identity<typename Gt::Point_3>
    >::type                                          Bare_point;
    typedef typename Gt::Weighted_point_3            Weighted_point;

    typedef typename Gt::Segment_3                   Segment;
    typedef typename Gt::Triangle_3                  Triangle;
    typedef typename Gt::Tetrahedron_3               Tetrahedron;

    // types for dual:
    typedef typename Gt::Line_3        Line;
    typedef typename Gt::Ray_3         Ray;
    typedef typename Gt::Plane_3       Plane;
    typedef typename Gt::Object_3      Object;

    //Tag to distinguish Delaunay from regular triangulations
    typedef Tag_true   Weighted_tag;

#ifndef CGAL_CFG_USING_BASE_MEMBER_BUG_2
    using Tr_Base::geom_traits;
#endif
    using Tr_Base::adjacent_vertices;
    using Tr_Base::cw;
    using Tr_Base::ccw;
    using Tr_Base::construct_point;
    using Tr_Base::coplanar_orientation;
    using Tr_Base::dimension;
    using Tr_Base::find_conflicts;
    using Tr_Base::finite_facets_begin;
    using Tr_Base::finite_facets_end;
    using Tr_Base::finite_vertices_begin;
    using Tr_Base::finite_vertices_end;
    using Tr_Base::finite_cells_begin;
    using Tr_Base::finite_cells_end;
    using Tr_Base::finite_edges_begin;
    using Tr_Base::finite_edges_end;
    using Tr_Base::incident_facets;
    using Tr_Base::insert_in_conflict;
    using Tr_Base::infinite_vertex;
    using Tr_Base::is_infinite;
    using Tr_Base::is_valid;
    using Tr_Base::is_valid_finite;
    using Tr_Base::locate;
    using Tr_Base::mirror_vertex;
    using Tr_Base::mirror_index;
    using Tr_Base::next_around_edge;
    using Tr_Base::number_of_vertices;
    using Tr_Base::orientation;
    using Tr_Base::point;
    using Tr_Base::side_of_segment;
    using Tr_Base::side_of_edge;
    using Tr_Base::tds;
    using Tr_Base::vertex_triple_index;

    Regular_triangulation_3(const Gt & gt = Gt(), Lock_data_structure *lock_ds = NULL)
      : Tr_Base(gt, lock_ds), hidden_point_visitor(this)
    { }

    Regular_triangulation_3(Lock_data_structure *lock_ds, const Gt & gt = Gt())
      : Tr_Base(lock_ds, gt), hidden_point_visitor(this)
    { }

    Regular_triangulation_3(const Regular_triangulation_3 & rt)
      : Tr_Base(rt), hidden_point_visitor(this)
    {
      CGAL_triangulation_postcondition( is_valid() );
    }

    //insertion
    template < typename InputIterator >
    Regular_triangulation_3(InputIterator first, InputIterator last,
      const Gt & gt = Gt(), Lock_data_structure *lock_ds = NULL)
      : Tr_Base(gt, lock_ds), hidden_point_visitor(this)
    {
      insert(first, last);
    }

    template < typename InputIterator >
    Regular_triangulation_3(InputIterator first, InputIterator last,
      Lock_data_structure *lock_ds, const Gt & gt = Gt())
      : Tr_Base(gt, lock_ds), hidden_point_visitor(this)
    {
      insert(first, last);
    }

  private:

#ifdef CGAL_CONCURRENT_TRIANGULATION_3_ADD_TEMPORARY_POINTS_ON_FAR_SPHERE
    std::vector<Vertex_handle> 
    add_temporary_points_on_far_sphere(const size_t num_points)
    {
      std::vector<Vertex_handle> far_sphere_vertices;

      const size_t MIN_NUM_POINTS_FOR_FAR_SPHERE_POINTS = 1000000;
      if (num_points >= MIN_NUM_POINTS_FOR_FAR_SPHERE_POINTS)
      {
        // Add temporary vertices on a "far sphere" to reduce contention on
        // the infinite vertex

        // Get bbox
        const Bbox_3 &bbox = *this->get_bbox();
        // Compute radius for far sphere
        const double& xdelta = bbox.xmax() - bbox.xmin();
        const double& ydelta = bbox.ymax() - bbox.ymin();
        const double& zdelta = bbox.zmax() - bbox.zmin();
        const double radius = 1.3 * 0.5 * std::sqrt(xdelta*xdelta +
          ydelta*ydelta +
          zdelta*zdelta);

        // WARNING - TODO: this code has to be fixed because Vector_3 is not 
        // required by the traits concept
        const typename Gt::Vector_3 center(
          bbox.xmin() + 0.5*xdelta,
          bbox.ymin() + 0.5*ydelta,
          bbox.zmin() + 0.5*zdelta);
        Random_points_on_sphere_3<Bare_point> random_point(radius);
        const int NUM_PSEUDO_INFINITE_VERTICES = static_cast<int>(
          tbb::task_scheduler_init::default_num_threads() * 3.5);
        typename Gt::Construct_weighted_point_3 cwp =
          geom_traits().construct_weighted_point_3_object();

        std::vector<Weighted_point> points_on_far_sphere;
        for (int i = 0 ; i < NUM_PSEUDO_INFINITE_VERTICES ; ++i, ++random_point)
          points_on_far_sphere.push_back(cwp(*random_point + center));

        // Spatial sorting can only be applied to bare points, so we need an adaptor
        typedef typename Geom_traits::Construct_point_3 Construct_point_3;
        typedef typename boost::result_of<const Construct_point_3(const Weighted_point&)>::type Ret;
        typedef boost::function_property_map<Construct_point_3, Weighted_point, Ret> fpmap;
        typedef CGAL::Spatial_sort_traits_adapter_3<Geom_traits, fpmap> Search_traits_3;

        spatial_sort(points_on_far_sphere.begin(), points_on_far_sphere.end(),
                     Search_traits_3(
                       boost::make_function_property_map<Weighted_point, Ret, Construct_point_3>(
                           geom_traits().construct_point_3_object()), geom_traits()));

        typename std::vector<Weighted_point>::const_iterator it_p =
          points_on_far_sphere.begin();
        typename std::vector<Weighted_point>::const_iterator it_p_end =
          points_on_far_sphere.end();

        for (; it_p != it_p_end ; ++it_p)
        {
          Locate_type lt;
          Cell_handle c, hint;
          int li, lj;

          c = locate(*it_p, lt, li, lj, hint);
          Vertex_handle v = insert(*it_p, lt, c, li, lj);
          hint = (v == Vertex_handle() ? c : v->cell());

          far_sphere_vertices.push_back(v);
        }
      }

      return far_sphere_vertices;
    }

    void remove_temporary_points_on_far_sphere(
      const std::vector<Vertex_handle> & far_sphere_vertices)
    {
      if (!far_sphere_vertices.empty())
      {
        // Remove the temporary vertices on far sphere
        remove(far_sphere_vertices.begin(), far_sphere_vertices.end());
      }
    }
#endif // CGAL_CONCURRENT_TRIANGULATION_3_ADD_TEMPORARY_POINTS_ON_FAR_SPHERE

  public:

#ifndef CGAL_TRIANGULATION_3_DONT_INSERT_RANGE_OF_POINTS_WITH_INFO
    template < class InputIterator >
    std::ptrdiff_t
      insert( InputIterator first, InputIterator last,
      typename boost::enable_if<
      boost::is_convertible<
      typename std::iterator_traits<InputIterator>::value_type,
      Weighted_point
      >
      >::type* = NULL
      )
#else
    template < class InputIterator >
    std::ptrdiff_t
      insert( InputIterator first, InputIterator last)
#endif //CGAL_TRIANGULATION_3_DONT_INSERT_RANGE_OF_POINTS_WITH_INFO
    {
#ifdef CGAL_CONCURRENT_TRIANGULATION_3_PROFILING
      static Profile_branch_counter_3 bcounter(
        "early withdrawals / late withdrawals / successes [Regular_tri_3::insert]");
#endif

#ifdef CGAL_TRIANGULATION_3_PROFILING
      WallClockTimer t;
#endif

      size_type n = number_of_vertices();
      std::vector<Weighted_point> points(first, last);

      // Spatial sorting can only be applied to bare points, so we need an adaptor
      // @todo Unary_function_to_property_map makes a copy (get() returns a value_type) but
      // we could hope to get a const & to the bare point. Unfortunately, the lazy
      // kernel creates temporaries and prevent it.
      typedef typename Geom_traits::Construct_point_3 Construct_point_3;
      typedef typename boost::result_of<const Construct_point_3(const Weighted_point&)>::type Ret;
      typedef boost::function_property_map<Construct_point_3, Weighted_point, Ret> fpmap;
      typedef CGAL::Spatial_sort_traits_adapter_3<Geom_traits, fpmap> Search_traits_3;

      spatial_sort(points.begin(), points.end(),
                   Search_traits_3(
                     boost::make_function_property_map<Weighted_point, Ret, Construct_point_3>(
                         geom_traits().construct_point_3_object()), geom_traits()));

    // Parallel
#ifdef CGAL_LINKED_WITH_TBB
      if (this->is_parallel())
      {
        size_t num_points = points.size();
        Cell_handle hint;
        
#ifdef CGAL_CONCURRENT_TRIANGULATION_3_ADD_TEMPORARY_POINTS_ON_FAR_SPHERE
        std::vector<Vertex_handle> far_sphere_vertices = 
          add_temporary_points_on_far_sphere(num_points);
#endif
      
        size_t i = 0;
        // Insert "num_points_seq" points sequentially
        // (or more if dim < 3 after that)
        size_t num_points_seq = (std::min)(num_points, (size_t)100);
        while (dimension() < 3 || i < num_points_seq)
        {
          Locate_type lt;
          Cell_handle c;
          int li, lj;

          c = locate (points[i], lt, li, lj, hint);
          Vertex_handle v = insert (points[i], lt, c, li, lj);

          hint = (v == Vertex_handle() ? c : v->cell());
          ++i;
        }

        tbb::enumerable_thread_specific<Vertex_handle> tls_hint(hint->vertex(0));
        tbb::parallel_for(
          tbb::blocked_range<size_t>( i, num_points ),
          Insert_point<Self>(*this, points, tls_hint)
        );

#ifdef CGAL_CONCURRENT_TRIANGULATION_3_ADD_TEMPORARY_POINTS_ON_FAR_SPHERE
        remove_temporary_points_on_far_sphere(far_sphere_vertices);
#endif
      }
      // Sequential
      else
#endif // CGAL_LINKED_WITH_TBB
      {
        Cell_handle hint;
        for (typename std::vector<Weighted_point>::const_iterator p = points.begin(),
          end = points.end(); p != end; ++p)
        {
          Locate_type lt;
          Cell_handle c;
          int li, lj;
          c = locate (*p, lt, li, lj, hint);

          Vertex_handle v = insert (*p, lt, c, li, lj);

          hint = v == Vertex_handle() ? c : v->cell();
        }
      }
#ifdef CGAL_TRIANGULATION_3_PROFILING
      std::cerr << "Points inserted in " << t.elapsed() << " seconds." << std::endl;
#endif
      return number_of_vertices() - n;
    }


#ifndef CGAL_TRIANGULATION_3_DONT_INSERT_RANGE_OF_POINTS_WITH_INFO
  private:
    //top stands for tuple-or-pair
    template <class Info>
    const Weighted_point& top_get_first(const std::pair<Weighted_point,Info>& pair) const { return pair.first; }
    template <class Info>
    const Info& top_get_second(const std::pair<Weighted_point,Info>& pair) const { return pair.second; }
    template <class Info>
    const Weighted_point& top_get_first(const boost::tuple<Weighted_point,Info>& tuple) const { return boost::get<0>(tuple); }
    template <class Info>
    const Info& top_get_second(const boost::tuple<Weighted_point,Info>& tuple) const { return boost::get<1>(tuple); }

    // Functor to go from an index of a container of Weighted_point to
    // the corresponding Bare_point
    template<class Construct_bare_point, class Container>
    struct Index_to_Bare_point
    {
      const Bare_point& operator()(const std::size_t& i) const
      {
        return cp(c[i]);
      }

      Index_to_Bare_point(const Container& c, const Construct_bare_point& cp)
        : c(c), cp(cp) { }

      const Container& c;
      const Construct_bare_point cp;
    };

    template <class Tuple_or_pair,class InputIterator>
    std::ptrdiff_t insert_with_info(InputIterator first,InputIterator last)
    {
      size_type n = number_of_vertices();
      std::vector<std::size_t> indices;
      std::vector<Weighted_point> points;
      std::vector<typename Triangulation_data_structure::Vertex::Info> infos;
      std::size_t index=0;
      for (InputIterator it=first;it!=last;++it){
        Tuple_or_pair pair = *it;
        points.push_back( top_get_first(pair) );
        infos.push_back ( top_get_second(pair) );
        indices.push_back(index++);
      }

      // We need to sort the points and their info at the same time through
      // the `indices` vector AND spatial sort can only handle Gt::Point_3.
      typedef typename Geom_traits::Construct_point_3 Construct_point_3;
      typedef Index_to_Bare_point<Construct_point_3,
                                  std::vector<Weighted_point> > Access_bare_point;
      typedef typename boost::result_of<const Construct_point_3(const Weighted_point&)>::type Ret;
      typedef boost::function_property_map<Access_bare_point, std::size_t, Ret> fpmap;
      typedef CGAL::Spatial_sort_traits_adapter_3<Gt, fpmap> Search_traits_3;

      Access_bare_point accessor(points, geom_traits().construct_point_3_object());
      spatial_sort(indices.begin(), indices.end(),
                   Search_traits_3(
                     boost::make_function_property_map<
                       std::size_t, Ret, Access_bare_point>(accessor),
                     geom_traits()));

#ifdef CGAL_LINKED_WITH_TBB
      if (this->is_parallel())
      {
        size_t num_points = points.size();
        Cell_handle hint;

#ifdef CGAL_CONCURRENT_TRIANGULATION_3_ADD_TEMPORARY_POINTS_ON_FAR_SPHERE
        std::vector<Vertex_handle> far_sphere_vertices =
          add_temporary_points_on_far_sphere(num_points);
#endif

        size_t i = 0;
        // Insert "num_points_seq" points sequentially
        // (or more if dim < 3 after that)
        size_t num_points_seq = (std::min)(num_points, (size_t)100);
        while (dimension() < 3 || i < num_points_seq)
        {
          Locate_type lt;
          Cell_handle c;
          int li, lj;
          c = locate(points[indices[i]], lt, li, lj, hint);

          Vertex_handle v = insert(points[indices[i]], lt, c, li, lj);
          if (v != Vertex_handle()){
            v->info() = infos[indices[i]];
            hint = v->cell();
          }
          else
            hint = c;

          ++i;
        }

        tbb::enumerable_thread_specific<Vertex_handle> tls_hint(hint->vertex(0));
        tbb::parallel_for(
          tbb::blocked_range<size_t>(i, num_points),
          Insert_point_with_info<Self>(*this, points, infos, indices, tls_hint)
          );

#ifdef CGAL_CONCURRENT_TRIANGULATION_3_ADD_TEMPORARY_POINTS_ON_FAR_SPHERE
        remove_temporary_points_on_far_sphere(far_sphere_vertices);
#endif
      }
      // Sequential
      else
#endif // CGAL_LINKED_WITH_TBB
      {
        Cell_handle hint;
        for (typename std::vector<std::size_t>::const_iterator
          it = indices.begin(), end = indices.end();
          it != end; ++it)
        {
          Locate_type lt;
          Cell_handle c;
          int li, lj;
          c = locate (points[*it], lt, li, lj, hint);

          Vertex_handle v = insert (points[*it], lt, c, li, lj);
          if (v!=Vertex_handle()){
            v->info()=infos[*it];
            hint=v->cell();
          }
          else
            hint=c;
        }
      }

      return number_of_vertices() - n;
    }

  public:

    template < class InputIterator >
    std::ptrdiff_t
      insert( InputIterator first,
      InputIterator last,
      typename boost::enable_if<
      boost::is_convertible<
      typename std::iterator_traits<InputIterator>::value_type,
      std::pair<Weighted_point,typename internal::Info_check<typename Triangulation_data_structure::Vertex>::type>
      >
      >::type* = NULL
      )
    {return insert_with_info< std::pair<Weighted_point,typename internal::Info_check<typename Triangulation_data_structure::Vertex>::type> >(first,last);}

    template <class  InputIterator_1,class InputIterator_2>
    std::ptrdiff_t
      insert( boost::zip_iterator< boost::tuple<InputIterator_1,InputIterator_2> > first,
      boost::zip_iterator< boost::tuple<InputIterator_1,InputIterator_2> > last,
      typename boost::enable_if<
      boost::mpl::and_<
      typename boost::is_convertible< typename std::iterator_traits<InputIterator_1>::value_type, Weighted_point >,
      typename boost::is_convertible< typename std::iterator_traits<InputIterator_2>::value_type, typename internal::Info_check<typename Triangulation_data_structure::Vertex>::type >
      >
      >::type* =NULL
      )
    {return insert_with_info< boost::tuple<Weighted_point,typename internal::Info_check<typename Triangulation_data_structure::Vertex>::type> >(first,last);}
#endif //CGAL_TRIANGULATION_3_DONT_INSERT_RANGE_OF_POINTS_WITH_INFO


    Vertex_handle insert(const Weighted_point & p, Vertex_handle hint,
                         bool *could_lock_zone = NULL)
    {
      return insert(p,
                    hint == Vertex_handle() ? this->infinite_cell() : hint->cell(),
                    could_lock_zone);
    }

    Vertex_handle insert(const Weighted_point & p,
      Cell_handle start = Cell_handle(), bool *could_lock_zone = NULL);

    Vertex_handle insert(const Weighted_point & p, Locate_type lt,
      Cell_handle c, int li, int, bool *could_lock_zone = NULL);

    template <class CellIt>
    Vertex_handle
      insert_in_hole(const Weighted_point & p, CellIt cell_begin, CellIt cell_end,
      Cell_handle begin, int i);

    template <class CellIt>
    Vertex_handle
      insert_in_hole(const Weighted_point & p, CellIt cell_begin, CellIt cell_end,
      Cell_handle begin, int i, Vertex_handle newv);

    template <class OutputIteratorBoundaryFacets,
    class OutputIteratorCells,
    class OutputIteratorInternalFacets>
      Triple<OutputIteratorBoundaryFacets,
      OutputIteratorCells,
      OutputIteratorInternalFacets>
      find_conflicts(const Weighted_point &p, Cell_handle c,
      OutputIteratorBoundaryFacets bfit,
      OutputIteratorCells cit,
      OutputIteratorInternalFacets ifit
      , bool *could_lock_zone = NULL
      , const Facet *this_facet_must_be_in_the_cz = NULL
      , bool *the_facet_is_in_its_cz = NULL
      ) const
    {
      CGAL_triangulation_precondition(dimension() >= 2);

      std::vector<Cell_handle> cells;
      cells.reserve(32);
      std::vector<Facet> facets;
      facets.reserve(64);

      if (dimension() == 2) {
        Conflict_tester_2 tester(p, this);
        if (! tester (c)) return make_triple (bfit, cit, ifit);
        ifit = Tr_Base::find_conflicts
          (c, tester,
          make_triple(std::back_inserter(facets),
          std::back_inserter(cells),
          ifit)
          , could_lock_zone
          , this_facet_must_be_in_the_cz
          , the_facet_is_in_its_cz
          ).third;
      }
      else {
        Conflict_tester_3 tester(p, this);
        if (! tester (c)) return make_triple (bfit, cit, ifit);
        ifit = Tr_Base::find_conflicts
          (c, tester,
          make_triple(std::back_inserter(facets),
          std::back_inserter(cells),
          ifit)
          , could_lock_zone
          , this_facet_must_be_in_the_cz
          , the_facet_is_in_its_cz
          ).third;
      }

      // Reset the conflict flag on the boundary.
      for(typename std::vector<Facet>::iterator fit=facets.begin();
        fit != facets.end(); ++fit) {
          fit->first->neighbor(fit->second)->tds_data().clear();
          *bfit++ = *fit;
      }

      // Reset the conflict flag in the conflict cells.
      for(typename std::vector<Cell_handle>::iterator ccit=cells.begin();
        ccit != cells.end(); ++ccit) {
          (*ccit)->tds_data().clear();
          *cit++ = *ccit;
      }
      return make_triple(bfit, cit, ifit);
    }

    template <class OutputIteratorBoundaryFacets, class OutputIteratorCells>
    std::pair<OutputIteratorBoundaryFacets, OutputIteratorCells>
      find_conflicts(const Weighted_point &p, Cell_handle c,
      OutputIteratorBoundaryFacets bfit,
      OutputIteratorCells cit
      , bool *could_lock_zone = NULL
      ) const
    {
      Triple<OutputIteratorBoundaryFacets,
        OutputIteratorCells,
        Emptyset_iterator> t = find_conflicts(p, c, bfit, cit,
                                              Emptyset_iterator(),
                                              could_lock_zone);
      return std::make_pair(t.first, t.second);
    }

    // Returns the vertices on the interior of the conflict hole.
    template <class OutputIterator>
    OutputIterator
      vertices_inside_conflict_zone(const Weighted_point&p, Cell_handle c,
      OutputIterator res) const
    {
      CGAL_triangulation_precondition(dimension() >= 2);

      // Get the facets on the boundary of the hole, and the cells of the hole
      std::vector<Cell_handle> cells;
      std::vector<Facet> facets;
      find_conflicts(p, c, std::back_inserter(facets),
        std::back_inserter(cells), Emptyset_iterator());

      // Put all vertices on the hole in 'vertices'
      const int d = dimension();
      std::set<Vertex_handle> vertices;
      for (typename std::vector<Cell_handle>::const_iterator
        it = cells.begin(),
        end = cells.end(); it != end; ++it)
      {
        for(int i = 0; i <= d; ++i) {
          vertices.insert((*it)->vertex(i));
        }
      }
      // Then extract the vertices of the boundary and remove them from
      // 'vertices'
      if (dimension() == 3) {
        for (typename std::vector<Facet>::const_iterator i = facets.begin();
          i != facets.end(); ++i) {
            vertices.erase(i->first->vertex((i->second+1)&3));
            vertices.erase(i->first->vertex((i->second+2)&3));
            vertices.erase(i->first->vertex((i->second+3)&3));
        }
      } else {
        for (typename std::vector<Facet>::const_iterator i = facets.begin();
          i != facets.end(); ++i) {
            vertices.erase(i->first->vertex(cw(i->second)));
            vertices.erase(i->first->vertex(ccw(i->second)));
        }
      }

      return std::copy(vertices.begin(), vertices.end(), res);
    }

#ifndef CGAL_NO_DEPRECATED_CODE
    // Returns the vertices on the boundary of the conflict hole.
    template <class OutputIterator>
    OutputIterator
      vertices_in_conflict(const Weighted_point&p, Cell_handle c, OutputIterator res) const
    {
      return vertices_on_conflict_zone_boundary(p, c, res);
    }
#endif // CGAL_NO_DEPRECATED_CODE

    // Returns the vertices on the boundary of the conflict hole.
    template <class OutputIterator>
    OutputIterator
      vertices_on_conflict_zone_boundary(const Weighted_point&p, Cell_handle c,
      OutputIterator res) const
    {
      CGAL_triangulation_precondition(dimension() >= 2);

      // Get the facets on the boundary of the hole.
      std::vector<Facet> facets;
      find_conflicts(p, c, std::back_inserter(facets),
        Emptyset_iterator(), Emptyset_iterator());

      // Then extract uniquely the vertices.
      std::set<Vertex_handle> vertices;
      if (dimension() == 3) {
        for (typename std::vector<Facet>::const_iterator i = facets.begin();
          i != facets.end(); ++i) {
            vertices.insert(i->first->vertex((i->second+1)&3));
            vertices.insert(i->first->vertex((i->second+2)&3));
            vertices.insert(i->first->vertex((i->second+3)&3));
        }
      } else {
        for (typename std::vector<Facet>::const_iterator i = facets.begin();
          i != facets.end(); ++i) {
            vertices.insert(i->first->vertex(cw(i->second)));
            vertices.insert(i->first->vertex(ccw(i->second)));
        }
      }

      return std::copy(vertices.begin(), vertices.end(), res);
    }

    void remove (Vertex_handle v);
    // Concurrency-safe
    // See Triangulation_3::remove for more information
    bool remove (Vertex_handle v, bool *could_lock_zone);

    template < typename InputIterator >
    size_type remove(InputIterator first, InputIterator beyond)
    {
      CGAL_triangulation_precondition(!this->does_repeat_in_range(first, beyond));
      size_type n = number_of_vertices();

#ifdef CGAL_TRIANGULATION_3_PROFILING
      WallClockTimer t;
#endif

      // Parallel
#ifdef CGAL_LINKED_WITH_TBB
      if (this->is_parallel())
      {
        // TODO: avoid that by asking for ramdom-access iterators?
        std::vector<Vertex_handle> vertices(first, beyond);
        tbb::concurrent_vector<Vertex_handle> vertices_to_remove_sequentially;

        tbb::parallel_for(
          tbb::blocked_range<size_t>( 0, vertices.size()),
          Remove_point<Self>(*this, vertices, vertices_to_remove_sequentially)
        );

        // Do the rest sequentially
        for ( typename tbb::concurrent_vector<Vertex_handle>::const_iterator
                it = vertices_to_remove_sequentially.begin(),
                it_end = vertices_to_remove_sequentially.end()
            ; it != it_end
            ; ++it)
        {
          remove(*it);
        }
      }
      // Sequential
      else
#endif // CGAL_LINKED_WITH_TBB
      {
        while (first != beyond) {
          remove(*first);
          ++first;
        }
      }

#ifdef CGAL_TRIANGULATION_3_PROFILING
      std::cerr << "Points removed in " << t.elapsed() << " seconds." << std::endl;
#endif
      return n - number_of_vertices();
    }

    
    template <class OutputItCells>
    void remove_and_give_new_cells(Vertex_handle v, OutputItCells cit)
    {
      Self tmp;
      Vertex_remover<Self> remover (tmp);
      Tr_Base::remove_and_give_new_cells(v, remover, cit);

      CGAL_triangulation_expensive_postcondition(is_valid());
    }


    // DISPLACEMENT
    Vertex_handle move_point(Vertex_handle v, const Weighted_point & p);

    // Displacement works only for regular triangulation
    // without hidden points at any time
    Vertex_handle move_if_no_collision(Vertex_handle v, const Weighted_point & p);
    Vertex_handle move(Vertex_handle v, const Weighted_point & p);

    // REMOVE CLUSTER - works only when Regular has no hidden point at all
    // "regular as Delaunay"
    template < typename InputIterator >
    size_type remove_cluster(InputIterator first, InputIterator beyond)
    {
      Self tmp;
      Vertex_remover<Self> remover (tmp);
      return Tr_Base::remove(first, beyond, remover);
    }

  protected:

    Oriented_side
      side_of_oriented_power_sphere(const Weighted_point &p0,
      const Weighted_point &p1,
      const Weighted_point &p2,
      const Weighted_point &p3,
      const Weighted_point &p,
      bool perturb = false) const;

    Oriented_side
      side_of_oriented_power_circle(const Weighted_point &p0,
      const Weighted_point &p1,
      const Weighted_point &p2,
      const Weighted_point &p,
      bool perturb = false) const;

    Bounded_side
      side_of_bounded_power_circle(const Weighted_point &p0,
      const Weighted_point &p1,
      const Weighted_point &p2,
      const Weighted_point &p,
      bool perturb = false) const;

    Bounded_side
      side_of_bounded_power_segment(const Weighted_point &p0,
      const Weighted_point &p1,
      const Weighted_point &p,
      bool perturb = false) const;


  public:

    // Queries
    Bounded_side
      side_of_power_sphere(Cell_handle c, const Weighted_point &p,
      bool perturb = false) const;

    Bounded_side
      side_of_power_circle(const Facet & f, const Weighted_point & p,
      bool /* perturb */ = false) const
    {
      return side_of_power_circle(f.first, f.second, p);
    }

    Bounded_side
      side_of_power_circle(Cell_handle c, int i, const Weighted_point &p,
      bool perturb = false) const;

    Bounded_side
      side_of_power_segment(Cell_handle c, const Weighted_point &p,
      bool perturb = false) const;

    Vertex_handle
      nearest_power_vertex_in_cell(const Bare_point& p,
      Cell_handle c)  const;

    Vertex_handle
      nearest_power_vertex(const Bare_point& p, Cell_handle c =
      Cell_handle()) const;

    bool is_Gabriel(Cell_handle c, int i) const;
    bool is_Gabriel(Cell_handle c, int i, int j) const;
    bool is_Gabriel(const Facet& f)const ;
    bool is_Gabriel(const Edge& e) const;
    bool is_Gabriel(Vertex_handle v) const;


    // Dual functions
    Bare_point dual(Cell_handle c) const;
    Object dual(Cell_handle c, int i) const;
    Object dual(const Facet& facet) const;

    void dual_segment(Cell_handle c, int i, Bare_point& p, Bare_point&q) const;
    void dual_segment(const Facet& facet, Bare_point& p, Bare_point&q) const;
    void dual_segment_exact(const Facet& facet, Bare_point& p, Bare_point&q) const;
    void dual_ray(Cell_handle c, int i, Ray& ray) const;
    void dual_ray(const Facet& facet, Ray& ray) const;
    void dual_ray_exact(const Facet& facet, Ray& ray) const;

    template < class Stream>
    Stream& draw_dual(Stream & os) const;

    bool is_valid(bool verbose = false, int level = 0) const;

  protected:
    bool
      less_power_distance(const Bare_point &p,
      const Weighted_point &q,
      const Weighted_point &r)  const
    {
      return
        geom_traits().compare_power_distance_3_object()(p, q, r) == SMALLER;
    }

    Bare_point
      construct_weighted_circumcenter(const Weighted_point &p,
      const Weighted_point &q,
      const Weighted_point &r,
      const Weighted_point &s) const
    {
      return geom_traits().construct_weighted_circumcenter_3_object()(p,q,r,s);
    }

    Bare_point
      construct_weighted_circumcenter(const Weighted_point &p,
      const Weighted_point &q,
      const Weighted_point &r) const
    {
      return geom_traits().construct_weighted_circumcenter_3_object()(p,q,r);
    }

    Segment
    construct_segment(const Bare_point &p, const Bare_point &q) const
    {
      return geom_traits().construct_segment_3_object()(p, q);
    }

    Line
      construct_perpendicular_line(const Plane &pl, const Bare_point &p) const
    {
      return geom_traits().construct_perpendicular_line_3_object()(pl, p);
    }

    Plane
      construct_plane(const Bare_point &p, const Bare_point &q, const Bare_point &r) const
    {
      return geom_traits().construct_plane_3_object()(p, q, r);
    }

    Ray
      construct_ray(const Bare_point &p, const Line &l) const
    {
      return geom_traits().construct_ray_3_object()(p, l);
    }

    Object
      construct_object(const Bare_point &p) const
    {
      return geom_traits().construct_object_3_object()(p);
    }

    Object
      construct_object(const Segment &s) const
    {
      return geom_traits().construct_object_3_object()(s);
    }

    Object
      construct_object(const Ray &r) const
    {
      return geom_traits().construct_object_3_object()(r);
    }

    Vertex_handle
      nearest_power_vertex(const Bare_point &p,
      Vertex_handle v,
      Vertex_handle w) const
    {
      // In case of equality, v is returned.
      CGAL_triangulation_precondition(v != w);
      if (is_infinite(v))	  return w;
      if (is_infinite(w))	  return v;
      return less_power_distance(p, w->point(), v->point()) ? w : v;
    }

    Oriented_side
      power_test(const Weighted_point &p, const Weighted_point &q) const
    {
      CGAL_triangulation_precondition(this->equal(p, q));
      return geom_traits().power_side_of_oriented_power_sphere_3_object()(p, q);
    }

    Oriented_side
      power_test(const Weighted_point &p, const Weighted_point &q,
      const Weighted_point &r) const
    {
      CGAL_triangulation_precondition(this->collinear(p, q, r));
      return geom_traits().power_side_of_oriented_power_sphere_3_object()(p, q, r);
    }

    Oriented_side
      power_test(const Weighted_point &p, const Weighted_point &q,
      const Weighted_point &r, const Weighted_point &s) const
    {
      CGAL_triangulation_precondition(this->coplanar(p, q, r, s));
      return geom_traits().power_side_of_oriented_power_sphere_3_object()(p, q, r, s);
    }

    Oriented_side
      power_test(const Weighted_point &p, const Weighted_point &q,
      const Weighted_point &r, const Weighted_point &s,
      const Weighted_point &t) const
    {
      return geom_traits().power_side_of_oriented_power_sphere_3_object()(p, q, r, s, t);
    }

    bool in_conflict_3(const Weighted_point &p, const Cell_handle c) const
    {
      return side_of_power_sphere(c, p, true) == ON_BOUNDED_SIDE;
    }

    bool in_conflict_2(const Weighted_point &p, const Cell_handle c, int i) const
    {
      return side_of_power_circle(c, i, p, true) == ON_BOUNDED_SIDE;
    }

    bool in_conflict_1(const Weighted_point &p, const Cell_handle c) const
    {
      return side_of_power_segment(c, p, true) == ON_BOUNDED_SIDE;
    }

    bool in_conflict_0(const Weighted_point &p, const Cell_handle c) const
    {
      return power_test(c->vertex(0)->point(), p) == ON_POSITIVE_SIDE;
    }

    bool in_conflict(const Weighted_point &p, const Cell_handle c) const
    {
      switch (dimension()) {
      case 0: return in_conflict_0(p, c);
      case 1: return in_conflict_1(p, c);
      case 2: return in_conflict_2(p, c, 3);
      case 3: return in_conflict_3(p, c);
      }
      return true;
    }

    class Conflict_tester_3
    {
      const Weighted_point &p;
      const Self *t;

    public:

      Conflict_tester_3(const Weighted_point &pt, const Self *tr)
        : p(pt), t(tr) {}

      bool operator()(const Cell_handle c) const {
        return t->in_conflict_3(p, c);
      }

      bool test_initial_cell(const Cell_handle c) const {
        return operator()(c);
      }
      Oriented_side compare_weight(const Weighted_point &wp1,
        const Weighted_point &wp2) const
      {
        return t->power_test (wp1, wp2);
      }
    };

    class Conflict_tester_2
    {
      const Weighted_point &p;
      const Self *t;
    public:

      Conflict_tester_2(const Weighted_point &pt, const Self *tr)
        : p(pt), t(tr) {}

      bool operator()(const Cell_handle c) const
      {
        return t->in_conflict_2(p, c, 3);
      }
      bool test_initial_cell(const Cell_handle c) const {
        return operator()(c);
      }
      Oriented_side compare_weight(const Weighted_point &wp1,
        const Weighted_point &wp2) const
      {
        return t->power_test (wp1, wp2);
      }
    };

    class Conflict_tester_1
    {
      const Weighted_point &p;
      const Self *t;

    public:

      Conflict_tester_1(const Weighted_point &pt, const Self *tr)
        : p(pt), t(tr) {}

      bool operator()(const Cell_handle c) const
      {
        return t->in_conflict_1(p, c);
      }
      bool test_initial_cell(const Cell_handle c) const {
        return operator()(c);
      }
      Oriented_side compare_weight(const Weighted_point &wp1,
        const Weighted_point &wp2) const
      {
        return t->power_test (wp1, wp2);
      }
    };

    class Conflict_tester_0
    {
      const Weighted_point &p;
      const Self *t;

    public:

      Conflict_tester_0(const Weighted_point &pt, const Self *tr)
        : p(pt), t(tr) {}

      bool operator()(const Cell_handle c) const
      {
        return t->in_conflict_0(p, c);
      }
      bool test_initial_cell(const Cell_handle c) const {
        return operator()(c);
      }
      int compare_weight(const Weighted_point &wp1,
        const Weighted_point &wp2) const
      {
        return t->power_test (wp1, wp2);
      }
    };

    // Sequential version
    // "dummy" is here to allow the specialization (see below)
    // See http://groups.google.com/group/comp.lang.c++.moderated/browse_thread/thread/285ab1eec49e1cb6
    template<typename Concurrency_tag_, typename dummy = void>
    class Hidden_point_visitor
    {
      Self *t;
      mutable std::vector<Vertex_handle> vertices;
      mutable std::vector<Weighted_point> hidden_points;

    public:

      Hidden_point_visitor(Self *tr) : t(tr) {}

      template <class InputIterator>
      void process_cells_in_conflict(InputIterator start, InputIterator end) const
      {
        int dim = t->dimension();
        while (start != end) {
          std::copy((*start)->hidden_points_begin(),
            (*start)->hidden_points_end(),
            std::back_inserter(hidden_points));

          for (int i=0; i<=dim; i++) {
            Vertex_handle v = (*start)->vertex(i);
            if (v->cell() != Cell_handle()) {
              vertices.push_back(v);
              v->set_cell(Cell_handle());
            }
          }
          start ++;
        }
      }
      void reinsert_vertices(Vertex_handle v) {
        Cell_handle hc = v->cell();
        for (typename std::vector<Vertex_handle>::iterator
          vi = vertices.begin(); vi != vertices.end(); ++vi) {
            if ((*vi)->cell() != Cell_handle()) continue;
            hc = t->locate ((*vi)->point(), hc);
            hide_point(hc, (*vi)->point());
            t->tds().delete_vertex(*vi);
        }
        vertices.clear();
        for (typename std::vector<Weighted_point>::iterator
          hp = hidden_points.begin(); hp != hidden_points.end(); ++hp) {
            hc = t->locate (*hp, hc);
            hide_point (hc, *hp);
        }
        hidden_points.clear();
      }
      Vertex_handle replace_vertex(Cell_handle c, int index,
        const Weighted_point &p) {
          Vertex_handle v = c->vertex(index);
          hide_point(c, v->point());
          v->set_point(p);
          return v;
      }
      void hide_point(Cell_handle c, const Weighted_point &p) {
        c->hide_point(p);
      }
    };

#ifdef CGAL_LINKED_WITH_TBB
    // Parallel version specialization
    template<typename dummy>
    class Hidden_point_visitor<Parallel_tag, dummy>
    {
      typedef Hidden_point_visitor<Parallel_tag> HPV;

      Self *t;
      mutable tbb::enumerable_thread_specific<std::vector<Vertex_handle> >  vertices;
      mutable tbb::enumerable_thread_specific<std::vector<Weighted_point> > hidden_points;

    public:

      Hidden_point_visitor(Self *tr) : t(tr) {}

      template <class InputIterator>
      void process_cells_in_conflict(InputIterator start, InputIterator end) const
      {
        int dim = t->dimension();
        while (start != end) {
          std::copy((*start)->hidden_points_begin(),
            (*start)->hidden_points_end(),
            std::back_inserter(hidden_points.local()));

          for (int i=0; i<=dim; i++) {
            Vertex_handle v = (*start)->vertex(i);
            if (v->cell() != Cell_handle()) {
              vertices.local().push_back(v);
              v->set_cell(Cell_handle());
            }
          }
          start ++;
        }
      }
      void reinsert_vertices(Vertex_handle v) {
        Cell_handle hc = v->cell();
        for (typename std::vector<Vertex_handle>::iterator
          vi = vertices.local().begin(); vi != vertices.local().end(); ++vi) {
            if ((*vi)->cell() != Cell_handle()) continue;
            hc = t->locate ((*vi)->point(), hc);
            hide_point(hc, (*vi)->point());
            t->tds().delete_vertex(*vi);
        }
        vertices.local().clear();
        for (typename std::vector<Weighted_point>::iterator
          hp = hidden_points.local().begin(); hp != hidden_points.local().end(); ++hp) {
            hc = t->locate (*hp, hc);
            hide_point (hc, *hp);
        }
        hidden_points.local().clear();
      }
      Vertex_handle replace_vertex(Cell_handle c, int index,
        const Weighted_point &p) {
          Vertex_handle v = c->vertex(index);
          hide_point(c, v->point());
          v->set_point(p);
          return v;
      }
      void hide_point(Cell_handle c, const Weighted_point &p) {
        c->hide_point(p);
      }
    };

  // Functor for parallel insert(begin, end) function
  template <typename RT>
  class Insert_point
  {
    typedef typename RT::Weighted_point                 Weighted_point;
    typedef typename RT::Vertex_handle                  Vertex_handle;

    RT                                                  & m_rt;
    const std::vector<Weighted_point>                   & m_points;
    tbb::enumerable_thread_specific<Vertex_handle>      & m_tls_hint;

  public:
    // Constructor
    Insert_point(RT & rt,
                 const std::vector<Weighted_point> & points,
                 tbb::enumerable_thread_specific<Vertex_handle> & tls_hint)
    : m_rt(rt), m_points(points), m_tls_hint(tls_hint)
    {}

    // Constructor
    Insert_point(const Insert_point &ip)
    : m_rt(ip.m_rt), m_points(ip.m_points), m_tls_hint(ip.m_tls_hint)
    {}

    // operator()
    void operator()( const tbb::blocked_range<size_t>& r ) const
    {
#ifdef CGAL_CONCURRENT_TRIANGULATION_3_PROFILING
      static Profile_branch_counter_3 bcounter(
        "early withdrawals / late withdrawals / successes [Delaunay_tri_3::insert]");
#endif

      Vertex_handle &hint = m_tls_hint.local();
      for( size_t i_point = r.begin() ; i_point != r.end() ; ++i_point)
      {
        bool success = false;
        const Weighted_point &p = m_points[i_point];
        while(!success)
        {
          if (m_rt.try_lock_vertex(hint) && m_rt.try_lock_point(p))
          {
            bool could_lock_zone;
            Locate_type lt;
            int li, lj;

            Cell_handle c = m_rt.locate (p, lt, li, lj, hint->cell(), 
                                         &could_lock_zone);
            Vertex_handle v;
            if (could_lock_zone)
              v = m_rt.insert (p, lt, c, li, lj, &could_lock_zone);

            if (could_lock_zone)
            {
              hint = (v == Vertex_handle() ? c->vertex(0) : v);
              m_rt.unlock_all_elements();
              success = true;
#ifdef CGAL_CONCURRENT_TRIANGULATION_3_PROFILING
              ++bcounter;
#endif
            }
            else
            {
              m_rt.unlock_all_elements();
#ifdef CGAL_CONCURRENT_TRIANGULATION_3_PROFILING
              bcounter.increment_branch_1(); // THIS is a late withdrawal!
#endif
            }
          }
          else
          {
            m_rt.unlock_all_elements();
#ifdef CGAL_CONCURRENT_TRIANGULATION_3_PROFILING
            bcounter.increment_branch_2(); // THIS is an early withdrawal!
#endif
          }
        }
      }
    }
  };

  // Functor for parallel insert_with_info(begin, end) function
  template <typename RT>
  class Insert_point_with_info
  {
    typedef typename RT::Weighted_point                         Weighted_point;
    typedef typename RT::Vertex_handle                          Vertex_handle;
    typedef typename RT::Triangulation_data_structure::Vertex::Info Info;

    RT                                                  & m_rt;
    const std::vector<Weighted_point>                   & m_points;
    const std::vector<Info>                             & m_infos;
    const std::vector<std::size_t>                      & m_indices;
    tbb::enumerable_thread_specific<Vertex_handle>      & m_tls_hint;

  public:
    // Constructor
    Insert_point_with_info(RT & rt,
      const std::vector<Weighted_point> & points,
      const std::vector<Info> & infos,
      const std::vector<std::size_t> & indices,
      tbb::enumerable_thread_specific<Vertex_handle> & tls_hint)
    : m_rt(rt), m_points(points), m_infos(infos), m_indices(indices), 
      m_tls_hint(tls_hint)
    {}

    // Constructor
    Insert_point_with_info(const Insert_point_with_info &ip)
    : m_rt(ip.m_rt), m_points(ip.m_points), m_infos(ip.m_infos), 
      m_indices(ip.m_indices), m_tls_hint(ip.m_tls_hint)
    {}

    // operator()
    void operator()(const tbb::blocked_range<size_t>& r) const
    {
#ifdef CGAL_CONCURRENT_TRIANGULATION_3_PROFILING
      static Profile_branch_counter_3 bcounter(
        "early withdrawals / late withdrawals / successes [Delaunay_tri_3::insert]");
#endif

      Vertex_handle &hint = m_tls_hint.local();
      for (size_t i_idx = r.begin() ; i_idx != r.end() ; ++i_idx)
      {
        bool success = false;
        std::ptrdiff_t i_point = m_indices[i_idx];
        const Weighted_point &p = m_points[i_point];
        while (!success)
        {
          if (m_rt.try_lock_vertex(hint) && m_rt.try_lock_point(p))
          {
            bool could_lock_zone;
            Locate_type lt;
            int li, lj;

            Cell_handle c = m_rt.locate(p, lt, li, lj, hint->cell(),
              &could_lock_zone);
            Vertex_handle v;
            if (could_lock_zone)
              v = m_rt.insert(p, lt, c, li, lj, &could_lock_zone);

            if (could_lock_zone)
            {
              if (v == Vertex_handle())
              {
                hint = c->vertex(0);
              }
              else
              {
                v->info() = m_infos[i_point];
                hint = v;
              }

              m_rt.unlock_all_elements();
              success = true;
#ifdef CGAL_CONCURRENT_TRIANGULATION_3_PROFILING
              ++bcounter;
#endif
            }
            else
            {
              m_rt.unlock_all_elements();
#ifdef CGAL_CONCURRENT_TRIANGULATION_3_PROFILING
              bcounter.increment_branch_1(); // THIS is a late withdrawal!
#endif
            }
          }
          else
          {
            m_rt.unlock_all_elements();
#ifdef CGAL_CONCURRENT_TRIANGULATION_3_PROFILING
            bcounter.increment_branch_2(); // THIS is an early withdrawal!
#endif
          }
        }
      }
    }
  };

  // Functor for parallel remove(begin, end) function
  template <typename RT>
  class Remove_point
  {
    typedef typename RT::Weighted_point                 Weighted_point;
    typedef typename RT::Vertex_handle                  Vertex_handle;

    RT                                    & m_rt;
    const std::vector<Vertex_handle>      & m_vertices;
    tbb::concurrent_vector<Vertex_handle> & m_vertices_to_remove_sequentially;

  public:
    // Constructor
    Remove_point(RT & rt,
                 const std::vector<Vertex_handle> & vertices,
                 tbb::concurrent_vector<Vertex_handle> & 
                   vertices_to_remove_sequentially)
    : m_rt(rt), m_vertices(vertices), 
      m_vertices_to_remove_sequentially(vertices_to_remove_sequentially)
    {}

    // Constructor
    Remove_point(const Remove_point &rp)
    : m_rt(rp.m_rt), m_vertices(rp.m_vertices),
      m_vertices_to_remove_sequentially(rp.m_vertices_to_remove_sequentially)
    {}

    // operator()
    void operator()( const tbb::blocked_range<size_t>& r ) const
    {
      for( size_t i_vertex = r.begin() ; i_vertex != r.end() ; ++i_vertex)
      {
        Vertex_handle v = m_vertices[i_vertex];
        bool could_lock_zone, needs_to_be_done_sequentially;
        do
        {
          needs_to_be_done_sequentially =
            !m_rt.remove(v, &could_lock_zone);
          m_rt.unlock_all_elements();
        } while (!could_lock_zone);

        if (needs_to_be_done_sequentially)
          m_vertices_to_remove_sequentially.push_back(v);
      }
    }
  };
#endif // CGAL_LINKED_WITH_TBB

    Hidden_point_visitor<Concurrency_tag> &get_hidden_point_visitor()
    {
      return hidden_point_visitor;
    }

    template < class RegularTriangulation_3 >
    class Vertex_remover;

    template < class RegularTriangulation_3 >
    class Vertex_inserter;

    Hidden_point_visitor<Concurrency_tag> hidden_point_visitor;
  };


  template < class Gt, class Tds, class Lds >
  typename Regular_triangulation_3<Gt,Tds,Lds>::Vertex_handle
    Regular_triangulation_3<Gt,Tds,Lds>::
    nearest_power_vertex_in_cell(const Bare_point& p,
    Cell_handle c) const
    // Returns the finite vertex of the cell c with smaller
    // power distance  to p.
  {
    CGAL_triangulation_precondition(dimension() >= 1);
    Vertex_handle nearest = nearest_power_vertex(p,
      c->vertex(0),
      c->vertex(1));
    if (dimension() >= 2) {
      nearest = nearest_power_vertex(p, nearest, c->vertex(2));
      if (dimension() == 3)
        nearest = nearest_power_vertex(p, nearest, c->vertex(3));
    }
    return nearest;
  }


  template < class Gt, class Tds, class Lds >
  typename Regular_triangulation_3<Gt,Tds,Lds>::Vertex_handle
    Regular_triangulation_3<Gt,Tds,Lds>::
    nearest_power_vertex(const Bare_point& p, Cell_handle start) const
  {
    if (number_of_vertices() == 0)
      return Vertex_handle();

    // Use a brute-force algorithm if dimension < 3.
    if (dimension() < 3) {
      Finite_vertices_iterator vit = finite_vertices_begin();
      Vertex_handle res = vit;
      ++vit;
      for (Finite_vertices_iterator end = finite_vertices_end(); vit != end; ++vit)
        res = nearest_power_vertex(p, res, vit);
      return res;
    }

    Locate_type lt;
    int li, lj;

    typename Gt::Construct_weighted_point_3 p2wp =
      geom_traits().construct_weighted_point_3_object();
    Cell_handle c = locate(p2wp(p), lt, li, lj, start);

    // - start with the closest vertex from the located cell.
    // - repeatedly take the nearest of its incident vertices if any
    // - if not, we're done.
    Vertex_handle nearest = nearest_power_vertex_in_cell(p, c);
    std::vector<Vertex_handle> vs;
    vs.reserve(32);
    while (true) {
      Vertex_handle tmp = nearest;
      adjacent_vertices(nearest, std::back_inserter(vs));
      for (typename std::vector<Vertex_handle>::const_iterator
        vsit = vs.begin(); vsit != vs.end(); ++vsit)
        tmp = nearest_power_vertex(p, tmp, *vsit);
      if (tmp == nearest)
        break;
      vs.clear();
      nearest = tmp;
    }
    return nearest;
  }

  template < class Gt, class Tds, class Lds >
  typename Regular_triangulation_3<Gt,Tds,Lds>::Bare_point
  Regular_triangulation_3<Gt,Tds,Lds>::
  dual(Cell_handle c) const
  {
    CGAL_triangulation_precondition(dimension()==3);
    CGAL_triangulation_precondition( ! is_infinite(c) );

    return c->weighted_circumcenter(geom_traits());
  }

  template < class Gt, class Tds, class Lds >
  void
  Regular_triangulation_3<Gt,Tds,Lds>::
  dual_segment(Cell_handle c, int i, Bare_point& p, Bare_point&q) const
  {
    Cell_handle n = c->neighbor(i);
    CGAL_assertion( ! is_infinite(c) && ! is_infinite(n) );

    p = dual(c);
    q = dual(n);
  }

  template < class Gt, class Tds, class Lds >
  void
  Regular_triangulation_3<Gt,Tds,Lds>::
  dual_segment(const Facet& facet, Bare_point& p, Bare_point&q) const
  {
    return dual_segment(facet.first, facet.second, p, q);
  }

  template < class Gt, class Tds, class Lds >
  void
  Regular_triangulation_3<Gt,Tds,Lds>::
  dual_ray(Cell_handle c, int i, Ray& ray) const
  {
    Cell_handle n = c->neighbor(i);
    CGAL_triangulation_precondition( (!is_infinite(c) != !is_infinite(n)) ); // xor
    // either n or c is infinite
    int in;
    if ( is_infinite(c) )
      in = n->index(c);
    else {
      n = c;
      in = i;
    }
    // n now denotes a finite cell, either c or c->neighbor(i)
    int ind[3] = {(in+1)&3,(in+2)&3,(in+3)&3};
    if ( (in&1) == 1 )
      std::swap(ind[0], ind[1]);

    const Weighted_point& p = n->vertex(ind[0])->point();
    const Weighted_point& q = n->vertex(ind[1])->point();
    const Weighted_point& r = n->vertex(ind[2])->point();
    const Bare_point& bp = construct_point(p);
    const Bare_point& bq = construct_point(q);
    const Bare_point& br = construct_point(r);

    Line l = construct_perpendicular_line(construct_plane(bp, bq, br),
                                          construct_weighted_circumcenter(p,q,r));

    ray = construct_ray(dual(n), l);
  }

  template < class Gt, class Tds, class Lds >
  void
  Regular_triangulation_3<Gt,Tds,Lds>::
  dual_ray(const Facet& facet, Ray& ray) const
  {
    return dual_ray(facet.first, facet.second, ray);
  }

  // Exact versions of dual_segment() and dual_ray() for Mesh_3.
  // These functions are really dirty: they assume that the point type is nice enough
  // such that EPECK can manipulate it (e.g. convert it to EPECK::Point_3) AND
  // that the result of these manipulations will make sense.
  template < class Gt, class Tds, class Lds >
  void
  Regular_triangulation_3<Gt,Tds,Lds>::
  dual_segment_exact(const Facet& facet, Bare_point& p, Bare_point&q) const
  {
    typedef typename Gt::Kernel                                  K;
    typedef Exact_predicates_exact_constructions_kernel          EK;
    typedef Cartesian_converter<K, EK>                           To_exact;
    typedef Cartesian_converter<EK,K>                            Back_from_exact;

    typedef EK                                                   Exact_Rt;

    To_exact to_exact;
    Back_from_exact back_from_exact;
    Exact_Rt::Construct_weighted_circumcenter_3 exact_weighted_circumcenter =
      Exact_Rt().construct_weighted_circumcenter_3_object();

    Cell_handle c = facet.first;
    int i = facet.second;
    Cell_handle n = c->neighbor(i);

    const typename Exact_Rt::Weighted_point_3& cp = to_exact(c->vertex(0)->point());
    const typename Exact_Rt::Weighted_point_3& cq = to_exact(c->vertex(1)->point());
    const typename Exact_Rt::Weighted_point_3& cr = to_exact(c->vertex(2)->point());
    const typename Exact_Rt::Weighted_point_3& cs = to_exact(c->vertex(3)->point());

    const typename Exact_Rt::Weighted_point_3& np = to_exact(n->vertex(0)->point());
    const typename Exact_Rt::Weighted_point_3& nq = to_exact(n->vertex(1)->point());
    const typename Exact_Rt::Weighted_point_3& nr = to_exact(n->vertex(2)->point());
    const typename Exact_Rt::Weighted_point_3& ns = to_exact(n->vertex(3)->point());

    p = back_from_exact(exact_weighted_circumcenter(cp, cq, cr, cs));
    q = back_from_exact(exact_weighted_circumcenter(np, nq, nr, ns));
  }

  template < class Gt, class Tds, class Lds >
  void
  Regular_triangulation_3<Gt,Tds,Lds>::
  dual_ray_exact(const Facet& facet, Ray& ray) const
  {
    Cell_handle c = facet.first;
    int i = facet.second;
    Cell_handle n = c->neighbor(i);
    CGAL_triangulation_precondition( !is_infinite(c) != !is_infinite(n) ); // xor
    // either n or c is infinite
    int in;
    if ( is_infinite(c) )
      in = n->index(c);
    else {
      n = c;
      in = i;
    }
    // n now denotes a finite cell, either c or c->neighbor(i)
    int ind[3] = {(in+1)&3,(in+2)&3,(in+3)&3};
    if ( (in&1) == 1 )
      std::swap(ind[0], ind[1]);

    // exact part
    typedef typename Gt::Kernel                                  K;
    typedef Exact_predicates_exact_constructions_kernel          EK;
    typedef Cartesian_converter<K, EK>                           To_exact;
    typedef Cartesian_converter<EK,K>                            Back_from_exact;

    typedef EK                                                   Exact_Rt;

    To_exact to_exact;
    Back_from_exact back_from_exact;

    Exact_Rt::Construct_weighted_circumcenter_3 exact_weighted_circumcenter =
      Exact_Rt().construct_weighted_circumcenter_3_object();
    Exact_Rt::Construct_perpendicular_line_3 exact_perpendicular_line =
      Exact_Rt().construct_perpendicular_line_3_object();
    Exact_Rt::Construct_plane_3 exact_plane_3 = Exact_Rt().construct_plane_3_object();
    Exact_Rt::Construct_ray_3 exact_ray_3 = Exact_Rt().construct_ray_3_object();
    Exact_Rt::Construct_point_3 exact_point_3 = Exact_Rt().construct_point_3_object();

    const typename Exact_Rt::Weighted_point_3& p = to_exact(n->vertex(ind[0])->point());
    const typename Exact_Rt::Weighted_point_3& q = to_exact(n->vertex(ind[1])->point());
    const typename Exact_Rt::Weighted_point_3& r = to_exact(n->vertex(ind[2])->point());
    const typename Exact_Rt::Weighted_point_3& s = to_exact(n->vertex(in)->point());

    const typename Exact_Rt::Point_3& bp = exact_point_3(p);
    const typename Exact_Rt::Point_3& bq = exact_point_3(q);
    const typename Exact_Rt::Point_3& br = exact_point_3(r);

    typename Exact_Rt::Line_3 l = exact_perpendicular_line(
                                    exact_plane_3(bp, bq, br),
                                    exact_weighted_circumcenter(p, q, r));

   ray = back_from_exact(
           exact_ray_3(
             exact_weighted_circumcenter(p, q, r, s), l));
  }

  template < class Gt, class Tds, class Lds >
  typename Regular_triangulation_3<Gt,Tds,Lds>::Object
  Regular_triangulation_3<Gt,Tds,Lds>::
  dual(Cell_handle c, int i) const
  {
    CGAL_triangulation_precondition(dimension()>=2);
    CGAL_triangulation_precondition( ! is_infinite(c,i) );

    if ( dimension() == 2 ) {
      CGAL_triangulation_precondition( i == 3 );
      return construct_object(
        construct_weighted_circumcenter(c->vertex(0)->point(),
                                        c->vertex(1)->point(),
                                        c->vertex(2)->point()) );
    }

    // dimension() == 3
    Cell_handle n = c->neighbor(i);
    if ( ! is_infinite(c) && ! is_infinite(n) ){
      // dual is a segment
      Bare_point bp = dual(c);
      Bare_point np = dual(n);
      return construct_object(construct_segment(bp, np));
    }

    // either n or c is infinite, dual is a ray
    Ray r;
    dual_ray(c, i, r);
    return construct_object(r);
  }

  template < class Gt, class Tds, class Lds >
  typename Regular_triangulation_3<Gt,Tds,Lds>::Object
  Regular_triangulation_3<Gt,Tds,Lds>::
  dual(const Facet& facet) const
  {
    return dual(facet.first, facet.second);
  }

  template < class Gt, class Tds, class Lds >
  template < class Stream>
  Stream&
  Regular_triangulation_3<Gt,Tds,Lds>::
  draw_dual(Stream & os) const
  {
    for (Finite_facets_iterator fit = finite_facets_begin(),
      end = finite_facets_end();
      fit != end; ++fit) {
        Object o = dual(*fit);
        if      (const Segment    *s = object_cast<Segment>(&o))    os << *s;
        else if (const Ray        *r = object_cast<Ray>(&o))        os << *r;
        else if (const Bare_point *p = object_cast<Bare_point>(&o)) os << *p;
    }
    return os;
  }

  template < class Gt, class Tds, class Lds >
  Oriented_side
    Regular_triangulation_3<Gt,Tds,Lds>::
    side_of_oriented_power_sphere(const Weighted_point &p0,
    const Weighted_point &p1,
    const Weighted_point &p2,
    const Weighted_point &p3,
    const Weighted_point &p, bool perturb) const
  {
    CGAL_triangulation_precondition( orientation(p0, p1, p2, p3) == POSITIVE );

    using namespace boost;

    Oriented_side os = power_test(p0, p1, p2, p3, p);

    if (os != ON_ORIENTED_BOUNDARY || !perturb)
      return os;

    // We are now in a degenerate case => we do a symbolic perturbation.
    typedef typename Geom_traits::Construct_point_3 Construct_point_3;
    Construct_point_3 cp = geom_traits().construct_point_3_object();

    // We sort the points lexicographically.
    const Weighted_point * points[5] = {&p0, &p1, &p2, &p3, &p};

<<<<<<< HEAD
    // boost::bind is used twice, to grab the Bare_point within the Weighted_point*.
    // `result_of` is used to go around the way the Lazy kernel works
    // (simply grabbing it as a `const Bare_point&` would not work)
    std::sort(points, points + 5,
      boost::bind<Comparison_result>(geom_traits().compare_xyz_3_object(),
        boost::bind<typename cpp11::result_of<const Construct_point_3(const Weighted_point&)>::type>(
          cp, boost::bind<const Weighted_point&>(Dereference<Weighted_point>(), _1)),
        boost::bind<typename cpp11::result_of<const Construct_point_3(const Weighted_point&)>::type>(
          cp, boost::bind<const Weighted_point&>(Dereference<Weighted_point>(), _2)))
              == SMALLER);
=======
    std::sort(points, points + 5, typename Tr_Base::Perturbation_order(this));
>>>>>>> 3abbace4

    // We successively look whether the leading monomial, then 2nd monomial
    // of the determinant has non null coefficient.
    for (int i=4; i>1; --i) {
      if (points[i] == &p)
        return ON_NEGATIVE_SIDE; // since p0 p1 p2 p3 are non coplanar
      // and positively oriented
      Orientation o;
      if (points[i] == &p3 && (o = orientation(p0,p1,p2,p)) != COPLANAR )
        return o;
      if (points[i] == &p2 && (o = orientation(p0,p1,p,p3)) != COPLANAR )
        return o;
      if (points[i] == &p1 && (o = orientation(p0,p,p2,p3)) != COPLANAR )
        return o;
      if (points[i] == &p0 && (o = orientation(p,p1,p2,p3)) != COPLANAR )
        return o;
    }

    CGAL_triangulation_assertion(false);
    return ON_NEGATIVE_SIDE;
  }


  template < class Gt, class Tds, class Lds >
  Bounded_side
    Regular_triangulation_3<Gt,Tds,Lds>::
    side_of_power_sphere(Cell_handle c, const Weighted_point &p,
    bool perturb) const
  {
    CGAL_triangulation_precondition( dimension() == 3 );
    int i3;
    if ( ! c->has_vertex( infinite_vertex(), i3 ) ) {
      return Bounded_side( side_of_oriented_power_sphere(c->vertex(0)->point(),
        c->vertex(1)->point(),
        c->vertex(2)->point(),
        c->vertex(3)->point(),
        p, perturb) );
    }
    // else infinite cell :
    int i0,i1,i2;
    if ( (i3%2) == 1 ) {
      i0 = (i3+1)&3;
      i1 = (i3+2)&3;
      i2 = (i3+3)&3;
    }
    else {
      i0 = (i3+2)&3;
      i1 = (i3+1)&3;
      i2 = (i3+3)&3;
    }

    // general case
    Orientation o = orientation(c->vertex(i0)->point(),
      c->vertex(i1)->point(),
      c->vertex(i2)->point(), p);
    if (o != ZERO)
      return Bounded_side(o);

    // else p coplanar with i0,i1,i2
    return side_of_bounded_power_circle(c->vertex(i0)->point(),
      c->vertex(i1)->point(),
      c->vertex(i2)->point(),
      p, perturb);
  }


  template < class Gt, class Tds, class Lds >
  Bounded_side
    Regular_triangulation_3<Gt,Tds,Lds>::
    side_of_bounded_power_circle(const Weighted_point &p0,
    const Weighted_point &p1,
    const Weighted_point &p2,
    const Weighted_point &p, bool perturb) const
  {
    CGAL_triangulation_precondition(coplanar_orientation(p0, p1, p2) != 0);
    if (coplanar_orientation(p0, p1, p2) == POSITIVE)
      return Bounded_side (side_of_oriented_power_circle(p0, p1, p2, p, perturb));
    // Wrong because the low level power test already does a coplanar orientation
    // test.
    // return Bounded_side (- side_of_oriented_power_circle (p0, p2, p1, p,
    // perturb));
    return Bounded_side (side_of_oriented_power_circle(p0, p2, p1, p, perturb));
  }


  template < class Gt, class Tds, class Lds >
  Oriented_side
    Regular_triangulation_3<Gt,Tds,Lds>::
    side_of_oriented_power_circle(const Weighted_point &p0,
    const Weighted_point &p1,
    const Weighted_point &p2,
    const Weighted_point &p, bool perturb) const
  {
    CGAL_triangulation_precondition( coplanar_orientation(p0, p1, p2) == POSITIVE );

    using namespace boost;

    Oriented_side os = power_test(p0, p1, p2, p);

    if (os != ON_ORIENTED_BOUNDARY || !perturb)
      return os;

    // We are now in a degenerate case => we do a symbolic perturbation.
    typedef typename Geom_traits::Construct_point_3 Construct_point_3;
    Construct_point_3 cp = geom_traits().construct_point_3_object();

    // We sort the points lexicographically.
    const Weighted_point * points[4] = {&p0, &p1, &p2, &p};

<<<<<<< HEAD
    // boost::bind is used twice, to grab the Bare_point within the Weighted_point*.
    // `result_of` is used to go around the way the Lazy kernel works
    // (simply grabbing it as a `const Bare_point&` would not work)
    std::sort(points, points + 4,
      boost::bind<Comparison_result>(geom_traits().compare_xyz_3_object(),
        boost::bind<typename cpp11::result_of<const Construct_point_3(const Weighted_point&)>::type>(
          cp, boost::bind<const Weighted_point&>(Dereference<Weighted_point>(), _1)),
        boost::bind<typename cpp11::result_of<const Construct_point_3(const Weighted_point&)>::type>(
          cp, boost::bind<const Weighted_point&>(Dereference<Weighted_point>(), _2)))
              == SMALLER);
=======
    std::sort(points, points + 4, typename Tr_Base::Perturbation_order(this));
>>>>>>> 3abbace4

    // We successively look whether the leading monomial, then 2nd monomial
    // of the determinant has non null coefficient.
    // 2 iterations are enough (cf paper)
    for (int i=3; i>1; --i) {
      if (points[i] == &p)
        return ON_NEGATIVE_SIDE; // since p0 p1 p2 are non collinear
      // and positively oriented
      Orientation o;
      if (points[i] == &p2 && (o = coplanar_orientation(p0,p1,p)) != COPLANAR )
        return o;
      if (points[i] == &p1 && (o = coplanar_orientation(p0,p,p2)) != COPLANAR )
        return o;
      if (points[i] == &p0 && (o = coplanar_orientation(p,p1,p2)) != COPLANAR )
        return o;
    }

    CGAL_triangulation_assertion(false);
    return ON_NEGATIVE_SIDE;
  }


  template < class Gt, class Tds, class Lds >
  Bounded_side
    Regular_triangulation_3<Gt,Tds,Lds>::
    side_of_power_circle(Cell_handle c, int i, const Weighted_point &p,
    bool perturb) const
  {
    CGAL_triangulation_precondition( dimension() >= 2 );
    int i3 = 5;
    if ( dimension() == 2 ) {
      CGAL_triangulation_precondition( i == 3 );
      // the triangulation is supposed to be valid, ie the facet
      // with vertices 0 1 2 in this order is positively oriented
      if ( ! c->has_vertex( infinite_vertex(), i3 ) )
        return Bounded_side( side_of_oriented_power_circle(c->vertex(0)->point(),
        c->vertex(1)->point(),
        c->vertex(2)->point(),
        p, perturb) );
      // else infinite facet
      // v1, v2 finite vertices of the facet such that v1,v2,infinite
      // is positively oriented
      Vertex_handle v1 = c->vertex( ccw(i3) ),
        v2 = c->vertex( cw(i3) );
      CGAL_triangulation_assertion(coplanar_orientation(v1->point(), v2->point(),
        mirror_vertex(c, i3)->point()) == NEGATIVE);
      Orientation o = coplanar_orientation(v1->point(), v2->point(), p);
      if ( o != ZERO )
        return Bounded_side( o );
      // case when p collinear with v1v2
      return side_of_bounded_power_segment(v1->point(),
        v2->point(),
        p, perturb);
    }// dim 2

    // else dimension == 3
    CGAL_triangulation_precondition( (i >= 0) && (i < 4) );
    if ( ( ! c->has_vertex(infinite_vertex(),i3) ) || ( i3 != i ) ) {
      // finite facet
      // initialization of i0 i1 i2, vertices of the facet positively
      // oriented (if the triangulation is valid)
      int i0 = (i>0) ? 0 : 1;
      int i1 = (i>1) ? 1 : 2;
      int i2 = (i>2) ? 2 : 3;
      CGAL_triangulation_precondition(this->coplanar(c->vertex(i0)->point(),
        c->vertex(i1)->point(),
        c->vertex(i2)->point(), p));
      return side_of_bounded_power_circle(c->vertex(i0)->point(),
        c->vertex(i1)->point(),
        c->vertex(i2)->point(),
        p, perturb);
    }
    //else infinite facet
    // v1, v2 finite vertices of the facet such that v1,v2,infinite
    // is positively oriented
    Vertex_handle v1 = c->vertex( next_around_edge(i3,i) ),
      v2 = c->vertex( next_around_edge(i,i3) );
    Orientation o = (Orientation)
      (coplanar_orientation( v1->point(), v2->point(),
      c->vertex(i)->point()) *
      coplanar_orientation( v1->point(), v2->point(), p));
    // then the code is duplicated from 2d case
    if ( o != ZERO )
      return Bounded_side( -o );
    // because p is in f iff
    // it is not on the same side of v1v2 as c->vertex(i)
    // case when p collinear with v1v2 :
    return side_of_bounded_power_segment(v1->point(),
      v2->point(),
      p, perturb);
  }

  template < class Gt, class Tds, class Lds >
  Bounded_side
    Regular_triangulation_3<Gt,Tds,Lds>::
    side_of_bounded_power_segment(const Weighted_point &p0,
    const Weighted_point &p1,
    const Weighted_point &p, bool perturb) const
  {
    Oriented_side os = power_test(p0, p1, p);

    if (os != ON_ORIENTED_BOUNDARY || !perturb)
      return Bounded_side(os);

    // We are now in a degenerate case => we do a symbolic perturbation.

    switch (this->collinear_position(p0, p, p1)) {
    case Tr_Base::BEFORE:
    case Tr_Base::AFTER:
      return ON_UNBOUNDED_SIDE;
    case Tr_Base::MIDDLE:
      return ON_BOUNDED_SIDE;
    default:
      ;
    }

    CGAL_triangulation_assertion(false);
    return ON_UNBOUNDED_SIDE;
  }

  template < class Gt, class Tds, class Lds >
  Bounded_side
    Regular_triangulation_3<Gt,Tds,Lds>::
    side_of_power_segment(Cell_handle c, const Weighted_point &p,
    bool perturb) const
  {
    CGAL_triangulation_precondition( dimension() == 1 );
    if ( ! is_infinite(c,0,1) )
      return side_of_bounded_power_segment(c->vertex(0)->point(),
      c->vertex(1)->point(),
      p, perturb);
    Locate_type lt; int i;
    Bounded_side soe = side_of_edge( p, c, lt, i );
    if (soe != ON_BOUNDARY)
      return soe;
    // Either we compare weights, or we use the finite neighboring edge
    Cell_handle finite_neighbor = c->neighbor(c->index(infinite_vertex()));
    CGAL_triangulation_assertion(!is_infinite(finite_neighbor,0,1));
    return side_of_bounded_power_segment(finite_neighbor->vertex(0)->point(),
      finite_neighbor->vertex(1)->point(),
      p, perturb);
  }

  template < class Gt, class Tds, class Lds >
  bool
    Regular_triangulation_3<Gt,Tds,Lds>::
    is_Gabriel(const Facet& f) const
  {
    return is_Gabriel(f.first, f.second);
  }

  template < class Gt, class Tds, class Lds >
  bool
    Regular_triangulation_3<Gt,Tds,Lds>::
    is_Gabriel(Cell_handle c, int i) const
  {
    CGAL_triangulation_precondition(dimension() == 3 && !is_infinite(c,i));
    typename Geom_traits::Power_side_of_bounded_power_sphere_3
      side_of_bounded_orthogonal_sphere =
      geom_traits().power_side_of_bounded_power_sphere_3_object();

    if ((!is_infinite(c->vertex(i))) &&
      side_of_bounded_orthogonal_sphere(
      c->vertex(vertex_triple_index(i,0))->point(),
      c->vertex(vertex_triple_index(i,1))->point(),
      c->vertex(vertex_triple_index(i,2))->point(),
      c->vertex(i)->point()) == ON_BOUNDED_SIDE ) return false;

    Cell_handle neighbor = c->neighbor(i);
    int in = neighbor->index(c);

    if ((!is_infinite(neighbor->vertex(in))) &&
      side_of_bounded_orthogonal_sphere(
      c->vertex(vertex_triple_index(i,0))->point(),
      c->vertex(vertex_triple_index(i,1))->point(),
      c->vertex(vertex_triple_index(i,2))->point(),
      neighbor->vertex(in)->point()) == ON_BOUNDED_SIDE ) return false;

    return true;
  }


  template < class Gt, class Tds, class Lds >
  bool
    Regular_triangulation_3<Gt,Tds,Lds>::
    is_Gabriel(const Edge& e) const
  {
    return is_Gabriel(e.first, e.second, e.third);
  }

  template < class Gt, class Tds, class Lds >
  bool
    Regular_triangulation_3<Gt,Tds,Lds>::
    is_Gabriel(Cell_handle c, int i, int j) const
  {
    CGAL_triangulation_precondition(dimension() == 3 && !is_infinite(c,i,j));
    typename Geom_traits::Power_side_of_bounded_power_sphere_3
      side_of_bounded_orthogonal_sphere =
      geom_traits().power_side_of_bounded_power_sphere_3_object();

    Facet_circulator fcirc = incident_facets(c,i,j),
      fdone(fcirc);
    Vertex_handle v1 = c->vertex(i);
    Vertex_handle v2 = c->vertex(j);
    do {
      // test whether the vertex of cc opposite to *fcirc
      // is inside the sphere defined by the edge e = (s, i,j)
      Cell_handle cc = (*fcirc).first;
      int ii = (*fcirc).second;
      if (!is_infinite(cc->vertex(ii)) &&
        side_of_bounded_orthogonal_sphere( v1->point(),
        v2->point(),
        cc->vertex(ii)->point())
        == ON_BOUNDED_SIDE ) return false;
    } while(++fcirc != fdone);
    return true;
  }

  template < class Gt, class Tds, class Lds >
  bool
    Regular_triangulation_3<Gt,Tds,Lds>::
    is_Gabriel(Vertex_handle v) const
  {
    return nearest_power_vertex(
             geom_traits().construct_point_3_object()(v->point()), v->cell()) == v;
  }

  // Returns
  template < class Gt, class Tds, class Lds >
  typename Regular_triangulation_3<Gt,Tds,Lds>::Vertex_handle
    Regular_triangulation_3<Gt,Tds,Lds>::
    insert(const Weighted_point & p, Cell_handle start, bool *could_lock_zone)
  {
    Locate_type lt;
    int li, lj;

    // Parallel
    if (could_lock_zone)
    {
      Cell_handle c = locate(p, lt, li, lj, start, could_lock_zone);
      if (*could_lock_zone)
        return insert(p, lt, c, li, lj, could_lock_zone);
      else
        return Vertex_handle();
    }
    // Sequential
    else
    {
      Cell_handle c = locate(p, lt, li, lj, start);
      return insert(p, lt, c, li, lj);
    }
  }

  template < class Gt, class Tds, class Lds >
  typename Regular_triangulation_3<Gt,Tds,Lds>::Vertex_handle
    Regular_triangulation_3<Gt,Tds,Lds>::
    insert(const Weighted_point & p, Locate_type lt, Cell_handle c,
           int li, int lj, bool *could_lock_zone)
  {
    switch (dimension()) {
    case 3:
      {
        Conflict_tester_3 tester (p, this);
        return insert_in_conflict(p, lt,c,li,lj, tester,
                                  get_hidden_point_visitor(),
                                  could_lock_zone);
      }
    case 2:
      {
        Conflict_tester_2 tester (p, this);
        return insert_in_conflict(p, lt,c,li,lj, tester,
                                  get_hidden_point_visitor(),
                                  could_lock_zone);
      }
    case 1:
      {
        Conflict_tester_1 tester (p, this);
        return insert_in_conflict(p, lt,c,li,lj, tester,
                                  get_hidden_point_visitor(),
                                  could_lock_zone);
      }
    }

    Conflict_tester_0 tester (p, this);
    return insert_in_conflict(p, lt,c,li,lj, tester,
                              get_hidden_point_visitor(),
                              could_lock_zone);
  }


  template < class Gt, class Tds, class Lds >
  template <class CellIt>
  typename Regular_triangulation_3<Gt,Tds,Lds>::Vertex_handle
    Regular_triangulation_3<Gt,Tds,Lds>::
    insert_in_hole(const Weighted_point & p, CellIt cell_begin, CellIt cell_end,
    Cell_handle begin, int i)
  {
    CGAL_triangulation_precondition(cell_begin != cell_end);

    get_hidden_point_visitor().process_cells_in_conflict(cell_begin,cell_end);

    Vertex_handle v =
      Tr_Base::insert_in_hole(p, cell_begin, cell_end, begin, i);

    // Store the hidden points in their new cells and hide vertices that
    // have to be hidden
    get_hidden_point_visitor().reinsert_vertices(v);
    return v;
  }


  template < class Gt, class Tds, class Lds >
  template <class CellIt>
  typename Regular_triangulation_3<Gt,Tds,Lds>::Vertex_handle
    Regular_triangulation_3<Gt,Tds,Lds>::
    insert_in_hole(const Weighted_point & p, CellIt cell_begin, CellIt cell_end,
    Cell_handle begin, int i, Vertex_handle newv)
  {
    CGAL_triangulation_precondition(cell_begin != cell_end);

    get_hidden_point_visitor().process_cells_in_conflict(cell_begin,cell_end);

    Vertex_handle v =
      Tr_Base::insert_in_hole(p, cell_begin, cell_end, begin, i, newv);

    // Store the hidden points in their new cells and hide vertices that
    // have to be hidden
    get_hidden_point_visitor().reinsert_vertices(v);
    return v;
  }

  template <class Gt, class Tds, class Lds >
  template <class RegularTriangulation_3>
  class Regular_triangulation_3<Gt, Tds, Lds>::Vertex_remover {
    typedef RegularTriangulation_3 Regular;
    typedef typename Gt::Weighted_point_3 Weighted_point;
  public:
    typedef typename std::vector<Weighted_point>::iterator
      Hidden_points_iterator;

    Vertex_remover(Regular &tmp_) : tmp(tmp_) {}

    Regular &tmp;

    void add_hidden_points(Cell_handle ch) {
      std::copy (ch->hidden_points_begin(), ch->hidden_points_end(),
        std::back_inserter(hidden));
    }

    Hidden_points_iterator hidden_points_begin() {
      return hidden.begin();
    }
    Hidden_points_iterator hidden_points_end() {
      return hidden.end();
    }

    Bounded_side side_of_bounded_circle(const Weighted_point &p, const Weighted_point &q,
      const Weighted_point &r, const Weighted_point &s, bool perturb = false) const {
        return tmp.side_of_bounded_power_circle(p,q,r,s,perturb);
    }

  private:
    // The removal of v may un-hide some points,
    // Space functions output them.
    std::vector<Weighted_point> hidden;
  };

  // The displacement method works only
  // on regular triangulation without hidden points at any time
  // the vertex inserter is used only
  // for the purpose of displacements
  template <class Gt, class Tds, class Lds >
  template <class RegularTriangulation_3>
  class Regular_triangulation_3<Gt, Tds, Lds>::Vertex_inserter {
    typedef RegularTriangulation_3 Regular;
  public:
    typedef Nullptr_t Hidden_points_iterator;

    Vertex_inserter(Regular &tmp_) : tmp(tmp_) {}

    Regular &tmp;

    void add_hidden_points(Cell_handle) {}
    Hidden_points_iterator hidden_points_begin() { return NULL; }
    Hidden_points_iterator hidden_points_end() { return NULL; }

    Vertex_handle insert(const Weighted_point& p,
      Locate_type lt, Cell_handle c, int li, int lj) {
        return tmp.insert(p, lt, c, li, lj);
    }

    Vertex_handle insert(const Weighted_point& p, Cell_handle c) {
      return tmp.insert(p, c);
    }

    Vertex_handle insert(const Weighted_point& p) {
      return tmp.insert(p);
    }
  };

  template < class Gt, class Tds, class Lds >
  void
    Regular_triangulation_3<Gt,Tds,Lds>::
    remove(Vertex_handle v)
  {
    Cell_handle c;
    if (dimension() > 0)
      c = v->cell()->neighbor(v->cell()->index(v));

    Self tmp;
    Vertex_remover<Self> remover(tmp);
    Tr_Base::remove(v,remover);

    // Re-insert the points that v was hiding.
    for (typename Vertex_remover<Self>::Hidden_points_iterator
      hi = remover.hidden_points_begin();
      hi != remover.hidden_points_end(); ++hi) {
        Vertex_handle hv = insert (*hi, c);
        if (hv != Vertex_handle()) c = hv->cell();
    }
    CGAL_triangulation_expensive_postcondition (is_valid());
  }

  template < class Gt, class Tds, class Lds >
  bool
    Regular_triangulation_3<Gt,Tds,Lds>::
    remove(Vertex_handle v, bool *could_lock_zone)
  {
    bool removed = true;

    // Locking vertex v...
    if (!this->try_lock_vertex(v))
    {
      *could_lock_zone = false;
    }
    else
    {
      Vertex_handle hint = (v->cell()->vertex(0) == v ?
        v->cell()->vertex(1) : v->cell()->vertex(0));

      Self tmp;
      Vertex_remover<Self> remover(tmp);
      removed = Tr_Base::remove(v, remover, could_lock_zone);

      if (*could_lock_zone && removed)
      {
        // Re-insert the points that v was hiding.
        for (typename Vertex_remover<Self>::Hidden_points_iterator
          hi = remover.hidden_points_begin();
          hi != remover.hidden_points_end(); ++hi)
        {
          bool could_lock_zone = false;
          Vertex_handle hv;
          while (!could_lock_zone)
          {
            hv = insert (*hi, hint, &could_lock_zone);
          }
          if (hv != Vertex_handle())
            hint = hv;
        }
        CGAL_triangulation_expensive_postcondition (is_valid());
      }
    }

    return removed;
  }

  // Again, verbatim copy from Delaunay.
  template < class Gt, class Tds, class Lds >
  typename Regular_triangulation_3<Gt,Tds,Lds>::Vertex_handle
    Regular_triangulation_3<Gt,Tds,Lds>::
    move_point(Vertex_handle v, const Weighted_point & p)
  {
    CGAL_triangulation_precondition(! is_infinite(v));
    CGAL_triangulation_expensive_precondition(is_vertex(v));

    // Dummy implementation for a start.

    // Remember an incident vertex to restart
    // the point location after the removal.
    Cell_handle c = v->cell();
    Vertex_handle old_neighbor = c->vertex(c->index(v) == 0 ? 1 : 0);
    CGAL_triangulation_assertion(old_neighbor != v);

    remove(v);

    if (dimension() <= 0)
      return insert(p);
    return insert(p, old_neighbor->cell());
  }

  // Displacement works only for regular triangulation
  // without hidden points at any time
  template < class Gt, class Tds, class Lds >
  typename Regular_triangulation_3<Gt,Tds,Lds>::Vertex_handle
    Regular_triangulation_3<Gt,Tds,Lds>::
    move_if_no_collision(Vertex_handle v, const Weighted_point &p)
  {
    Self tmp;
    Vertex_remover<Self> remover (tmp);
    Vertex_inserter<Self> inserter (*this);
    Vertex_handle res = Tr_Base::move_if_no_collision(v,p,remover,inserter);

    CGAL_triangulation_expensive_postcondition(is_valid());
    return res;
  }

  template <class Gt, class Tds, class Lds >
  typename Regular_triangulation_3<Gt,Tds,Lds>::Vertex_handle
    Regular_triangulation_3<Gt,Tds,Lds>::
    move(Vertex_handle v, const Weighted_point &p) {
      CGAL_triangulation_precondition(!is_infinite(v));
      if(v->point() == p) return v;
      Self tmp;
      Vertex_remover<Self> remover (tmp);
      Vertex_inserter<Self> inserter (*this);
      return Tr_Base::move(v,p,remover,inserter);
  }

  template < class Gt, class Tds, class Lds >
  bool
    Regular_triangulation_3<Gt,Tds,Lds>::
    is_valid(bool verbose, int level) const
  {
    if ( ! Tr_Base::is_valid(verbose,level) ) {
      if (verbose)
        std::cerr << "invalid base triangulation" << std::endl;
      CGAL_triangulation_assertion(false);
      return false;
    }

    switch ( dimension() ) {
    case 3:
      {
        for(Finite_cells_iterator it = finite_cells_begin(), end = finite_cells_end(); it != end; ++it) {
          is_valid_finite(it, verbose, level);
          for(int i=0; i<4; i++) {
            if ( !is_infinite
              (it->neighbor(i)->vertex(it->neighbor(i)->index(it))) ) {
                if ( side_of_power_sphere
                  (it,
                  it->neighbor(i)->vertex(it->neighbor(i)->index(it))->point())
                  == ON_BOUNDED_SIDE ) {
                    if (verbose)
                      std::cerr << "non-empty sphere " << std::endl;
                    CGAL_triangulation_assertion(false);
                    return false;
                }
            }
          }
        }
        break;
      }
    case 2:
      {
        for(Finite_facets_iterator it = finite_facets_begin(), end = finite_facets_end(); it!= end; ++it) {
          is_valid_finite((*it).first, verbose, level);
          for(int i=0; i<3; i++) {
            if( !is_infinite
              ((*it).first->neighbor(i)->vertex( (((*it).first)->neighbor(i))
              ->index((*it).first))) ) {
                if ( side_of_power_circle
                  ( (*it).first, 3,
                  (*it).first->neighbor(i)->
                  vertex( (((*it).first)->neighbor(i))
                  ->index((*it).first) )->point() )
                  == ON_BOUNDED_SIDE ) {
                    if (verbose)
                      std::cerr << "non-empty circle " << std::endl;
                    CGAL_triangulation_assertion(false);
                    return false;
                }
            }
          }
        }
        break;
      }
    case 1:
      {
        for(Finite_edges_iterator it = finite_edges_begin(), end = finite_edges_end(); it != end; ++it) {
          is_valid_finite((*it).first, verbose, level);
          for(int i=0; i<2; i++) {
            if( !is_infinite
              ((*it).first->neighbor(i)->vertex( (((*it).first)->neighbor(i))
              ->index((*it).first))) ) {
                if ( side_of_power_segment
                  ( (*it).first,
                  (*it).first->neighbor(i)->
                  vertex( (((*it).first)->neighbor(i))
                  ->index((*it).first) )->point() )
                  == ON_BOUNDED_SIDE ) {
                    if (verbose)
                      std::cerr << "non-empty edge " << std::endl;
                    CGAL_triangulation_assertion(false);
                    return false;
                }
            }
          }
        }
        break;
      }
    }
    if (verbose)
      std::cerr << "valid regular triangulation" << std::endl;
    return true;
  }

} //namespace CGAL

#if defined(BOOST_MSVC)
#  pragma warning(pop)
#endif

#endif // CGAL_REGULAR_TRIANGULATION_3_H<|MERGE_RESOLUTION|>--- conflicted
+++ resolved
@@ -1850,20 +1850,7 @@
     // We sort the points lexicographically.
     const Weighted_point * points[5] = {&p0, &p1, &p2, &p3, &p};
 
-<<<<<<< HEAD
-    // boost::bind is used twice, to grab the Bare_point within the Weighted_point*.
-    // `result_of` is used to go around the way the Lazy kernel works
-    // (simply grabbing it as a `const Bare_point&` would not work)
-    std::sort(points, points + 5,
-      boost::bind<Comparison_result>(geom_traits().compare_xyz_3_object(),
-        boost::bind<typename cpp11::result_of<const Construct_point_3(const Weighted_point&)>::type>(
-          cp, boost::bind<const Weighted_point&>(Dereference<Weighted_point>(), _1)),
-        boost::bind<typename cpp11::result_of<const Construct_point_3(const Weighted_point&)>::type>(
-          cp, boost::bind<const Weighted_point&>(Dereference<Weighted_point>(), _2)))
-              == SMALLER);
-=======
     std::sort(points, points + 5, typename Tr_Base::Perturbation_order(this));
->>>>>>> 3abbace4
 
     // We successively look whether the leading monomial, then 2nd monomial
     // of the determinant has non null coefficient.
@@ -1973,20 +1960,7 @@
     // We sort the points lexicographically.
     const Weighted_point * points[4] = {&p0, &p1, &p2, &p};
 
-<<<<<<< HEAD
-    // boost::bind is used twice, to grab the Bare_point within the Weighted_point*.
-    // `result_of` is used to go around the way the Lazy kernel works
-    // (simply grabbing it as a `const Bare_point&` would not work)
-    std::sort(points, points + 4,
-      boost::bind<Comparison_result>(geom_traits().compare_xyz_3_object(),
-        boost::bind<typename cpp11::result_of<const Construct_point_3(const Weighted_point&)>::type>(
-          cp, boost::bind<const Weighted_point&>(Dereference<Weighted_point>(), _1)),
-        boost::bind<typename cpp11::result_of<const Construct_point_3(const Weighted_point&)>::type>(
-          cp, boost::bind<const Weighted_point&>(Dereference<Weighted_point>(), _2)))
-              == SMALLER);
-=======
     std::sort(points, points + 4, typename Tr_Base::Perturbation_order(this));
->>>>>>> 3abbace4
 
     // We successively look whether the leading monomial, then 2nd monomial
     // of the determinant has non null coefficient.
