--- conflicted
+++ resolved
@@ -151,29 +151,6 @@
 reduced-convolution method.
 </DL>
 
-<<<<<<< HEAD
-\subsection mink_ssecsum_conv Computing Minkowski Sum using Convolutions
-
-The function template \link minkowski_sum_2() `minkowski_sum_2(P, Q)`\endlink
-accepts two simple polygons \f$ P\f$ and \f$ Q\f$ and computes their
-Minkowski sum \f$ S = P \oplus Q\f$ using the convolution method.
-\link minkowski_sum_2() `minkowski_sum_2(P, Q)`\endlink defaults to calling the
-function \link minkowski_sum_by_reduced_convolution_2() `minkowski_sum_by_reduced_convolution_2(P, Q)`\endlink,
-which applies the reduced convolution aforementioned.
-Explicitly call the function \link minkowski_sum_by_full_convolution_2()
-`minkowski_sum_by_full_convolution_2(P, Q)`\endlink to apply
-the full convolution approach.
-The types of the operands are instances of the
-\link Polygon_2 `Polygon_2`\endlink class template. As the input polygons
-may not be convex, their Minkowski sum may not be simply connected and
-contain polygonal holes; see for example \cgalFigureRef{mink_figonecyc}.
-The type of the returned object \f$ S \f$ is therefore an instance of the
-\link Polygon_with_holes_2 `Polygon_with_holes_2`\endlink class template.
-The outer boundary of \f$ S \f$ is a polygon that can be accessed using
-`S.outer_boundary()`, and its polygonal holes are given by the range
-[`S.holes_begin()`, `S.holes_end()`) (where \f$ S \f$ contains
-`S.number_of_holes()` holes in its interior).
-=======
 The number of segments in the convolution of two polygons is usually
 smaller than the number of segments that constitute the boundaries of
 the sub-sums \f$ S_{ij}\f$ when using the decomposition approach. As
@@ -209,18 +186,18 @@
 \f$ P\f$ and \f$ Q\f$ and computes their Minkowski sum
 \f$ S = P \oplus Q\f$ using the convolution approach.
 The call \link minkowski_sum_2() `minkowski_sum_2(P, Q)`\endlink
-defaults to the call \link minkowski_sum_reduced_convolution_2()
-`minkowski_sum_reduced_convolution_2(P, Q)`\endlink, which applies
+defaults to the call \link minkowski_sum_by_reduced_convolution_2()
+`minkowski_sum_by_reduced_convolution_2(P, Q)`\endlink, which applies
 the reduced convolution aforementioned method. Explicitly call
-\link minkowski_sum_full_convolution_2()
-`minkowski_sum_full_convolution_2(P, Q)`\endlink to apply
+\link minkowski_sum_by_full_convolution_2()
+`minkowski_sum_by_full_convolution_2(P, Q)`\endlink to apply
 the full convolution method. The types of the operands accepted by
-the function \link minkowski_sum_full_convolution_2()
-`minkowski_sum_full_convolution_2(P, Q)`\endlink are instances of
+the function \link minkowski_sum_by_full_convolution_2()
+`minkowski_sum_by_full_convolution_2(P, Q)`\endlink are instances of
 the \link Polygon_2 `Polygon_2`\endlink class template. The types of
 operands accepted by the function \link
-minkowski_sum_reduced_convolution_2()
-`minkowski_sum_reduced_convolution_2(P, Q)`\endlink (and by the
+minkowski_sum_by_reduced_convolution_2()
+`minkowski_sum_by_reduced_convolution_2(P, Q)`\endlink (and by the
 function \link minkowski_sum_2() `minkowski_sum_2(P, Q)`\endlink)
 are instances of either the \link Polygon_2 `Polygon_2`\endlink or
 \link Polygon_with_holes_2 `Polygon_with_holes_2`\endlink class templates.
@@ -234,7 +211,6 @@
 that can be accessed using `S.outer_boundary()`, and its polygonal
 holes are given by the range [`S.holes_begin()`, `S.holes_end()`) (where
 \f$ S \f$ contains `S.number_of_holes()` holes in its interior).
->>>>>>> 0fd8018f
 
 \cgalFigureBegin{mink_figsum_tri_sqr,ms_sum_triangle_square.png}
 The Minkowski sum of a triangle and a square, as computed by the example
