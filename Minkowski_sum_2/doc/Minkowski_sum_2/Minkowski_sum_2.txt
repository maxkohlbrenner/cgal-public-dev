--- conflicted
+++ resolved
@@ -558,23 +558,18 @@
 offset polygons in an exact manner if the edges of the polygons are
 represented as arcs of conic curves with rational coefficients. The
 \link offset_polygon_2() `offset_polygon_2(P, r, traits)`\endlink
-function template computes the offset of a given polygon \f$ P\f$
-by a rational radius \f$ r\f$ in an exact manner. The input
-polygon \f$ P\f$ must be either simple or degenerate consisting of two
-vertices (representing a line segment). The `traits` argument must model
-the concept `ArrangementTraits_2` and it should be capable of handling
+function template computes the offset of a given polygon \f$ P\f$ by a
+rational radius \f$ r\f$ in an exact manner. The input polygon \f$
+P\f$ must be either simple or degenerate consisting of two vertices
+(representing a line segment). The `traits` argument must model the
+concept `ArrangementTraits_2` and it should be capable of handling
 conic arcs in an exact manner---using an instance of the
-`Arr_conic_traits_2` class template with the number
-<<<<<<< HEAD
-types provided by the <span class="textsc">Core</span> library is the
-preferred option; see \ref arr_sssectr_conic "A Traits Class for Conic Arcs"
-=======
-types provided by the \core library is the
-preferred option; see \ref arr_ssectr_conic "A Traits Class for Conic Arcs"
->>>>>>> 1082f223
-for more details. The function template returns an object of the nested
-type `Gps_traits_2::Polygons_with_holes_2`
-(see \ref bso_ssecgeneral_polygon_concept "General Polygon Set Traits Adapter"
+`Arr_conic_traits_2` class template with the number types provided by
+the \core library is the preferred option; see \ref arr_sssectr_conic
+"A Traits Class for Conic Arcs" for more details. The function
+template returns an object of the nested type
+`Gps_traits_2::Polygons_with_holes_2` (see \ref
+bso_ssecgeneral_polygon_concept "General Polygon Set Traits Adapter"
 for more details on the traits-class adaptor `Gps_traits_2`), which
 represents the exact offset polygon.
 
