--- conflicted
+++ resolved
@@ -154,14 +154,9 @@
 
 public:
   typedef CGAL::Surface_sweep_2::Event_comparer<Traits_adaptor_2, Event>
-<<<<<<< HEAD
-    Event_comparer;
-  typedef Multiset<Event*, Event_comparer, Allocator>   Event_queue;
-=======
                                                         Event_comparer;
   typedef Multiset<Event*, Event_comparer, Allocator, Tag_true>
                                                         Event_queue;
->>>>>>> d94f015a
   typedef typename Event_queue::iterator                Event_queue_iterator;
 
   typedef typename Event::Subcurve_iterator
