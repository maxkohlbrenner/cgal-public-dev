// Copyright (c) 2000  Max-Planck-Institute Saarbruecken (Germany).
// All rights reserved.
//
// This file is part of CGAL (www.cgal.org).
// You can redistribute it and/or modify it under the terms of the GNU
// General Public License as published by the Free Software Foundation,
// either version 3 of the License, or (at your option) any later version.
//
// Licensees holding a valid commercial license may use this file in
// accordance with the commercial license agreement provided with the software.
//
// This file is provided AS IS with NO WARRANTY OF ANY KIND, INCLUDING THE
// WARRANTY OF DESIGN, MERCHANTABILITY AND FITNESS FOR A PARTICULAR PURPOSE.
//
// $URL$
// $Id$
// SPDX-License-Identifier: GPL-3.0+
// 
//
// Author(s)     : Susan Hert <hert@mpi-sb.mpg.de>

#ifndef CGAL_PARTITIONED_POLYGON_2_H
#define CGAL_PARTITIONED_POLYGON_2_H

#include <CGAL/license/Partition_2.h>


#include <list>
#include <vector>
#include <CGAL/circulator.h>

namespace CGAL {


// this will order the diagonals around a vertex from previous to 
// next, which means a CW order if the polygon vertices are in CCW order
template<class Iterator, class Traits>
class Indirect_CW_diag_compare  
{
public:
   typedef typename Traits::Point_2        Point_2;
   typedef typename Traits::Orientation_2  Orig_orientation;
  
  Indirect_CW_diag_compare(){}
   Indirect_CW_diag_compare(Point_2 vertex, Iterator prev_ref, 
                            Iterator next_ref,
                            const Traits& traits) : 
                _orientation(traits.orientation_2_object()),
                _vertex(vertex),
                _prev_v_ref(prev_ref)
   { 
     _vertex_orientation = _orientation(Point_2(*_prev_v_ref), Point_2(vertex), Point_2(*next_ref));
   }

   bool
   operator()(Iterator d1, Iterator d2) 
   {
     Orientation d1_orientation = _orientation(Point_2(*_prev_v_ref), Point_2(_vertex), Point_2(*d1));
     Orientation d2_orientation = _orientation(Point_2(*_prev_v_ref), Point_2(_vertex), Point_2(*d2));
     Orientation d1_to_d2 = _orientation(Point_2(*d1), Point_2(_vertex), Point_2(*d2));

      // if both diagonals are on the same side of the line from previous 
      // vertex to this vertex then d1 comes before d2 (in CW order from
      // the edge (previous, vertex)) if one makes a left turn from d1 to d2

      if (d1_orientation == d2_orientation) return (d1_to_d2 == LEFT_TURN);

      // if d1 is on the line containing the edge (previous, vertex), then
      // the vertex must be a reflex vertex (otherwise the diagonal would
      // go outside the polygon) and d1 comes first if d2 is above the line
      // containing the three points, i.e., if it turns in the same
      // direction as the original edges around vertex.

      if (d1_orientation == COLLINEAR) 
         return (d2_orientation == _vertex_orientation);

      // opposite sides of the line containing the previous edge
      // (again, vertex must be reflex) or d2 is collinear and d1 isn't.
      // In either case, d1 comes first if it is below the line containing
      // the previous edge.

      return (d1_orientation != _vertex_orientation);
   }
private:
   Orig_orientation _orientation;
   Point_2          _vertex;
   Iterator         _prev_v_ref;
   Orientation      _vertex_orientation;
};

template <class Traits_>
class Partition_vertex;

// 
// requires 
//   Traits::Polygon_2
//   Traits::Point_2
//   Traits::Left_turn_2
//   Traits::Orientation_2
//

template <class Traits_>
class Partitioned_polygon_2 : 
                            public std::vector< Partition_vertex< Traits_ > >
{
public:
   typedef Traits_                                      Traits;
   typedef Partition_vertex<Traits>                     Vertex;
   typedef typename std::vector< Vertex >::iterator   Iterator;
   typedef Circulator_from_iterator<Iterator>           Circulator;
   typedef typename Traits::Polygon_2                   Subpolygon_2;
   typedef typename Traits::Point_2                     Point_2;
   typedef typename Traits::Left_turn_2                  Left_turn_2;
   typedef std::list<Circulator>                        Diagonal_list;
   typedef typename Diagonal_list::iterator             Diagonal_iterator;


   Partitioned_polygon_2(const Traits& traits)
     : _left_turn(traits.left_turn_2_object()), traits(traits)
   {}

   template <class InputIterator>
   Partitioned_polygon_2(InputIterator first, InputIterator beyond, const Traits& traits) :  
       _left_turn(traits.left_turn_2_object()), traits(traits)
   {
      for (; first != beyond; first++) {
         this->push_back(Vertex(*first));
      }
   }

   void insert_diagonal(Circulator v1_ref, Circulator v2_ref)  
   {
      (*v1_ref).insert_diagonal(v2_ref);
      (*v2_ref).insert_diagonal(v1_ref);
   }

   void prune_diagonals()
   {
      Circulator first(this->begin(), this->end(), this->begin());
      Circulator c = first;

      Diagonal_iterator d;
#ifdef CGAL_PARTITIONED_POLY_DEBUG
      std::cout << "pruning diagonals ..." << std::endl;
#endif
      do {
         d = (*c).diagonals_begin();
         while (d != (*c).diagonals_end()) {
            if (!diagonal_is_necessary(c, *d))
            {
#ifdef CGAL_PARTITIONED_POLY_DEBUG
               std::cout << "   removing from " << *c << " to " << **d
                         << std::endl;
#endif
               (**d).diagonal_erase(c);
               d = (*c).diagonal_erase(d);
            }
            else
            {
              d++;
            }
         }
#ifdef CGAL_PARTITIONED_POLY_DEBUG
         (*c).print_diagonals();
#endif
         (*c).reset_current_diagonal();
      }
      while (++c != first);
   }

   // the pruning is probably no longer necessary
   template <class OutputIterator>
   OutputIterator partition(OutputIterator result, bool prune)
   {
      // walk through each vertex and sort the diagonals
      Circulator first(this->begin(), this->end());
      Circulator c = first;
      Circulator next;
      Circulator prev = c;
      prev--;
      do
      {
         next = c;
         next++;
         (*c).sort_diagonals(prev, next, traits);
#ifdef CGAL_PARTITIONED_POLY_DEBUG
         (*c).print_diagonals();
#endif
         prev = c;
      }
      while (++c != first);

      // now remove any diagonals that do not cut a reflex angle at one end
      if (prune) prune_diagonals();

#ifdef CGAL_PARTITIONED_POLY_DEBUG
      c = first;
      do
      {
         (*c).print_diagonals();
      }
      while (++c != first);
#endif

      make_polygon(first, result);
      return result;
   }

private:
   template<class OutputIterator>
   Circulator make_polygon(Circulator start, OutputIterator& result)
   {
       Subpolygon_2 new_polygon;
       Circulator next = start;
       do
       {
          new_polygon.push_back(*next);
#ifdef CGAL_PARTITIONED_POLY_DEBUG
          std::cout << "adding vertex " << *next << std::endl;
#endif
          Circulator diag;
          if ((*next).has_unused_diagonals())
          {
             diag = (*next).current_diagonal();
#ifdef CGAL_PARTITIONED_POLY_DEBUG
             std::cout << "diagonal endpoint: " << *diag << std::endl;
#endif
             (*next).advance_diagonal();
             if (diag == start)
             {
                *result = new_polygon;
                result++;
                return next;
             }
             else
             {
                next = make_polygon(next, result);
             }
          }
          else next++;
       } while (next != start);
       *result = new_polygon;
       result++;
       return next;
       // if there are no diagonals at this vertex
       //    push on the vertex
       // else if the first diagonal closes the polygon
       //    close the polygon
       //    return the current vertex (NOT the other end of the diagonal)
       // else
       //    remove the first diagonal
       //    recur, starting a new polygon at this vertex and return the
       //      vertex where the new polygon ended
       //    continue from the last vertex of the new polygon
   }

   

   bool cuts_reflex_angle(Circulator vertex_ref, Circulator diag_endpoint)
   {
      Circulator prev = vertex_ref; prev--;
      Circulator next = vertex_ref; next++;
   
      // find diag_endpoint in vertex_ref's list of diagonals
      Diagonal_iterator d_it;
      for (d_it = (*vertex_ref).diagonals_begin();
           d_it != (*vertex_ref).diagonals_end() && diag_endpoint != *d_it;
           d_it++)
      {
         prev = *d_it;
      }
      Diagonal_iterator next_d_it = d_it;
      next_d_it++;
      if (next_d_it == (*vertex_ref).diagonals_end())
      {
         next = vertex_ref;
         next++;
      }
      else
         next = *next_d_it;
   
//      return _right_turn(*prev, *vertex_ref, *next);
      return _left_turn(Point_2(*vertex_ref), Point_2(*prev), Point_2(*next));
   }

   bool diagonal_is_necessary(Circulator diag_ref1, Circulator diag_ref2) 
   {
       return (cuts_reflex_angle(diag_ref1, diag_ref2) ||
               cuts_reflex_angle(diag_ref2, diag_ref1));
   }

  Left_turn_2 _left_turn;
  Traits traits;
};

template <class Traits_>
class Partition_vertex //: public Traits_::Point_2
{
private:
  typename Traits_::Point_2 point;
  public:
    typedef Traits_                                              Traits;
    typedef typename Traits::Point_2                             Base_point;
    typedef typename Partitioned_polygon_2< Traits >::Circulator Circulator; 
  typedef Partition_vertex<Traits>                               Self;
//
//  It might be better if this were a set that used Indirect_CW_diag_compare
//  as the Compare object, but the constructor for Indirect_CW_diag_compare
//  requires prev and next pointers, which would have to be supplied to
//  the constructor for a Partition_vertex as well, which is difficult to
//  do (perhaps impossible in general since you don't know what next and
//  previous will be until the whole polygon is constructed)
//
    typedef std::list<Circulator>                         Diagonal_list;
    typedef typename Diagonal_list::iterator              Diagonal_iterator;

  //default constructor added for EPECK
  Partition_vertex() // : Base_point()
  {
    current_diag = diag_endpoint_refs.end() ;
  }

  Partition_vertex(Base_point p)
    : /* Base_ */  point(p) 
  { 
    current_diag = diag_endpoint_refs.end() ; 
  }

    Partition_vertex(const Partition_vertex& other)
      : /* Base_ */ point(other.point) 
  { 
    // No need to deep copy.
    // We initialize in order to avoid problem with g++ safe STL
    current_diag = diag_endpoint_refs.end() ; 
  }

<<<<<<< HEAD
  operator Base_point() const
  {
    return point;
  }
  
#ifndef CGAL_CFG_NO_CPP0X_DELETED_AND_DEFAULT_FUNCTIONS
=======
>>>>>>> c938e5e1
    Partition_vertex& operator=(const Partition_vertex&)=default;

    void insert_diagonal(Circulator v_ref) 
    {
       diag_endpoint_refs.push_back(v_ref);
    }

    Diagonal_iterator diagonal_erase(Diagonal_iterator d_ref) 
    {
       return diag_endpoint_refs.erase(d_ref);
    }

    Diagonal_iterator diagonal_erase(Circulator diag_endpoint) 
    {
       Diagonal_iterator d_it = diagonals_begin();
       for (d_it = diagonals_begin(); d_it != diagonals_end() && 
                                     *d_it != diag_endpoint; d_it++) {}
       if (d_it != diagonals_end()) return diag_endpoint_refs.erase(d_it);
       return d_it;
    }

    Diagonal_iterator diagonals_begin() 
    {
       return diag_endpoint_refs.begin();
    }

    Diagonal_iterator diagonals_end() 
    {
       return diag_endpoint_refs.end();
    }

    bool has_unused_diagonals( )  
    {
       return current_diag != diag_endpoint_refs.end();
    }

    // sort the diagonals ccw around the point they have in common
    // and remove any duplicate diagonals
  void sort_diagonals(const Circulator& prev, const Circulator& next, const Traits& traits) 
    {
      diag_endpoint_refs.sort(Indirect_CW_diag_compare<Circulator,Traits>(*this, prev, next, traits));

       diag_endpoint_refs.unique();
       current_diag = diag_endpoint_refs.begin();
    }

    void reset_current_diagonal( ) 
    {
       current_diag = diag_endpoint_refs.begin();
    }

    Circulator current_diagonal( ) const
    {  return *current_diag; }

    void advance_diagonal() 
    {
       if (current_diag != diag_endpoint_refs.end()) 
          current_diag++;
    }
   
    void print_diagonals( ) const
    {
       std::cout << "from " << *this << std::endl;
       typename std::list<Circulator>::const_iterator it;
       for (it = diag_endpoint_refs.begin();it != diag_endpoint_refs.end();
            it++)
       {
          std::cout << " to " << **it << std::endl;
       }
    }

private:
    Diagonal_list diag_endpoint_refs;
    Diagonal_iterator current_diag;
};

}

#endif // CGAL_PARTITIONED_POLYGON_2_H<|MERGE_RESOLUTION|>--- conflicted
+++ resolved
@@ -334,15 +334,12 @@
     current_diag = diag_endpoint_refs.end() ; 
   }
 
-<<<<<<< HEAD
   operator Base_point() const
   {
     return point;
   }
   
-#ifndef CGAL_CFG_NO_CPP0X_DELETED_AND_DEFAULT_FUNCTIONS
-=======
->>>>>>> c938e5e1
+
     Partition_vertex& operator=(const Partition_vertex&)=default;
 
     void insert_diagonal(Circulator v_ref) 
