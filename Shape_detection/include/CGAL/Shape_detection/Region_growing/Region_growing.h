--- conflicted
+++ resolved
@@ -358,20 +358,12 @@
     */
     template<typename PrimitiveAndRegionOutputIterator = Emptyset_iterator>
     PrimitiveAndRegionOutputIterator detect(PrimitiveAndRegionOutputIterator region_out = PrimitiveAndRegionOutputIterator()) {
-<<<<<<< HEAD
-//      clear(); TODO: this is not valid to comment this clear()
-=======
       //      clear(); TODO: this is not valid to comment this clear()
->>>>>>> 1b843297
       m_visited_map.clear(); // tmp replacement for the line above
 
       Region region;
       m_nb_regions = 0;
 
-<<<<<<< HEAD
-
-=======
->>>>>>> 1b843297
       // Grow regions.
       for (auto it = m_seed_range.begin(); it != m_seed_range.end(); it++) {
         const Item seed = *it;
@@ -383,17 +375,11 @@
           // Check global conditions.
           if (!is_success || !m_region_type.is_valid_region(region)) {
             revert(region);
-<<<<<<< HEAD
-          } else {
-            *(region_out++) = std::pair<typename RegionType::Primitive, Region>(m_region_type.primitive(), region);
-            fill_region_map(m_nb_regions++, region);
-=======
           }
           else {
             fill_region_map(m_nb_regions++, region);
             if (!std::is_same<PrimitiveAndRegionOutputIterator, Emptyset_iterator>::value)
               *region_out++ = std::make_pair(m_region_type.primitive(), std::move(region));
->>>>>>> 1b843297
           }
         }
       }
@@ -406,12 +392,7 @@
 
       \return Property map that maps each iterator of the input range to a region index.
     */
-<<<<<<< HEAD
-
-    const Region_map &region_map() {
-=======
     const Region_map& region_map() {
->>>>>>> 1b843297
       return m_region_map;
     }
 
@@ -427,11 +408,7 @@
       a model of `OutputIterator` whose value type is `Item`
 
       \tparam InputRange
-<<<<<<< HEAD
-        a model of `ConstRange
-=======
         a model of `ConstRange`
->>>>>>> 1b843297
 
       \tparam ItemMap
         a model of `ReadablePropertyMap` with `InputRange::const_iterator` as key type and `Item` as value type.
@@ -474,16 +451,10 @@
       Item_map item_map_ = Item_helper::get(item_map);
 
       m_nb_regions = 0;
-<<<<<<< HEAD
-      for (auto it = input_range.begin(); it != input_range.end(); it++) {
-        Item item = get(item_map_, it);
-        put(m_region_map, item, std::size_t(-1));
-=======
       typename boost::property_traits<Region_map>::value_type init_value(-1);
       for (auto it = input_range.begin(); it != input_range.end(); it++) {
         Item item = get(item_map_, it);
         put(m_region_map, item, init_value);
->>>>>>> 1b843297
       }
       // TODO if we want to allow subranges while NeighborQuery operates on the full range
       // (like for faces in a PolygonMesh) we should fill a non-visited map rather than a visited map
@@ -500,10 +471,7 @@
     Neighbor_query& m_neighbor_query;
     Region_type& m_region_type;
     Region_map m_region_map;
-<<<<<<< HEAD
-=======
-
->>>>>>> 1b843297
+
     std::vector<Item> m_seed_range;
     std::size_t m_nb_regions = 0;
 
@@ -512,14 +480,9 @@
     Boolean_property_map<VisitedMap> m_visited;
 
     void fill_region_map(std::size_t idx, const Region& region) {
-<<<<<<< HEAD
-      for (auto item : region) {
-        put(m_region_map, item, idx);
-=======
       typedef typename boost::property_traits<Region_map>::value_type Id;
       for (auto item : region) {
         put(m_region_map, item, static_cast<Id>(idx));
->>>>>>> 1b843297
       }
     }
 
