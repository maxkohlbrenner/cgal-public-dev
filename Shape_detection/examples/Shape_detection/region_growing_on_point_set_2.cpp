--- conflicted
+++ resolved
@@ -161,13 +161,8 @@
 
     std::ofstream out(fullpath);
 
-<<<<<<< HEAD
-    CGAL::set_ascii_mode(out);
-    CGAL::write_PLY_with_properties(
-=======
     CGAL::IO::set_ascii_mode(out);
     CGAL::IO::write_PLY_with_properties(
->>>>>>> cf69d322
       out, pwc,
       CGAL::make_ply_point_writer(PLY_Point_map()),
         std::make_tuple(
