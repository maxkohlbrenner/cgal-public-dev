--- conflicted
+++ resolved
@@ -29,7 +29,6 @@
 find_package(Doxygen REQUIRED)
 find_package(Python3 REQUIRED COMPONENTS Interpreter)
 
-<<<<<<< HEAD
 if (NOT Python3_EXECUTABLE)
   message(FATAL_ERROR "Cannot build the documentation without Python3!")
   return()
@@ -42,8 +41,6 @@
   return()
 endif()
 
-=======
->>>>>>> 4ae8c595
 #starting from cmake 3.9 the usage of DOXYGEN_EXECUTABLE is deprecated
 if(TARGET Doxygen::doxygen)
   get_property(
