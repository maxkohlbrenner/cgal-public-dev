#include <CGAL/_test_fct_ch_I_2.h>

#include <CGAL/Homogeneous.h>

#ifdef CGAL_USE_LEDA
#include <CGAL/leda_integer.h>
#include <CGAL/leda_rational.h>
#endif

#ifdef CGAL_USE_GMP
#include <CGAL/Gmpz.h>
#endif

int main()
{
#ifdef CGAL_USE_LEDA
  CGAL::Homogeneous<leda_integer> ch_H_integer;
  std::cout << "Homogeneous<integer>:" << std::endl;
  CGAL::ch__batch_test( ch_H_integer );
#endif

#ifdef CGAL_USE_GMP
  CGAL::Homogeneous<CGAL::Gmpz> ch_H_gmp;
  std::cout << "Homogeneous<gmp>:" << std::endl;
  CGAL::ch__batch_test( ch_H_gmp );
#endif

<<<<<<< HEAD
  CGAL::Homogeneous<double> ch_H_double;
  std::cout << "Homogeneous<double>:" << std::endl;
  CGAL::ch__batch_test( ch_H_double );

  return EXIT_SUCCESS;
=======
  return 0;
>>>>>>> e665eab8
}<|MERGE_RESOLUTION|>--- conflicted
+++ resolved
@@ -25,13 +25,5 @@
   CGAL::ch__batch_test( ch_H_gmp );
 #endif
 
-<<<<<<< HEAD
-  CGAL::Homogeneous<double> ch_H_double;
-  std::cout << "Homogeneous<double>:" << std::endl;
-  CGAL::ch__batch_test( ch_H_double );
-
   return EXIT_SUCCESS;
-=======
-  return 0;
->>>>>>> e665eab8
 }