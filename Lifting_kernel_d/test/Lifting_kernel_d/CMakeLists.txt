# based on a script created by cgal_create_cmake_script

project( Lifting_kernel_d_test )

cmake_minimum_required(VERSION 2.8.11)

find_package( CGAL QUIET COMPONENTS Eigen3 )

if ( CGAL_FOUND )
  include( ${CGAL_USE_FILE} )
  include( CGAL_CreateSingleSourceCGALProgram )

  include_directories( BEFORE ../../include include )

<<<<<<< HEAD
  create_single_source_cgal_program( "Cartesian_d.cpp" )
  if ( EIGEN3_FOUND )
    create_single_source_cgal_program( "Epick_d.cpp" )
  else ( EIGEN3_FOUND )
    message(STATUS "Some test programs require Eigen3.")
  endif ( EIGEN3_FOUND )
=======
  create_single_source_cgal_program( "lifted_orientation_d.cpp" )
  create_single_source_cgal_program( "lifted_orientation_d_vis.cpp" )
>>>>>>> 648af9f7

else( CGAL_FOUND )

  message(STATUS
    "These tests require the CGAL library and will not be compiled.")

endif( CGAL_FOUND )<|MERGE_RESOLUTION|>--- conflicted
+++ resolved
@@ -12,17 +12,13 @@
 
   include_directories( BEFORE ../../include include )
 
-<<<<<<< HEAD
   create_single_source_cgal_program( "Cartesian_d.cpp" )
+  create_single_source_cgal_program( "lifted_orientation_d_vis.cpp" )
   if ( EIGEN3_FOUND )
     create_single_source_cgal_program( "Epick_d.cpp" )
   else ( EIGEN3_FOUND )
     message(STATUS "Some test programs require Eigen3.")
   endif ( EIGEN3_FOUND )
-=======
-  create_single_source_cgal_program( "lifted_orientation_d.cpp" )
-  create_single_source_cgal_program( "lifted_orientation_d_vis.cpp" )
->>>>>>> 648af9f7
 
 else( CGAL_FOUND )
 
