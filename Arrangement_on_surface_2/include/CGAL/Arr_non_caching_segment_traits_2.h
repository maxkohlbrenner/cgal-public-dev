--- conflicted
+++ resolved
@@ -231,15 +231,8 @@
       if (! res) return oi;
 
       // Chack if the intersection is a point:
-<<<<<<< HEAD
-      const Point_2             *ip;
-
-      if ((ip = object_cast<Point_2> (&res)) != nullptr)
-      {
-=======
       const Point_2* p_p = boost::get<Point_2>(&*res);
       if (p_p != nullptr) {
->>>>>>> 66bf0829
         // Create a pair representing the point with its multiplicity,
         // which is always 1 for line segments for all practical purposes.
         // If the two segments intersect at their endpoints, then the
@@ -248,30 +241,6 @@
         *oi++ = Intersection_result(Intersection_point(*p_p, 1));
         return oi;
       }
-<<<<<<< HEAD
-      else
-      {
-        // The intersection is a segment.
-
-        const X_monotone_curve_2 *ov = object_cast<X_monotone_curve_2>(&res);
-        CGAL_assertion (ov != nullptr);
-
-        Self self;
-        Comparison_result cmp1 = self.compare_endpoints_xy_2_object()(cv1);
-        Comparison_result cmp2 = self.compare_endpoints_xy_2_object()(cv2);
-
-        if(cmp1 == cmp2)
-        {
-          // cv1 and cv2 have the same directions, maintain this direction
-          // in the overlap segment
-          if(self.compare_endpoints_xy_2_object()(*ov) != cmp1)
-          {
-            Kernel k;
-            res = make_object(k.construct_opposite_segment_2_object()(*ov));
-          }
-        }
-=======
->>>>>>> 66bf0829
 
       // The intersection is a segment.
       const X_monotone_curve_2* cv_p = boost::get<X_monotone_curve_2>(&*res);
