--- conflicted
+++ resolved
@@ -12,13 +12,6 @@
 // This file is provided AS IS with NO WARRANTY OF ANY KIND, INCLUDING THE
 // WARRANTY OF DESIGN, MERCHANTABILITY AND FITNESS FOR A PARTICULAR PURPOSE.
 //
-<<<<<<< HEAD
-// $URL$
-// $Id$
-//
-//
-=======
->>>>>>> 18490da4
 // Author(s)     : Ron Wein          <wein@post.tau.ac.il>
 //               : Waqar Khan        <wkhan@mpi-inf.mpg.de>
 
@@ -162,11 +155,7 @@
 
       Comparison_result  res = kernel.compare_xy_2_object()(ps, pt);
 
-<<<<<<< HEAD
-      CGAL_assertion (res != EQUAL);
-=======
       CGAL_assertion(res != EQUAL);
->>>>>>> 18490da4
       is_degen = false;
       is_right = (res == SMALLER);
 
@@ -277,15 +266,8 @@
      */
     bool has_left() const
     {
-<<<<<<< HEAD
-      if (is_right)
-        return (has_source);
-      else
-        return (has_target);
-=======
       if (is_right) return (has_source);
       else return (has_target);
->>>>>>> 18490da4
     }
 
     /*! Obtain the (lexicographically) left endpoint.
@@ -310,12 +292,7 @@
         Kernel    kernel;
       );
       CGAL_precondition
-<<<<<<< HEAD
-        (Segment_assertions::_assert_is_point_on (p, l,
-                                                  Has_exact_division()) &&
-=======
         (Segment_assertions::_assert_is_point_on(p, l, Has_exact_division()) &&
->>>>>>> 18490da4
          (! check_validity || ! has_right() ||
           kernel.compare_xy_2_object()(p, right()) == SMALLER));
 
@@ -377,15 +354,8 @@
      */
     bool has_right() const
     {
-<<<<<<< HEAD
-      if (is_right)
-        return (has_target);
-      else
-        return (has_source);
-=======
       if (is_right) return (has_target);
       else return (has_source);
->>>>>>> 18490da4
     }
 
     /*! Obtain the (lexicographically) right endpoint.
@@ -404,20 +374,10 @@
     void set_right(const Point_2& p,
                    bool CGAL_assertion_code(check_validity) = true)
     {
-<<<<<<< HEAD
-      CGAL_precondition (! is_degen);
-      CGAL_precondition_code (
-        Kernel    kernel;
-      );
-      CGAL_precondition
-        (Segment_assertions::_assert_is_point_on (p, l,
-                                                  Has_exact_division()) &&
-=======
       CGAL_precondition(! is_degen);
       CGAL_precondition_code(Kernel kernel;);
       CGAL_precondition
         (Segment_assertions::_assert_is_point_on(p, l, Has_exact_division()) &&
->>>>>>> 18490da4
          (! check_validity || ! has_left() ||
           kernel.compare_xy_2_object() (p, left()) == LARGER));
 
@@ -857,15 +817,9 @@
       // Compare with the vertical segment's end-points.
       typename Kernel::Compare_y_2 compare_y = kernel->compare_y_2_object();
       const Comparison_result res1 =
-<<<<<<< HEAD
-        cv.has_left() ? compare_y (p, cv.left()) : LARGER;
-      const Comparison_result res2 =
-        cv.has_right() ? compare_y (p, cv.right()) : SMALLER;
-=======
         cv.has_left() ? compare_y(p, cv.left()) : LARGER;
       const Comparison_result res2 =
         cv.has_right() ? compare_y(p, cv.right()) : SMALLER;
->>>>>>> 18490da4
 
       return (res1 == res2) ? res1 : EQUAL;
     }
@@ -907,16 +861,9 @@
       );
 
       CGAL_precondition
-<<<<<<< HEAD
-        (Segment_assertions::_assert_is_point_on (p, cv1,
-                                                  Has_exact_division()) &&
-         Segment_assertions::_assert_is_point_on (p, cv2,
-                                                  Has_exact_division()));
-=======
         (Segment_assertions::_assert_is_point_on(p, cv1,
                                                  Has_exact_division()) &&
          Segment_assertions::_assert_is_point_on(p, cv2, Has_exact_division()));
->>>>>>> 18490da4
 
       CGAL_precondition((! cv1.has_left() ||
                          compare_xy(cv1.left(), p) == SMALLER) &&
@@ -1013,19 +960,10 @@
       typename Kernel::Equal_2  equal = kernel.equal_2_object();
 
       // Check that the two supporting lines are the same.
-<<<<<<< HEAD
-      if (! equal (cv1.supp_line(), cv2.supp_line()) &&
-          ! equal (cv1.supp_line(),
-                   kernel.construct_opposite_line_2_object()(cv2.supp_line())))
-      {
-        return (false);
-      }
-=======
       if (! equal(cv1.supp_line(), cv2.supp_line()) &&
           ! equal(cv1.supp_line(),
                   kernel.construct_opposite_line_2_object()(cv2.supp_line())))
       { return (false); }
->>>>>>> 18490da4
 
       // Check that either the two left endpoints are at infinity, or they
       // are bounded and equal.
@@ -1267,16 +1205,9 @@
     }
   };
 
-<<<<<<< HEAD
-  /*! Obtain a Compare_x_near_limit_2 function object */
-  Compare_x_near_limit_2 compare_x_near_limit_2_object() const
-  { return Compare_x_near_limit_2(); }
-=======
   /*! Obtain a Compare_x_near_boundary_2 function object */
   Compare_x_near_boundary_2 compare_x_near_boundary_2_object() const
   { return Compare_x_near_boundary_2(); }
->>>>>>> 18490da4
-
 
   /*! A function object that compares the y-limits of arc ends on the
    * boundary of the parameter space.
@@ -1448,16 +1379,9 @@
       }
 
       // Check whether we have a single intersection point.
-<<<<<<< HEAD
-      const Point_2  *ip = object_cast<Point_2> (&obj);
-
-      if (ip != NULL)
-      {
-=======
       const Point_2* ip = object_cast<Point_2> (&obj);
 
       if (ip != NULL) {
->>>>>>> 18490da4
         // Check whether the intersection point ip lies on both segments.
         const bool    ip_on_cv1 = cv1.is_vertical() ? cv1.is_in_y_range(*ip) :
                                                       cv1.is_in_x_range(*ip);
@@ -1696,11 +1620,7 @@
     public Arr_linear_traits_2<Kernel_>::_Linear_object_cached_2
 {
   typedef typename Arr_linear_traits_2<Kernel_>::_Linear_object_cached_2
-<<<<<<< HEAD
-                                                                   Base;
-=======
                                                             Base;
->>>>>>> 18490da4
 
 public:
   typedef Kernel_                                           Kernel;
@@ -1714,19 +1634,7 @@
   /*! Default constructor. */
   Arr_linear_object_2() : Base() {}
 
-<<<<<<< HEAD
-  /*!
-   * Default constructor.
-   */
-  Arr_linear_object_2 () :
-    Base()
-  {}
-
-  /*!
-   * Constructor from two points.
-=======
   /*! Constructor from two points.
->>>>>>> 18490da4
    * \param s The source point.
    * \param t The target point.
    * \pre The two points must not be the same.
