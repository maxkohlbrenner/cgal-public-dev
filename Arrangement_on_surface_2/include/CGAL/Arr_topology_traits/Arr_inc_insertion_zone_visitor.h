--- conflicted
+++ resolved
@@ -5,13 +5,8 @@
 //
 // $URL$
 // $Id$
-<<<<<<< HEAD
-// SPDX-License-Identifier: GPL-3.0+
-//
-=======
 // SPDX-License-Identifier: GPL-3.0-or-later OR LicenseRef-Commercial
-// 
->>>>>>> f0c82986
+//
 //
 // Author(s)     : Ron Wein          <wein@post.tau.ac.il>
 //                 Efi Fogel         <efif@post.tau.ac.il>
@@ -69,19 +64,11 @@
 
 public:
   /*! Constructor. */
-<<<<<<< HEAD
   Arr_inc_insertion_zone_visitor() :
-    p_arr(NULL),
-    m_geom_traits(NULL),
+    p_arr(nullptr),
+    m_geom_traits(nullptr),
     invalid_v(),
     invalid_he()
-=======
-  Arr_inc_insertion_zone_visitor () :
-    p_arr (nullptr),
-    geom_traits (nullptr),
-    invalid_v (),
-    invalid_he ()
->>>>>>> f0c82986
   {}
 
   /*! Initialize the visitor with an arrangement object. */
