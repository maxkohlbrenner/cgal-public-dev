--- conflicted
+++ resolved
@@ -991,15 +991,9 @@
 
   /*! Compute the intersections between the two arcs or segments.
    */
-<<<<<<< HEAD
-  template <class OutputIterator>
-  OutputIterator intersect (const Self& cv, OutputIterator oi,
-                            Intersection_map *inter_map = nullptr) const
-=======
   template <typename OutputIterator>
   OutputIterator intersect(const Self& cv, OutputIterator oi,
                            Intersection_map* inter_map = nullptr) const
->>>>>>> 66bf0829
   {
     typedef std::pair<Point_2, Multiplicity>            Intersection_point;
     typedef boost::variant<Intersection_point, Self>    Intersection_result;
@@ -1040,12 +1034,7 @@
     Intersection_list inter_list;
     bool invalid_ids = false;
 
-<<<<<<< HEAD
-    if (inter_map != nullptr && _index() != 0 && cv._index() != 0)
-    {
-=======
     if (inter_map != nullptr && _index() != 0 && cv._index() != 0) {
->>>>>>> 66bf0829
       if (_index() < cv._index())
         id_pair = Curve_id_pair (_index(), cv._index());
       else id_pair = Curve_id_pair (cv._index(), _index());
@@ -1055,21 +1044,11 @@
     else {
       // In case one of the IDs is invalid, we do not look in the map neither
       // we cache the results.
-<<<<<<< HEAD
-      if (inter_map != nullptr)
-        map_iter = inter_map->end();
-      invalid_ids = true;
-    }
-
-    if (inter_map == nullptr || map_iter == inter_map->end())
-    {
-=======
       if (inter_map != nullptr) map_iter = inter_map->end();
       invalid_ids = true;
     }
 
     if ((inter_map == nullptr) || (map_iter == inter_map->end())) {
->>>>>>> 66bf0829
       // Compute the intersections points between the two supporting curves.
       if (is_linear()) {
         if (cv.is_linear()) _lines_intersect(cv, inter_list);
