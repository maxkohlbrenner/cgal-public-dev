// Copyright (c) 2011 Tel-Aviv University (Israel), INRIA Sophia-Antipolis (France).
// All rights reserved.
//
// This file is part of CGAL (www.cgal.org).
//
// $URL$
// $Id$
// SPDX-License-Identifier: GPL-3.0-or-later OR LicenseRef-Commercial
//
// Author(s)     : Oren Salzman <orenzalz@post.tau.ac.il >
//                 Michael Hemmer <Michael.Hemmer@sophia.inria.fr>

#ifndef CGAL_RATIONAL_FUNCTION_CANONICALIZED_PAIR_H
#define CGAL_RATIONAL_FUNCTION_CANONICALIZED_PAIR_H

#include <CGAL/license/Arrangement_on_surface_2.h>


#include <CGAL/Arr_rat_arc/Base_rational_arc_ds_1.h>
#include <CGAL/Arr_rat_arc/Rational_function.h>
#include <CGAL/Handle_with_policy.h>
#include <CGAL/assertions.h>

namespace CGAL {
namespace Arr_rational_arc {

template <typename AlgebraicKernel_d_1>
class Rational_function_canonicalized_pair_rep:
    public Base_rational_arc_ds_1<AlgebraicKernel_d_1>
{
public:
  typedef AlgebraicKernel_d_1                           Algebraic_kernel_d_1;
  typedef Base_rational_arc_ds_1<Algebraic_kernel_d_1>  Base;

  typedef CGAL::Arr_rational_arc::Rational_function<Algebraic_kernel_d_1>
                                                        Rational_function;
  typedef typename Base::Polynomial_1                   Polynomial_1;
  typedef typename Base::Algebraic_real_1               Algebraic_real_1;
  typedef typename Base::Algebraic_vector               Algebraic_vector;
  typedef typename Base::Multiplicity                   Multiplicity;
  typedef typename Base::Multiplicity_vector            Multiplicity_vector;
  typedef typename Base::Root_multiplicity_vector       Root_multiplicity_vector;
  typedef typename Base::Solve_1                        Solve_1;
  typedef typename Base::Bound                          Bound;
  typedef typename Base::Coefficient                    Coefficient;

public:
  Rational_function_canonicalized_pair_rep(const Rational_function& f,
                                           const Rational_function& g,
                                           Algebraic_kernel_d_1* ak_ptr)
    :_f(f),_g(g),_ak_ptr(ak_ptr)
  {
    CGAL_precondition(_ak_ptr != nullptr);
    //canonicalized representation
    if ( !(f.id() < g.id()) )
      std::swap(_f,_g);
    _resultant  = (_f.numer() * _g.denom() - _f.denom() * _g.numer());

    //f and g are not the same...
    CGAL_precondition(CGAL::is_zero(_resultant) == false);

    Solve_1 solve_1(_ak_ptr->solve_1_object());
    Root_multiplicity_vector rm_vec;

#if 1
    solve_1(_resultant,std::back_inserter(rm_vec));
#else
    CGAL_assertion(false);
    // don't use this code yet since g and resultant/g may still have a
    // common root
    if( CGAL::internal::may_have_common_factor(_f.denom(),_g.denom())){
      Polynomial_1 g = CGAL::gcd(_f.denom(), _g.denom());
      solve_1(CGAL::integral_division(_resultant, g),
              std::back_inserter(rm_vec));
      solve_1(g, std::back_inserter(rm_vec));
      std::sort(rm_vec.begin(), rm_vec.end());
    }else{
      solve_1(_resultant, std::back_inserter(rm_vec));
    }
#endif

    _roots.reserve(rm_vec.size());
    _multiplicities.reserve(rm_vec.size());

    for (typename Root_multiplicity_vector::iterator it = rm_vec.begin();
         it != rm_vec.end() ;
         ++it)
    {
      _roots.push_back(it->first);
      _multiplicities.push_back(it->second);
    }

    Algebraic_vector tmp;
    tmp.reserve(_f.poles().size() + _g.poles().size());
    _event_roots.reserve(rm_vec.size() + _f.poles().size() + _g.poles().size());
    //merge the roots of f,g & resultant
    std::merge( _f.poles().begin(), _f.poles().end(),
                _g.poles().begin(), _g.poles().end(),
                std::back_inserter(tmp));
    std::merge(tmp.begin(), tmp.end(),
               _roots.begin(), _roots.end(),
               std::back_inserter(_event_roots));

    //remove duplicate entries
    typename Algebraic_vector::iterator new_end,old_end;
    new_end = std::unique(_event_roots.begin(), old_end=_event_roots.end());
    _event_roots.erase(new_end,old_end);

    //compute the values of _is_above
    bool curr_is_above = get_is_above_near_minus_infinity();
    _is_above.push_back(curr_is_above);

    // TBD: is_sorted is provided both by stl and boost. The interface of
    // boost version changed, and as of version ? it accepts a single
    // argument, that is a model of the SinglePassRange concept. The stl
    // version, on the other hand, is on it's way out.
    // (The name is wrong-should be is_ordered).
    //
    // CGAL_precondition(std::is_sorted(_f.poles().begin(),_f.poles().end()));
    // CGAL_precondition(std::is_sorted(_g.poles().begin(),_g.poles().end()));
    // CGAL_precondition(std::is_sorted(_roots.begin(),_roots.end()));

    typename Algebraic_vector ::const_iterator it_f_pole = _f.poles().begin();
    typename Multiplicity_vector::const_iterator it_f_mult =
      _f.pole_multiplicities().begin();
    typename Algebraic_vector ::const_iterator it_g_pole = _g.poles().begin();
    typename Multiplicity_vector::const_iterator it_g_mult =
      _g.pole_multiplicities().begin();
    typename Algebraic_vector ::const_iterator it_r_root = _roots.begin();
    typename Multiplicity_vector::const_iterator it_r_mult =
      _multiplicities.begin() ;
    while ( (it_f_pole != _f.poles().end()) ||
        (it_g_pole != _g.poles().end()) ||
        (it_r_root != _roots.end()))
    {
      //std::cout << "_f._poles.size() " << _f._poles.size() <<std::endl;
      //std::cout << "_g._poles.size() " << _g._poles.size()<< std::endl;
      //std::cout << "_roots.size()    " << _roots.size() << std::endl;
      //if current event is only a pole of f
      if ((it_f_pole != _f.poles().end())         &&
          ((it_g_pole == _g.poles().end()) || (*it_f_pole < *it_g_pole)) &&
          ((it_r_root == _roots.end()) || (*it_f_pole < *it_r_root)))
      {
        if (*it_f_mult % 2 == 1)
          curr_is_above = (curr_is_above == true ) ? false : true;
        _is_above.push_back(curr_is_above);
        ++it_f_pole;
        ++it_f_mult;
      }
      //if current event is only a pole of g
      else if ((it_g_pole != _g.poles().end())         &&
               ((it_f_pole == _f.poles().end()) || (*it_g_pole < *it_f_pole)) &&
               ((it_r_root == _roots.end()) || (*it_g_pole < *it_r_root)))
      {
        if (*it_g_mult % 2 == 1)
          curr_is_above = (curr_is_above == true ) ? false : true;
        _is_above.push_back(curr_is_above);
        ++it_g_pole;
        ++it_g_mult;
      }
      //if current event is only a pole of r
      else if ((it_r_root != _roots.end())         &&
               ((it_f_pole == _f.poles().end()) || (*it_r_root < *it_f_pole)) &&
               ((it_g_pole == _g.poles().end()) || (*it_r_root < *it_g_pole)))
      {
        if (*it_r_mult % 2 == 1)
          curr_is_above = (curr_is_above == true ) ? false : true;
        _is_above.push_back(curr_is_above);
        ++it_r_root;
        ++it_r_mult;
      }
      //if current event is a pole of f g and r
      else if ( (it_f_pole != _f.poles().end()) &&
                (it_g_pole != _g.poles().end()) &&
                (it_r_root != _roots.end()) &&
                (*it_r_root == *it_f_pole)    &&
                (*it_r_root == *it_g_pole))
      {
        //both functions switch signs
        if (_f.sign_at(*it_r_root, CGAL::NEGATIVE) ==
            _g.sign_at(*it_r_root, CGAL::NEGATIVE))
          curr_is_above = !curr_is_above;
        if (*it_r_mult % 2 == 1)
          curr_is_above = !curr_is_above;
        if (_f.sign_at(*it_r_root, CGAL::POSITIVE) ==
            _g.sign_at(*it_r_root, CGAL::POSITIVE))
          curr_is_above = !curr_is_above;
        _is_above.push_back(curr_is_above);
        ++it_f_pole;
        ++it_f_mult;
        ++it_g_pole;
        ++it_g_mult;
        ++it_r_root;
        ++it_r_mult;
      }
      else
      {
        //should not be reached
        CGAL_postcondition_msg(false,"invalid case in computing _is_above");
      }
    }
    //std::cout << "_is_above.size()            " << _is_above.size() <<std::endl;
    //std::cout << " _event_roots.size() + 1    " <<  _event_roots.size() + 1 << std::endl;
    CGAL_postcondition(_is_above.size() == _event_roots.size() + 1);
<<<<<<< HEAD
=======
    //check for validity using explicit computation
    CGAL_postcondition_code(std::vector<bool> tmp_is_above =
                            compute_is_above_explicitly();
                            );
    CGAL_postcondition(_is_above == tmp_is_above);
>>>>>>> 54f2a119
  }

  Comparison_result compare_f_g_at(const Algebraic_real_1& x,
                                   CGAL::Sign epsilon = CGAL::ZERO) const
  {
    //f and g must be different
    CGAL_precondition(!CGAL::is_zero(_resultant));

    //find interval
    typename Algebraic_vector::const_iterator iter =
      std::lower_bound(_event_roots.begin(), _event_roots.end(),x);

    //case of a value larger than largest root
    if (iter == _event_roots.end())
      return (_is_above.back() ? CGAL:: LARGER : CGAL::SMALLER);

    typename Algebraic_vector::iterator::difference_type dist =
      iter - _event_roots.begin();

    //if x is not a root, ignore epsilons
    if (*iter != x){
      return (_is_above[dist] ? CGAL:: LARGER : CGAL::SMALLER);
    }

    //x is a root
    if (epsilon == CGAL::ZERO){
      CGAL_precondition(_f.poles().end() ==
                        std::find(_f.poles().begin(), _f.poles().end(),x));
      CGAL_precondition(_g.poles().end() ==
                        std::find(_g.poles().begin(), _g.poles().end(),x));
      return (CGAL::EQUAL);
    }

    if (epsilon == CGAL::NEGATIVE)
      return (_is_above[dist] ? CGAL:: LARGER : CGAL::SMALLER);
    else // CGAL::POSITIVE
      return (_is_above[dist+1] ? CGAL:: LARGER : CGAL::SMALLER);
  }
  Comparison_result compare_f_g_at(Arr_parameter_space boundary) const
  {
    CGAL_precondition((boundary == ARR_LEFT_BOUNDARY) ||
        (boundary == ARR_RIGHT_BOUNDARY) );

    //f and g are the same...
    if (CGAL::is_zero(_resultant))
      return CGAL::EQUAL;

    if (boundary == ARR_LEFT_BOUNDARY)
      return _is_above.front() ? CGAL::LARGER : CGAL::SMALLER ;
    else //  boundary = ARR_RIGHT_BOUNDARY
      return _is_above.back()  ? CGAL::LARGER : CGAL::SMALLER ;
  }

  bool is_intersecting_in_range(const Arr_parameter_space left_parameter_space,
                                const Algebraic_real_1 left,
                                const Arr_parameter_space right_parameter_space,
                                const Algebraic_real_1 right) const
  {
    //the two function intersect iff the left index and the right index
    //of the array _is_above are different

    //get left index
    typename Algebraic_vector::const_iterator left_index =
      (left_parameter_space == ARR_LEFT_BOUNDARY) ?
      _event_roots.begin():
      std::lower_bound(_event_roots.begin(), _event_roots.end(),left);
    //check if intersect at left index
    if (*left_index == left)
      return true;

    //get right index
    typename Algebraic_vector::const_iterator right_index =
      (right_parameter_space == ARR_RIGHT_BOUNDARY) ?
      _event_roots.begin():
      std::lower_bound(_event_roots.begin(), _event_roots.end(),right);
    //check if intersect at right index
    if (*right_index == right)
      return true;

    //check if indices are the same
    return (left_index == right_index);
  }

  const Rational_function& f() const
  {
    return _f;
  }

  const Rational_function& g() const
  {
    return _g;
  }

  const Algebraic_vector & roots() const
  {
    return _roots;
  }

  const Multiplicity_vector & multiplicities() const
  {
    return _multiplicities;
  }

private:
  bool get_is_above_near_minus_infinity() const 
  {
    bool r = _get_is_above_near_minus_infinity();
    CGAL_postcondition(r == __get_is_above_near_minus_infinity());
    return r;
  }

  bool _get_is_above_near_minus_infinity() const 
  {
    int f_deg = CGAL::degree(_f.numer()) - CGAL::degree(_f.denom());
    int g_deg = CGAL::degree(_g.numer()) - CGAL::degree(_g.denom());

    if (f_deg > g_deg)  //f is stronger than g
      {
        CGAL::Sign sign = _f.sign_near_minus_infinity();
        return  (sign == CGAL::NEGATIVE) ? false  :
          (sign == CGAL::POSITIVE) ? true   :
          (_g.sign_near_minus_infinity() == CGAL::NEGATIVE);  // _f == zero;
      }
    if (f_deg < g_deg)  //g is stronger than f
      {
        CGAL::Sign sign = _g.sign_near_minus_infinity();
        return  (sign == CGAL::NEGATIVE) ? true  :
          (sign == CGAL::POSITIVE) ? false   :
          (_f.sign_near_minus_infinity() == CGAL::POSITIVE);  // _g == zero;
      }
<<<<<<< HEAD
    
    //both have the same degree difference, 
=======

    //both have the same degree difference,
>>>>>>> 54f2a119
    //check who's leading coeeficient ratio is larger
    Coefficient lead_coeff_ratio =
      CGAL::abs(CGAL::leading_coefficient(_f.numer())) *
      CGAL::leading_coefficient(_g.denom()) -
      CGAL::abs(CGAL::leading_coefficient(_g.numer())) *
      CGAL::leading_coefficient(_f.denom());
    if (lead_coeff_ratio > 0)//f is stronger than g
      return (_f.sign_near_minus_infinity() == CGAL::NEGATIVE ) ? false : true;
    if (lead_coeff_ratio < 0)  //g is stronger than f
      return (_g.sign_near_minus_infinity() == CGAL::NEGATIVE ) ? true : false;

    //ratio is the same, instead of continuing with taylor expansion,
    //compute explicitly

    return __get_is_above_near_minus_infinity();
  }

  bool __get_is_above_near_minus_infinity() const 
  {
    Bound b;
    if (_event_roots.empty())
      b = Bound(0);
    else
      {
        b = (_ak_ptr->approximate_relative_1_object()(_event_roots.front(), 0)).first - 1;  //lower bound of first root
      }
    return is_above_at(b);
  }

  bool is_above_at(const Bound& b) const 
  {
    //return true if f is above g at b which means return (sign  == positive) of :
    //
    //  numer_f * denom _g - numer_f * denom _g
    //f-g= -------------------------------------- at b
    //    denom _f  * denom _g

    //TODO: unnescecary construction of real
    Algebraic_real_1 x(_ak_ptr->construct_algebraic_real_1_object()(b));

    CGAL::Sign   numer = _ak_ptr->sign_at_1_object()(_resultant, x);
    CGAL::Sign   denom_f = _ak_ptr->sign_at_1_object()(_f.denom(),x);
    CGAL::Sign   denom_g = _ak_ptr->sign_at_1_object()(_g.denom(),x);
    CGAL::Sign   denom = denom_f * denom_g ;
    CGAL::Sign   s = numer*denom;

    CGAL_precondition(s != CGAL::ZERO);

    return (s == CGAL::POSITIVE);
  }
<<<<<<< HEAD


//   std::vector<bool> compute_is_above_explicitly()
//   {
//     std::vector<bool> tmp_is_above;
//     if (_event_roots.size()== 0)
//     {
//       Bound b = 1; //all bound are legal, choose 1 for simplicity
//       tmp_is_above.push_back(is_above_at(b));  
//       return tmp_is_above;
//     }
//     tmp_is_above.reserve(_event_roots.size()+1);  
//     //left boundary
//     Bound b  = (_ak_ptr->approximate_relative_1_object()
//       (_event_roots.front(),0)).first - 1;  //lower bound of first root
//     tmp_is_above.push_back(is_above_at(b));  
//     //mid intervals
//     typename Algebraic_vector::size_type i;
//     for (i = 0; i < _event_roots.size()-1; ++i)
//     {
//       b = _ak_ptr->bound_between_1_object()(_event_roots[i],_event_roots[i+1]);
//       tmp_is_above.push_back(is_above_at(b));      
//     }
//     //right boundary
//     b = (_ak_ptr->approximate_relative_1_object()(_event_roots.back(), 0)).second + 1;  //lower bound of last root
//     tmp_is_above.push_back(is_above_at(b));
//     return tmp_is_above;
//   }
   
private:   
=======
  std::vector<bool> compute_is_above_explicitly()
  {
    std::vector<bool> tmp_is_above;
    if (_event_roots.size()== 0)
    {
      Bound b = 1; //all bound are legal, choose 1 for simplicity
      tmp_is_above.push_back(is_above_at(b));
      return tmp_is_above;
    }

    tmp_is_above.reserve(_event_roots.size()+1);
    //left boundary
    Bound b  = (_ak_ptr->approximate_relative_1_object()
      (_event_roots.front(),0)).first - 1;  //lower bound of first root
    tmp_is_above.push_back(is_above_at(b));

    //mid intervals
    typename Algebraic_vector::size_type i;
    for (i = 0; i < _event_roots.size()-1; ++i)
    {
      b = _ak_ptr->bound_between_1_object()(_event_roots[i],_event_roots[i+1]);
      tmp_is_above.push_back(is_above_at(b));
    }

    //right boundary
    b = (_ak_ptr->approximate_relative_1_object()(_event_roots.back(), 0)).second + 1;  //lower bound of last root
    tmp_is_above.push_back(is_above_at(b));
    return tmp_is_above;
  }

private:
>>>>>>> 54f2a119
  Rational_function _f,_g;
  Polynomial_1  _resultant;
  Algebraic_vector _roots;
  //roots of resultant merged with roots of f & g's denomenators
  Algebraic_vector _event_roots;
  Multiplicity_vector _multiplicities;
  //is f above g in the interval induced by index i of _roots
  std::vector<bool> _is_above;
  Algebraic_kernel_d_1* _ak_ptr;
}; // Rational_function_canonicalized_pair_rep

template <typename Algebraic_kernel_>
class Rational_function_canonicalized_pair:
    public Handle_with_policy<Rational_function_canonicalized_pair_rep
                              <Algebraic_kernel_> >
{
public:
  typedef Algebraic_kernel_                           Algebraic_kernel_d_1;
  typedef Rational_function_canonicalized_pair_rep<Algebraic_kernel_d_1>
                                                      Rep;
  typedef Handle_with_policy<Rep>                     Base;
  typedef Rational_function_canonicalized_pair<Algebraic_kernel_d_1>
                                                      Self;
  typedef typename Rep::Rational_function             Rational_function;
  typedef typename Rep::Algebraic_real_1              Algebraic_real_1;
  typedef typename Rep::Polynomial_1                  Polynomial_1;
  typedef typename Rep::Algebraic_vector              Algebraic_vector;
  typedef typename Rep::Multiplicity_vector           Multiplicity_vector;
  typedef typename Rep::Root_multiplicity_vector      Root_multiplicity_vector;

  Rational_function_canonicalized_pair(const Rational_function& f,
                                       const Rational_function& g,
                                       Algebraic_kernel_d_1* ak_ptr) :
    Base(f, g, ak_ptr) {}
  //used to solve VS bug...
  Rational_function_canonicalized_pair(const Self & p) :
    Base(static_cast<const Base &> (p)) {}

  Comparison_result compare_f_g_at(const Algebraic_real_1& x,
                                   CGAL::Sign epsilon = CGAL::ZERO) const
  {
    return this->ptr()->compare_f_g_at(x,epsilon);
  }

  Comparison_result compare_f_g_at(Arr_parameter_space boundary) const
  {
    return this->ptr()->compare_f_g_at(boundary);
  }

  bool is_intersecting_in_range(const Arr_parameter_space left_parameter_space,
                                const Algebraic_real_1 left,
                                const Arr_parameter_space right_parameter_space,
                                const Algebraic_real_1 right) const
  {
    return this->ptr()->is_intersecting_in_range(left_parameter_space, left,
                                                 right_parameter_space, right);
  }

  const Rational_function& f() const
  {
    return this->ptr()->f();
  }

  const Rational_function& g() const
  {
    return this->ptr()->g();
  }

  const Algebraic_vector & roots() const
  {
    return this->ptr()->roots();
  }

  const Multiplicity_vector & multiplicities() const
  {
    return this->ptr()->multiplicities();
  }
};  //Rational_function_canonicalized_pair

}   //namespace Arr_rational_arc
}   //namespace CGAL {

#endif //CGAL_RATIONAL_FUNCTION_CANONICALIZED_PAIR_H<|MERGE_RESOLUTION|>--- conflicted
+++ resolved
@@ -202,14 +202,11 @@
     //std::cout << "_is_above.size()            " << _is_above.size() <<std::endl;
     //std::cout << " _event_roots.size() + 1    " <<  _event_roots.size() + 1 << std::endl;
     CGAL_postcondition(_is_above.size() == _event_roots.size() + 1);
-<<<<<<< HEAD
-=======
     //check for validity using explicit computation
     CGAL_postcondition_code(std::vector<bool> tmp_is_above =
                             compute_is_above_explicitly();
                             );
     CGAL_postcondition(_is_above == tmp_is_above);
->>>>>>> 54f2a119
   }
 
   Comparison_result compare_f_g_at(const Algebraic_real_1& x,
@@ -314,14 +311,14 @@
   }
 
 private:
-  bool get_is_above_near_minus_infinity() const 
+  bool get_is_above_near_minus_infinity() const
   {
     bool r = _get_is_above_near_minus_infinity();
     CGAL_postcondition(r == __get_is_above_near_minus_infinity());
     return r;
   }
 
-  bool _get_is_above_near_minus_infinity() const 
+  bool _get_is_above_near_minus_infinity() const
   {
     int f_deg = CGAL::degree(_f.numer()) - CGAL::degree(_f.denom());
     int g_deg = CGAL::degree(_g.numer()) - CGAL::degree(_g.denom());
@@ -340,13 +337,8 @@
           (sign == CGAL::POSITIVE) ? false   :
           (_f.sign_near_minus_infinity() == CGAL::POSITIVE);  // _g == zero;
       }
-<<<<<<< HEAD
-    
-    //both have the same degree difference, 
-=======
 
     //both have the same degree difference,
->>>>>>> 54f2a119
     //check who's leading coeeficient ratio is larger
     Coefficient lead_coeff_ratio =
       CGAL::abs(CGAL::leading_coefficient(_f.numer())) *
@@ -364,7 +356,7 @@
     return __get_is_above_near_minus_infinity();
   }
 
-  bool __get_is_above_near_minus_infinity() const 
+  bool __get_is_above_near_minus_infinity() const
   {
     Bound b;
     if (_event_roots.empty())
@@ -376,7 +368,7 @@
     return is_above_at(b);
   }
 
-  bool is_above_at(const Bound& b) const 
+  bool is_above_at(const Bound& b) const
   {
     //return true if f is above g at b which means return (sign  == positive) of :
     //
@@ -397,38 +389,6 @@
 
     return (s == CGAL::POSITIVE);
   }
-<<<<<<< HEAD
-
-
-//   std::vector<bool> compute_is_above_explicitly()
-//   {
-//     std::vector<bool> tmp_is_above;
-//     if (_event_roots.size()== 0)
-//     {
-//       Bound b = 1; //all bound are legal, choose 1 for simplicity
-//       tmp_is_above.push_back(is_above_at(b));  
-//       return tmp_is_above;
-//     }
-//     tmp_is_above.reserve(_event_roots.size()+1);  
-//     //left boundary
-//     Bound b  = (_ak_ptr->approximate_relative_1_object()
-//       (_event_roots.front(),0)).first - 1;  //lower bound of first root
-//     tmp_is_above.push_back(is_above_at(b));  
-//     //mid intervals
-//     typename Algebraic_vector::size_type i;
-//     for (i = 0; i < _event_roots.size()-1; ++i)
-//     {
-//       b = _ak_ptr->bound_between_1_object()(_event_roots[i],_event_roots[i+1]);
-//       tmp_is_above.push_back(is_above_at(b));      
-//     }
-//     //right boundary
-//     b = (_ak_ptr->approximate_relative_1_object()(_event_roots.back(), 0)).second + 1;  //lower bound of last root
-//     tmp_is_above.push_back(is_above_at(b));
-//     return tmp_is_above;
-//   }
-   
-private:   
-=======
   std::vector<bool> compute_is_above_explicitly()
   {
     std::vector<bool> tmp_is_above;
@@ -460,7 +420,6 @@
   }
 
 private:
->>>>>>> 54f2a119
   Rational_function _f,_g;
   Polynomial_1  _resultant;
   Algebraic_vector _roots;
