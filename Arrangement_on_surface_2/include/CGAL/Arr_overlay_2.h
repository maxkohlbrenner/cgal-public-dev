--- conflicted
+++ resolved
@@ -172,24 +172,14 @@
   typedef typename Agt2::Point_2                                A_point;
   typedef typename Bgt2::Point_2                                B_point;
   typedef typename Rgt2::Point_2                                Res_point;
-<<<<<<< HEAD
-  CGAL_static_assertion((std::is_convertible<A_point, Res_point>::value));
-  CGAL_static_assertion((std::is_convertible<B_point, Res_point>::value));
-=======
   static_assert(std::is_convertible<A_point, Res_point>::value);
   static_assert(std::is_convertible<B_point, Res_point>::value);
->>>>>>> cce3dfd0
 
   typedef typename Agt2::X_monotone_curve_2                     A_xcv;
   typedef typename Bgt2::X_monotone_curve_2                     B_xcv;
   typedef typename Rgt2::X_monotone_curve_2                     Res_xcv;
-<<<<<<< HEAD
-  CGAL_static_assertion((std::is_convertible<A_xcv, Res_xcv>::value));
-  CGAL_static_assertion((std::is_convertible<B_xcv, Res_xcv>::value));
-=======
   static_assert(std::is_convertible<A_xcv, Res_xcv>::value);
   static_assert(std::is_convertible<B_xcv, Res_xcv>::value);
->>>>>>> cce3dfd0
 
   typedef Arr_traits_basic_adaptor_2<Rgt2>              Gt_adaptor_2;
   typedef Arr_overlay_traits_2<Gt_adaptor_2, Arr_a, Arr_b>
