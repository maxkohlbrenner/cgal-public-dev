--- conflicted
+++ resolved
@@ -72,17 +72,15 @@
 The amortized clean up costs are constant. However, there is also a 
 separate member function that cleans up the cache on demand.  
 
-<<<<<<< HEAD
 The traits-class models the \ccc{ArrangementLandmarkTraits_2} concept
 and defines \ccc{Has_construct_x_monotone_curve_2_category} to
 be \ccc{Tag_true}.
-=======
+
 While \ccRefName{} models the concept
 \ccc{ArrangementDirectionalXMonotoneTraits_2}, the implementation of
 the \ccc{Arr_mergeable_2} operation does not enforce the input curves
 to have the same direction as a precondition. Moreover, \ccRefName{}
 supports the merging of curves of opposite directions.
->>>>>>> feefea90
 
 \ccInclude{CGAL/Arr_rational_function_traits_2.h}
 
