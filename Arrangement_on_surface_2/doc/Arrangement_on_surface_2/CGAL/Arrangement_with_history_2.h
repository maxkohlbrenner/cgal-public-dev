--- conflicted
+++ resolved
@@ -1,6 +1,5 @@
 namespace CGAL {
 
-<<<<<<< HEAD
 /*! \ingroup PkgArrangementOnSurface2Ref
  *
  * \anchor arr_refarr_with_hist
@@ -11,8 +10,8 @@
  * class="textsc">Dcel</span>).  As is the case for the
  * `Arrangement_2<Traits,Dcel>`, each <span class="textsc">Dcel</span> vertex is
  * associated with a point and each edge is associated with an \f$ x\f$-monotone
- * curve whose interior is disjoint from all other edges and vertices. Each such
- * \f$ x\f$-monotone curve is a subcurve of some \f$ C \in \cal C\f$ - or may
+ * curve whose interior is disjoint from all other curves and points. Each such
+ * \f$ x\f$-monotone curve is a subcurve of some \f$ C \in \cal C\f$, or may
  * represent an overlap among several curves in \f$ \cal C\f$.
  *
  * The `Arrangement_with_history_2` class-template extends the `Arrangement_2`
@@ -84,171 +83,6 @@
    * corresponds to the whole plane.
    */
   Arrangement_with_history_2<Traits, Dcel>();
-=======
-/*!
-\ingroup PkgArrangementOnSurface2Ref
-
-\anchor arr_refarr_with_hist
-
-An object `arr` of the class `Arrangement_with_history_2` represents the
-planar subdivision induced by a set of input curves \f$ \cal C\f$.
-The arrangement is represented as a doubly-connected edge-list (<span class="textsc">Dcel</span>).
-As is the case for the `Arrangement_2<Traits,Dcel>`, each <span class="textsc">Dcel</span>
-vertex is associated with a point and each edge is associated with an
-\f$ x\f$-monotone curve whose interior is disjoint from all other edges and
-vertices. Each such \f$ x\f$-monotone curve is a subcurve of some
-\f$ C \in \cal C\f$ - or may represent an overlap among several curves
-in \f$ \cal C\f$.
-
-The `Arrangement_with_history_2` class-template extends the `Arrangement_2`
-class-template by keeping an additional container of input curves
-representing \f$ \cal C\f$, and by maintaining a cross-mapping between these
-curves and the arrangement edges they induce. This way it is possible
-to determine the inducing curve(s) of each arrangement edge. This mapping
-also allows the traversal of input curves, and the traversal of edges
-induced by each curve.
-
-The `Arrangement_with_history_2` template has two parameters:
-<UL>
-<LI>The `Traits` template-parameter should be instantiated with
-a model of the `ArrangementTraits_2` concept. The traits
-class defines the `Curve_2` type, which represents an input curve.
-It also defines the types of \f$ x\f$-monotone curves and two-dimensional
-points, namely `ArrangementTraits_2::X_monotone_curve_2` and `ArrangementTraits_2::Point_2`,
-respectively, and supports basic geometric predicates on them.
-<LI>The `Dcel` template-parameter should be instantiated with
-a class that is a model of the `ArrangementDcelWithRebind` concept. The
-value of this parameter is by default
-`Arr_default_dcel<Traits>`.
-</UL>
-
-\sa `ArrangementDcel`
-\sa `Arr_default_dcel<Traits>`
-\sa `ArrangementTraits_2`
-\sa `Arrangement_2<Traits,Dcel>`
-\sa `insertion functions`
-\sa `removal functions`
-\sa `overlaying arrangements`
-
-*/
-template< typename Traits, typename Dcel >
-class Arrangement_with_history_2 : public Arrangement_2<Traits,Dcel> {
-public:
-
-/// \name Types
-
-/// @{
-
-/*!
-a private type used as an abbreviation of the `Arrangement_with_history_2` type hereafter.
-*/
-typedef Arrangement_with_history_2<Traits_2,Dcel> Self;
-
-/*!
-the traits class in use.
-*/
-typedef unspecified_type Traits_2;
-
-/*!
-the <span class="textsc">Dcel</span> representation of the arrangement.
-*/
-typedef unspecified_type Dcel;
-
-/*!
-the point type, as defined by the traits class.
-*/
-typedef typename Traits_2::Point_2 Point_2;
-
-/*!
-the \f$ x\f$-monotone curve type, as defined by the traits class.
-*/
-typedef typename Traits_2::X_monotone_curve_2 X_monotone_curve_2;
-
-/*!
-the curve type, as defined by the traits class.
-*/
-typedef typename Traits_2::Curve_2 Curve_2;
-
-
-/// @}
-
-/*! \name
-
-In addition, the nested types `Vertex`, `Halfedge` and `Face` are defined, as well as all handle, iterator and circulator types, as defined by the `Arrangement_2` class-template.
-
-*/
-/// @{
-
-
-/*!
-a handle for an input curve.
-*/
-typedef unspecified_type Curve_handle;
-
-/*!
-a bidirectional iterator over the
-curves that induce the arrangement. Its value-type is
-`Curve_2`.
-*/
-typedef unspecified_type Curve_iterator;
-
-/*!
-an iterator over the edges induced by an input curve.
-Its value type is `Halfedge_handle`.
-*/
-typedef unspecified_type Induced_edge_iterator;
-
-/*!
-an iterator for the curves that originate a given arrangement edge.
-Its value type is `Curve_handle`.
-*/
-typedef unspecified_type Originating_curve_iterator;
-
-/// @}
-
-/// \name Creation
-/// @{
-
-/*!
-constructs an empty arrangement containing one unbounded face,
-which corresponds to the
-whole plane.
-*/
-Arrangement_with_history_2<Traits, Dcel>();
-
-/*!
-copy constructor.
-*/
-Arrangement_with_history_2<Traits, Dcel>(const Self& other);
-
-/*!
-constructs an empty arrangement that uses the given `traits`
-instance for performing the geometric predicates.
-*/
-Arrangement_with_history_2<Traits, Dcel>(Traits_2 *traits);
-
-/// @}
-
-/// \name Assignment Methods
-/// @{
-
-/*!
-assignment operator.
-*/
-Self& operator= (other);
-
-/*!
-assigns the contents of another arrangement.
-*/
-void assign (const Self& other);
-
-/*!
-clears the arrangement.
-*/
-void clear ();
-
-/// @}
->>>>>>> 84ec799c
 
   /*! copy constructor. */
   Arrangement_with_history_2<Traits, Dcel>(const Self& other);
@@ -260,7 +94,6 @@
 
   /// @}
 
-<<<<<<< HEAD
   /// \name Assignment Methods
   /// @{
 
@@ -282,106 +115,6 @@
    * A `const` version is also available.
    */
   Traits_2* traits();
-=======
-/*!
-returns the number of input curves that induce the arrangement.
-*/
-Size number_of_curves() const;
-
-/*!
-returns the begin-iterator of the curves inducing the arrangement.
-*/
-Curve_iterator curves_begin();
-
-/*!
-returns the past-the-end iterator of the curves inducing the arrangement.
-*/
-Curve_iterator curves_end();
-
-/*!
-returns the number of arrangement edges induced by the curve `ch`.
-*/
-Size number_of_induced_edges (Curve_handle ch) const;
-
-/*!
-returns the begin-iterator of the edges induced by the curve `ch`.
-*/
-Induced_edge_iterator
-induced_edges_begin (Curve_handle ch) const;
-
-/*!
-returns the past-the-end iterator of the edges induced by the curve `ch`.
-*/
-Induced_edge_iterator
-induced_edges_end (Curve_handle ch) const;
-
-/*!
-returns the number of input curves that originate the edge `e`.
-*/
-Size number_of_originating_curves (Halfedge_handle e) const;
-
-/*!
-returns the begin-iterator of the curves originating the edge `e`.
-*/
-Originating_curve_iterator
-originating_curves_begin (Halfedge_handle e) const;
-
-/*!
-returns the past-the-end iterator of the curves originating the edge
-`e`.
-*/
-Originating_curve_iterator
-originating_curves_end (Halfedge_handle e) const;
-
-/// @}
-
-/*! \name Modifying Arrangement Edges
-
-The following functions override their counterparts in the
-`Arrangement_2` class, as they also maintain the cross-relationships
-between the input curves and the edges they induce.
-
-See the `Arrangement_2` reference pages for the full list of functions
-for modifying arrangement vertices
-*/
-
-/// @{
-
-/*!
-splits the edge `e` into two edges (more precisely, into two halfedge
-pairs), at a given split point `p`.
-The function returns a handle for the halfedge whose source is the same
-as `e->source()` and whose target vertex is the split point.
-\pre `p` lies in the interior of the curve associated with `e`.
-*/
-Halfedge_handle split_edge (Halfedge_handle e,
-const Point_2& p);
-
-/*!
-merges the edges represented by `e1` and `e2` into
-a single edge.
-The function returns a handle for one of the merged halfedges.
-\pre `e1` and `e2` share a common end-vertex, of degree \f$ 2\f$, and the \f$ x\f$-monotone curves associated with `e1` and `e2` are mergeable into a single \f$ x\f$-monotone curves.
-*/
-Halfedge_handle merge_edge (Halfedge_handle e1,
-Halfedge_handle e2);
-
-/*!
-removes the edge `e` from the arrangement. Since the `e` may
-be the only edge incident to its source vertex (or its target vertex),
-this vertex can be removed as well. The flags `remove_source` and
-`remove_target` indicate whether the endpoints of `e` should be
-removed, or whether they should be left as isolated vertices in the
-arrangement.
-If the operation causes two faces to merge, the merged face is returned.
-Otherwise, the face to which the edge was incident is returned.
-*/
-Face_handle remove_edge(Halfedge_handle e,
-bool remove_source = true,
-bool remove_target = true);
-
-/// @}
->>>>>>> 84ec799c
 
   /// @}
 }; /* end Arrangement_with_history_2 */
@@ -417,15 +150,11 @@
 void insert(Arrangement_with_history_2<Traits,Dcel>& arr,
             InputIterator first, InputIterator last);
 
-
-<<<<<<< HEAD
 /*! \ingroup PkgArrangementOnSurface2Funcs
  *
- * Removes a given curve from a given arrangement.
- *
- * The curve is specified by its handle `ch`, from the arrangement `arr`, by
- * deleting all the edges it induces. The function returns the number of deleted
- * edges.
+ * Removes a given curvespecified by its handle `ch`, from a given arrangement
+ * `arr`, deleting all the edges it induces. The function returns the number
+ * of deleted edges.
  */
 template <typename Traits, typename Dcel>
 Size remove_curve(Arrangement_with_history_2<Traits,Dcel>& arr,
@@ -439,35 +168,8 @@
  * arrangement. The function also constructs a consolidated set of curves that
  * induce `res`.
  *
- * \pre `res` does not refer to either `arr1` or `arr2` (that is, "self overlay"
- * is not supported).
+ * \pre `res` does not refer to either `arr1` or `arr2`.
  */
-=======
-/*!
-\ingroup PkgArrangementOnSurface2Funcs
-
-Removes a given curve from a given arrangement.
-
-The curve is specified by its handle `ch`, from
-the arrangement `arr`, by deleting all the edges it induces. The
-function returns the number of deleted edges.
-
-*/
-template <class Traits, class Dcel>
-Size remove_curve (Arrangement_with_history_2<Traits,Dcel>& arr,
-                   typename Arrangement_with_history_2<Traits,Dcel>::Curve_handle ch);
-
-
-/*!
-\addtogroup PkgArrangementOnSurface2Overlay
-
-Computes the overlay of two arrangements with history `arr1` and
-`arr2`, and sets the output arrangement with history `res` to
-represent the overlaid arrangement. The function also constructs a
-consolidated set of curves that induce `res`.
-\pre `res` does not refer to either `arr1` or `arr2` (that is, "self overlay" is not supported).
-*/
->>>>>>> 84ec799c
 template<typename Traits, typename Dcel1, typename Dcel2,
          typename ResDcel, typename OverlayTraits>
 void overlay(const Arrangement_with_history_2<Traits,Dcel1>& arr1,
