--- conflicted
+++ resolved
@@ -1,135 +1,12 @@
-<<<<<<< HEAD
-#include <CGAL/basic.h>
-
-#ifdef CGAL_USE_GMP
-
-  #include <CGAL/Gmpq.h>
-
-  typedef CGAL::Gmpq                                    Number_type;
-
-#else
-  #include <CGAL/MP_Float.h>
-  #include <CGAL/Quotient.h>
-
-  typedef CGAL::Quotient<CGAL::MP_Float>                Number_type;
-
-#endif
-
-#include <CGAL/Cartesian.h>
-#include <CGAL/Arrangement_2.h>
-#include <CGAL/Timer.h>
-#include <cstdlib>
-
-#include <CGAL/Arr_segment_traits_2.h>
-#include "Segment_reader.h"
-
-#include <CGAL/Arr_naive_point_location.h>
-#include <CGAL/Arr_simple_point_location.h>
-#include <CGAL/Arr_walk_along_line_point_location.h>
-#include <CGAL/Arr_landmarks_point_location.h>
-#include <CGAL/Arr_point_location/Arr_lm_random_generator.h>
-#include <CGAL/Arr_point_location/Arr_lm_grid_generator.h>
-#include <CGAL/Arr_point_location/Arr_lm_halton_generator.h>
-#include <CGAL/Arr_point_location/Arr_lm_middle_edges_generator.h>
-#include <CGAL/Arr_point_location/Arr_lm_specified_points_generator.h>
-//#include <CGAL/Arr_triangulation_point_location.h>
-
-#include <CGAL/Arr_circle_segment_traits_2.h>
-#include <CGAL/CORE_algebraic_number_traits.h>
-#include <CGAL/CORE_BigInt.h>
-#include <CGAL/Algebraic_kernel_d_1.h>
-#include <CGAL/Arr_rational_function_traits_2.h>
-#include <CGAL/Arr_Bezier_curve_traits_2.h>
-#include <CGAL/Arr_polyline_traits_2.h>
-
-typedef CGAL::Cartesian<Number_type>                    Kernel;
-typedef CGAL::Arr_segment_traits_2<Kernel>              Traits_2;
-=======
 #include <iostream>
->>>>>>> 5aea3180
 
 #include "test_configuration.h"
 
-<<<<<<< HEAD
-typedef CGAL::Arr_naive_point_location<Arrangement_2>     
-                                                    Naive_point_location;
-typedef CGAL::Arr_simple_point_location<Arrangement_2>     
-                                                    Simple_point_location;
-typedef CGAL::Arr_walk_along_line_point_location<Arrangement_2> 
-                                                    Walk_point_location;
-typedef CGAL::Arr_landmarks_point_location<Arrangement_2> 
-                                                    Lm_point_location;
-typedef CGAL::Arr_random_landmarks_generator<Arrangement_2>
-                                                    Random_lm_generator;
-typedef CGAL::Arr_landmarks_point_location<Arrangement_2, Random_lm_generator> 
-                                                    Lm_random_point_location;
-typedef CGAL::Arr_grid_landmarks_generator<Arrangement_2>
-                                                    Grid_lm_generator;
-typedef CGAL::Arr_landmarks_point_location<Arrangement_2, Grid_lm_generator> 
-                                                    Lm_grid_point_location;
-typedef CGAL::Arr_halton_landmarks_generator<Arrangement_2>
-                                                    Halton_lm_generator;
-typedef CGAL::Arr_landmarks_point_location<Arrangement_2, Halton_lm_generator> 
-                                                    Lm_halton_point_location;
-typedef CGAL::Arr_middle_edges_landmarks_generator<Arrangement_2>
-                                                    Middle_edges_generator;
-typedef CGAL::Arr_landmarks_point_location<Arrangement_2, Middle_edges_generator> 
-                                                    Lm_middle_edges_point_location;
-typedef CGAL::Arr_landmarks_specified_points_generator<Arrangement_2>
-                                                    Specified_points_generator;
-typedef CGAL::Arr_landmarks_point_location<Arrangement_2, Specified_points_generator> 
-                                                    Lm_specified_points_point_location;
-
-
-typedef CGAL::Arr_landmarks_point_location<Arrangement_2, CGAL::Arr_landmarks_vertices_generator<Arrangement_2>, false>
-                                                    Lm_point_location_no_c;
-typedef CGAL::Arr_landmarks_point_location<Arrangement_2, Random_lm_generator, false> 
-                                                    Lm_random_point_location_no_c;
-typedef CGAL::Arr_landmarks_point_location<Arrangement_2, Grid_lm_generator, false> 
-                                                    Lm_grid_point_location_no_c;
-typedef CGAL::Arr_landmarks_point_location<Arrangement_2, Halton_lm_generator, false> 
-                                                    Lm_halton_point_location_no_c;
-typedef CGAL::Arr_landmarks_point_location<Arrangement_2, Middle_edges_generator, false> 
-                                                    Lm_middle_edges_point_location_no_c;
-typedef CGAL::Arr_landmarks_point_location<Arrangement_2, Specified_points_generator, false> 
-                                                    Lm_specified_points_point_location_no_c;
-
-
-//typedef CGAL::Arr_triangulation_point_location<Arrangement_2> 
-//                                                    Lm_triangulation_point_location;
-
-// ===> Add new point location type here <===
-
-typedef std::list<Point_2>                                Points_list;
-typedef Points_list::iterator                             Point_iterator;
-typedef std::list<Curve_2>                                Curve_list;
-typedef std::vector<CGAL::Object>                         Objects_vector;
-typedef Objects_vector::iterator                          Object_iterator;
-
-// ===> Change the number of point-location startegies
-//      when a new point location is added. <===
-#define NUM_OF_POINT_LOCATION_STRATEGIES 15
-
-template <class PL, class Out>
-double run_pl (Points_list &plist, PL &pl, Out out) {
-  CGAL::Timer timer;
-  timer.reset(); 
-  timer.start(); //START
-  for (Point_iterator piter = plist.begin(); piter != plist.end(); piter++) {
-    CGAL::Object obj = pl.locate (*piter);
-    CGAL_assertion(obj.is_empty() == false);
-    *out++ = obj;
-  }
-  timer.stop(); ///END
-  return timer.time();
-}
-=======
 #include <CGAL/basic.h>
 
 #if ((TEST_TRAITS == CORE_CONIC_TRAITS) ||	\
      (TEST_TRAITS == BEZIER_TRAITS) ||					\
      (TEST_TRAITS == RATIONAL_ARC_TRAITS)) && !defined(CGAL_USE_CORE)
->>>>>>> 5aea3180
 
 int main()
 {
@@ -154,52 +31,6 @@
   return 0;
 }
 
-<<<<<<< HEAD
-  timer.reset(); timer.start();
-  Lm_point_location               lm_pl (arr);                    // 3
-  Lm_point_location_no_c          lm_noc_pl (arr);                // 4
-  timer.stop(); 
-  std::cout << "Lm (vert) construction took " << timer.time() <<std::endl;
-
-  timer.reset(); timer.start();
-  Random_lm_generator             random_g(arr);    
-  Lm_random_point_location        random_lm_pl (arr, &random_g);  // 5
-  Lm_random_point_location_no_c   random_lm_noc_pl (arr, &random_g);  // 6
-  timer.stop(); 
-  std::cout << "Random lm construction took " << timer.time() <<std::endl;
-
-  timer.reset(); timer.start();
-  Grid_lm_generator               grid_g(arr);      
-  Lm_grid_point_location          grid_lm_pl (arr, &grid_g);      // 7
-  Lm_grid_point_location_no_c     grid_lm_noc_pl (arr, &grid_g);      // 8
-  timer.stop(); 
-  std::cout << "Grid lm construction took " << timer.time() <<std::endl;
-
-  timer.reset(); timer.start();
-  Halton_lm_generator             halton_g(arr);
-  Lm_halton_point_location        halton_lm_pl (arr, &halton_g);  // 9
-  Lm_halton_point_location_no_c   halton_lm_noc_pl (arr, &halton_g);  // 10
-  timer.stop(); 
-  std::cout << "Halton lm construction took " << timer.time() <<std::endl;
-
-  timer.reset(); timer.start();
-  Middle_edges_generator             middle_edges_g(arr);
-  Lm_middle_edges_point_location        middle_edges_lm_pl (arr, &middle_edges_g);  // 11
-  Lm_middle_edges_point_location_no_c   middle_edges_lm_noc_pl (arr, &middle_edges_g);  // 12
-  timer.stop(); 
-  std::cout << "Middle edges lm construction took " << timer.time() <<std::endl;
-
-  Specified_points_generator::Points_set points;
-  //points.push_back(Point_2(1,1));
-  //points.push_back(Point_2(2,2));
-  timer.reset(); timer.start();
-  //Specified_points_generator                specified_points_g(arr,points);
-  Specified_points_generator                specified_points_g(arr);
-  Lm_specified_points_point_location        specified_points_lm_pl (arr, &specified_points_g);  // 13
-  Lm_specified_points_point_location_no_c   specified_points_lm_noc_pl (arr, &specified_points_g);  // 14
-  timer.stop(); 
-  std::cout << "Specified_points lm construction took " << timer.time() <<std::endl;
-=======
 #elif (TEST_TRAITS == ALGEBRAIC_TRAITS) && \
   (TEST_NT == CGAL_GMPZ_NT || TEST_NT == CGAL_GMPQ_NT) && \
   ! (CGAL_USE_GMP && CGAL_USE_MPFI)
@@ -229,124 +60,12 @@
   return 0;
 }
 
->>>>>>> 5aea3180
 
 #else
 
 #include "test_traits.h"
 #include "Point_location_test.h"
 
-<<<<<<< HEAD
-  Objects_vector                  objs[NUM_OF_POINT_LOCATION_STRATEGIES];
-  Object_iterator                 ob_iter[NUM_OF_POINT_LOCATION_STRATEGIES];
-  Arrangement_2::Vertex_const_handle    vh_ref, vh_curr;
-  Arrangement_2::Halfedge_const_handle  hh_ref, hh_curr;
-  Arrangement_2::Face_const_handle      fh_ref, fh_curr;
-  
-  Point_2               q;
-
-  //LOCATE the points in the list using all PL strategies
-
-  //std::cout << "Time in seconds" <<std::endl; ;
-  std::cout << std::endl;
-  
-  std::cout << "Naive location took " << run_pl(plist, naive_pl, std::back_inserter(objs[0])) << std::endl;
-  std::cout << "Simple location took " << run_pl(plist, simple_pl, std::back_inserter(objs[1])) << std::endl;
-  std::cout << "Walk location took " << run_pl(plist, walk_pl, std::back_inserter(objs[2])) << std::endl;
-  std::cout << "Landmarks (vertices) location took "  << run_pl(plist, lm_pl, std::back_inserter(objs[3])) << std::endl;
-  std::cout << "Landmarks (vertices) location no construction took "  << run_pl(plist, lm_noc_pl, std::back_inserter(objs[4])) << std::endl;
-  std::cout << "Random LM location took "  << run_pl(plist, random_lm_pl, std::back_inserter(objs[5])) << std::endl;
-  std::cout << "Random LM location no construction took "  << run_pl(plist, random_lm_noc_pl, std::back_inserter(objs[6])) << std::endl;
-  std::cout << "Grid LM location took "  << run_pl(plist, grid_lm_pl, std::back_inserter(objs[7])) << std::endl;
-  std::cout << "Grid LM location no construction took "  << run_pl(plist, grid_lm_noc_pl, std::back_inserter(objs[8])) << std::endl;
-  std::cout << "Halton LM location took "  << run_pl(plist, halton_lm_pl, std::back_inserter(objs[9])) << std::endl;
-  std::cout << "Halton LM location no construction took "  << run_pl(plist, halton_lm_noc_pl, std::back_inserter(objs[10])) << std::endl;
-  std::cout << "Middle edges LM location took "  << run_pl(plist, middle_edges_lm_pl, std::back_inserter(objs[11])) << std::endl;
-  std::cout << "Middle edges LM location no construction took "  << run_pl(plist, middle_edges_lm_noc_pl, std::back_inserter(objs[12])) << std::endl;
-  std::cout << "Specified points LM location took " << run_pl(plist, specified_points_lm_pl, std::back_inserter(objs[13])) << std::endl;
-  std::cout << "Specified points LM location no construction took " << run_pl(plist, specified_points_lm_noc_pl, std::back_inserter(objs[14])) << std::endl;
-
-
-/*
-  timer.reset(); 
-  timer.start(); //START
-  for (piter = plist.begin(); piter != plist.end(); piter++ )
-  {
-    q = (*piter);
-    obj = triangulation_lm_pl.locate (q);
-    objs[8].push_back(obj);
-  }
-  timer.stop(); ///END
-  std::cout << "Triangulation LM location took " << timer.time() <<std::endl;
-*/
-  std::cout << std::endl;
-
-  // ===> Add a call to operate the the new point location. <===
-
-  //END LOCATION 
-  int pls_num = NUM_OF_POINT_LOCATION_STRATEGIES;
-  int pl_index;
-  int result = 0;
-
-  //init all obejct iterators
-  for (pl_index=0; pl_index<pls_num; pl_index++)
-  {
-    ob_iter[pl_index] = objs[pl_index].begin();
-  }
-
-  //get size of objects
-  unsigned int size = objs[0].size();
-  //std::cout <<"size is "<< size << std::endl;
-
-  for (pl_index=0; pl_index<pls_num; pl_index++)
-  {
-    if (size != objs[pl_index].size())
-    {
-      std::cout << "Error: size of pl number "<<pl_index<<" is "
-        <<objs[pl_index].size()<< std::endl;
-      result = -1;
-    }
-  }
-
-  //assign and check results
-  unsigned int qi; //qi is the query point index
-  for (qi=0; qi<size; qi++) 
-  {
-    //assign object to a face
-    if (CGAL::assign (fh_ref, ob_iter[0][qi]))
-    {
-      for (int pl_index=1; pl_index<pls_num; pl_index++)
-      {
-        if (! CGAL::assign(fh_curr, ob_iter[pl_index][qi]))
-        {
-          std::cout << "Error in point location number " << pl_index;
-          if (CGAL::assign(fh_curr, ob_iter[pl_index][qi]))
-          {
-            std::cout << ", an halfedge returned instead of a face"<< std::endl;
-          }
-          else if (CGAL::assign(hh_curr, ob_iter[pl_index][qi]))
-          {
-            std::cout << ", a vertex returned instead of a face"<< std::endl;
-          }
-          else
-          {
-            std::cout << ", an unknowen object returned instead of a face"<< std::endl;
-          }
-          result = -1;
-        }
-        else if (fh_curr != fh_ref)
-        {
-          std::cout << "Error: point location number " 
-            << pl_index << " return a different face"<< std::endl;
-          result = -1;
-        }
-      }  
-      //if (fh_ref->is_unbounded())
-      //  std::cout << "Unbounded face." << std::endl;
-      //else
-      //  std::cout << "Face." << std::endl;
-    }
-=======
 bool test1(const char* points_filename, const char* xcurves_filename,
            const char* curves_filename, const char* queries_filename)
 {
@@ -367,7 +86,6 @@
   
   return true;
 }
->>>>>>> 5aea3180
 
 bool test2(Point_location_test<Traits>& pl_test)
 {
@@ -404,22 +122,7 @@
   return true;
 }
 
-<<<<<<< HEAD
-template <class Arr>
-void check_compilation() {
-  typedef typename Arr::Geometry_traits_2::Point_2 Point_2;
-
-  Arr arr;
-  CGAL::Arr_landmarks_point_location<Arr> pl(arr);
-  
-  Point_2 *p = NULL;
-  pl.locate(*p);
-}
-
-bool test(const char* curves_filename, const char* points_filename)
-=======
 int main(int argc, char* argv[])
->>>>>>> 5aea3180
 {
 #if TEST_TRAITS == ALGEBRAIC_TRAITS
   CGAL::set_pretty_mode(std::cout);
@@ -507,29 +210,4 @@
   return success;
 }
 
-<<<<<<< HEAD
-  void (*function_p)(void) = NULL;
-
-  // Test compilation of other traits.
-  // circle-segment
-  function_p = check_compilation<CGAL::Arrangement_2<CGAL::Arr_circle_segment_traits_2<Kernel> > >;
-
-  // rational arc
-  function_p = check_compilation<CGAL::Arrangement_2<
-    CGAL::Arr_rational_function_traits_2<CGAL::Algebraic_kernel_d_1<CORE::BigInt> > > >;
-  
-  // Bezier
-  function_p = check_compilation<CGAL::Arrangement_2<
-    CGAL::Arr_Bezier_curve_traits_2<CGAL::Cartesian<CGAL::CORE_algebraic_number_traits::Rational>,
-                                    CGAL::Cartesian<CGAL::CORE_algebraic_number_traits::Algebraic>,
-                                    CGAL::CORE_algebraic_number_traits> > >;
-  
-  // polyline
-  function_p = check_compilation<CGAL::Arrangement_2<
-    CGAL::Arr_polyline_traits_2<Traits_2> > >;
-  
-  return (success);
-}
-=======
-#endif
->>>>>>> 5aea3180
+#endif