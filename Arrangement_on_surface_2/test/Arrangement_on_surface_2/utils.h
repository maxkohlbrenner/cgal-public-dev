<<<<<<< HEAD
#include <cassert>
=======
>>>>>>> e822dc56
#include <iostream>

#include <CGAL/enum.h>
#include <CGAL/Arr_enums.h>
#include <CGAL/Arr_tags.h>

template <typename T_Geom_traits>
class Point_compare {
private:
  typedef T_Geom_traits                         Traits;
  typedef typename Traits::Left_side_category   Left_side_category;
  typedef typename Traits::Bottom_side_category Bottom_side_category;
  typedef typename Traits::Top_side_category    Top_side_category;
  typedef typename Traits::Right_side_category  Right_side_category;
  typedef typename
  CGAL::Arr_are_all_sides_oblivious_tag<Left_side_category,
                                        Bottom_side_category, 
                                        Top_side_category,
                                        Right_side_category>::result
    Are_all_sides_oblivious_category;

  typedef typename CGAL::Arr_has_identified_sides<Left_side_category,
                                                  Bottom_side_category>::result
    Has_identified_sides_category;
  
  const Traits& m_traits;

public:
  typedef typename Traits::Point_2              Point_2;

  Point_compare(const Traits& traits) : m_traits(traits) {}
  
  bool operator()(const Point_2& p1, const Point_2& p2) const
  { return operator()(p1, p2, Are_all_sides_oblivious_category()); }

private:
  // The following set of operators is incomplete, but for now there are
  // no tests that require the missing ones. In particular, an operator
  // an operator for traits classes, where at least one boundary is either
  // identified or contracted and another boundary is open, is missing.
  
  // This function is invoked for traits classes where all boundaries
  // are oblivious.
  bool operator()(const Point_2& p1, const Point_2& p2,
                  CGAL::Arr_all_sides_oblivious_tag) const
  {
    return (m_traits.compare_xy_2_object()(p1, p2) == CGAL::SMALLER);
  }

  bool operator()(const Point_2& p1, const Point_2& p2,
                  CGAL::Arr_not_all_sides_oblivious_tag) const
  { return operator()(p1, p2, Has_identified_sides_category()); }

  // This function is invoked for traits classes where at least one
  // boundary is not oblivious and all boundaries are not identified.
  bool operator()(const Point_2& p1, const Point_2& p2,
                  boost::mpl::bool_<false>) const
  {
    return (m_traits.compare_xy_2_object()(p1, p2) == CGAL::SMALLER);
  }

  // This function should be invoked for traits classes where at least one
  // boundary is identified.
  bool operator()(const Point_2& p1, const Point_2& p2,
                  boost::mpl::bool_<true>) const
  {
    // Compare in y boundaries:
    CGAL::Arr_parameter_space ps_y1 =
      m_traits.parameter_space_in_y_2_object()(p1);
    CGAL::Arr_parameter_space ps_y2 =
      m_traits.parameter_space_in_y_2_object()(p2);
    if (ps_y1 == CGAL::ARR_BOTTOM_BOUNDARY)
      return (ps_y2 != CGAL::ARR_BOTTOM_BOUNDARY);
    if (ps_y1 == CGAL::ARR_TOP_BOUNDARY) return false;
    if (ps_y2 == CGAL::ARR_BOTTOM_BOUNDARY) return false;
    if (ps_y2 == CGAL::ARR_TOP_BOUNDARY) return true;
                                              
    // Compare in x boundaries:
    CGAL::Arr_parameter_space ps_x1 =
      m_traits.parameter_space_in_x_2_object()(p1);
    CGAL::Arr_parameter_space ps_x2 =
      m_traits.parameter_space_in_x_2_object()(p2);
    if (ps_x1 == CGAL::ARR_LEFT_BOUNDARY) {
      if (ps_x2 == CGAL::ARR_LEFT_BOUNDARY)
        return
          (m_traits.compare_y_on_boundary_2_object()(p1, p2) == CGAL::SMALLER);
      return true;
    }

    if (ps_x1 == CGAL::ARR_RIGHT_BOUNDARY) {
      if (ps_x2 == CGAL::ARR_RIGHT_BOUNDARY)
        return
          (m_traits.compare_y_on_boundary_2_object()(p1, p2) == CGAL::SMALLER);
      return false;
    }
    if (ps_x2 == CGAL::ARR_LEFT_BOUNDARY) return false;
    if (ps_x2 == CGAL::ARR_RIGHT_BOUNDARY) return true;

    // Compare interiors:
    return (m_traits.compare_xy_2_object()(p1, p2) == CGAL::SMALLER);
  }
};

template <typename T_Geom_traits>
class Curve_compare {
private:
  typedef T_Geom_traits      Traits;

  const Traits& m_traits;

public:
  typedef typename Traits::X_monotone_curve_2    X_monotone_curve_2;
  typedef typename Traits::Point_2               Point_2;

  Curve_compare(const Traits& traits) : m_traits(traits) {}
  
  bool operator()(const X_monotone_curve_2& c1, const X_monotone_curve_2& c2)
  {
    const Point_2& c1_left = m_traits.construct_min_vertex_2_object()(c1);
    const Point_2& c2_left = m_traits.construct_min_vertex_2_object()(c2);

    CGAL::Comparison_result res =
      m_traits.compare_xy_2_object()(c1_left, c2_left);
    
<<<<<<< HEAD
    if(res == CGAL::SMALLER)
      return true;

    if(res == CGAL::LARGER)
      return false;

    assert(res == CGAL::EQUAL);
    res = tr.compare_y_at_x_right_2_object()(c1, c2, c1_left);
    if(res == CGAL::SMALLER)
      return true;

    return false;
=======
    if (res == CGAL::SMALLER) return true;
    if (res == CGAL::LARGER) return false;
    CGAL_assertion(res == CGAL::EQUAL);
    res = m_traits.compare_y_at_x_right_2_object()(c1, c2, c1_left);
    return (res == CGAL::SMALLER) ? true : false;
>>>>>>> e822dc56
  }
};<|MERGE_RESOLUTION|>--- conflicted
+++ resolved
@@ -1,7 +1,3 @@
-<<<<<<< HEAD
-#include <cassert>
-=======
->>>>>>> e822dc56
 #include <iostream>
 
 #include <CGAL/enum.h>
@@ -18,7 +14,7 @@
   typedef typename Traits::Right_side_category  Right_side_category;
   typedef typename
   CGAL::Arr_are_all_sides_oblivious_tag<Left_side_category,
-                                        Bottom_side_category, 
+                                        Bottom_side_category,
                                         Top_side_category,
                                         Right_side_category>::result
     Are_all_sides_oblivious_category;
@@ -26,14 +22,14 @@
   typedef typename CGAL::Arr_has_identified_sides<Left_side_category,
                                                   Bottom_side_category>::result
     Has_identified_sides_category;
-  
+
   const Traits& m_traits;
 
 public:
   typedef typename Traits::Point_2              Point_2;
 
   Point_compare(const Traits& traits) : m_traits(traits) {}
-  
+
   bool operator()(const Point_2& p1, const Point_2& p2) const
   { return operator()(p1, p2, Are_all_sides_oblivious_category()); }
 
@@ -42,7 +38,7 @@
   // no tests that require the missing ones. In particular, an operator
   // an operator for traits classes, where at least one boundary is either
   // identified or contracted and another boundary is open, is missing.
-  
+
   // This function is invoked for traits classes where all boundaries
   // are oblivious.
   bool operator()(const Point_2& p1, const Point_2& p2,
@@ -78,7 +74,7 @@
     if (ps_y1 == CGAL::ARR_TOP_BOUNDARY) return false;
     if (ps_y2 == CGAL::ARR_BOTTOM_BOUNDARY) return false;
     if (ps_y2 == CGAL::ARR_TOP_BOUNDARY) return true;
-                                              
+
     // Compare in x boundaries:
     CGAL::Arr_parameter_space ps_x1 =
       m_traits.parameter_space_in_x_2_object()(p1);
@@ -117,7 +113,7 @@
   typedef typename Traits::Point_2               Point_2;
 
   Curve_compare(const Traits& traits) : m_traits(traits) {}
-  
+
   bool operator()(const X_monotone_curve_2& c1, const X_monotone_curve_2& c2)
   {
     const Point_2& c1_left = m_traits.construct_min_vertex_2_object()(c1);
@@ -125,26 +121,11 @@
 
     CGAL::Comparison_result res =
       m_traits.compare_xy_2_object()(c1_left, c2_left);
-    
-<<<<<<< HEAD
-    if(res == CGAL::SMALLER)
-      return true;
 
-    if(res == CGAL::LARGER)
-      return false;
-
-    assert(res == CGAL::EQUAL);
-    res = tr.compare_y_at_x_right_2_object()(c1, c2, c1_left);
-    if(res == CGAL::SMALLER)
-      return true;
-
-    return false;
-=======
     if (res == CGAL::SMALLER) return true;
     if (res == CGAL::LARGER) return false;
     CGAL_assertion(res == CGAL::EQUAL);
     res = m_traits.compare_y_at_x_right_2_object()(c1, c2, c1_left);
     return (res == CGAL::SMALLER) ? true : false;
->>>>>>> e822dc56
   }
 };