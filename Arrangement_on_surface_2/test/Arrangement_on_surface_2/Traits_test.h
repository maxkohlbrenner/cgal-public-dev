--- conflicted
+++ resolved
@@ -21,10 +21,10 @@
 #include "Traits_base_test.h"
 
 /*! Traits test */
-template <typename T_Traits>
-class Traits_test : public Traits_base_test<T_Traits> {
+template <typename Geom_traits_T>
+class Traits_test : public Traits_base_test<Geom_traits_T> {
 private:
-  typedef T_Traits                                      Traits;
+  typedef Geom_traits_T                                 Traits;
   typedef Traits_base_test<Traits>                      Base;
   typedef typename Base::Enum_type                      Enum_type;
 
@@ -237,11 +237,7 @@
 
 public:
   /*! Constructor */
-<<<<<<< HEAD
-  Traits_test(const T_Traits& traits);
-=======
   Traits_test(const Traits& traits);
->>>>>>> 0fecc42c
 
   /*! Destructor */
   ~Traits_test();
@@ -251,15 +247,10 @@
  * Constructor.
  * Accepts test data file name.
  */
-template <typename T_Traits>
-<<<<<<< HEAD
-Traits_test<T_Traits>::Traits_test(const T_Traits& traits) : Base(traits)
-=======
-Traits_test<T_Traits>::Traits_test(const T_Traits& traits) :
-  Traits_base_test<T_Traits>(traits)
->>>>>>> 0fecc42c
-{
-  typedef T_Traits Traits;
+template <typename Geom_traits_T>
+Traits_test<Geom_traits_T>::Traits_test(const Geom_traits_T& traits) : Base(traits)
+{
+  typedef Geom_traits_T Traits;
 
   m_wrappers[std::string("compare_x")] =
     &Traits_test<Traits>::compare_x_wrapper;
@@ -325,14 +316,15 @@
 /*!
  * Destructor.
  */
-template <typename T_Traits>
-Traits_test<T_Traits>::~Traits_test() {}
+template <typename Geom_traits_T>
+Traits_test<Geom_traits_T>::~Traits_test() {}
 
 
 /*! Test Compare_x_2
  */
-template <typename T_Traits>
-bool Traits_test<T_Traits>::compare_x_wrapper(std::istringstream& str_stream)
+template <typename Geom_traits_T>
+bool Traits_test<Geom_traits_T>::
+compare_x_wrapper(std::istringstream& str_stream)
 {
   unsigned int id1, id2;
   str_stream >> id1 >> id2;
@@ -348,8 +340,9 @@
 
 /*! Test Compare_xy_2
  */
-template <typename T_Traits>
-bool Traits_test<T_Traits>::compare_xy_wrapper(std::istringstream& str_stream)
+template <typename Geom_traits_T>
+bool Traits_test<Geom_traits_T>::
+compare_xy_wrapper(std::istringstream& str_stream)
 {
   unsigned int id1, id2;
   str_stream >> id1 >> id2;
@@ -366,8 +359,9 @@
 /*! Tests Construct_min_vertex_2.
  * Degenerate case: vertical curve.
  */
-template <typename T_Traits>
-bool Traits_test<T_Traits>::min_vertex_wrapper(std::istringstream& str_stream)
+template <typename Geom_traits_T>
+bool Traits_test<Geom_traits_T>::
+min_vertex_wrapper(std::istringstream& str_stream)
 {
   unsigned int id1, id2;
   str_stream >> id1 >> id2;
@@ -383,8 +377,9 @@
 /*! Tests Construct_max_vertex_2.
  * Degenerate case: vertical curve.
  */
-template <typename T_Traits>
-bool Traits_test<T_Traits>::max_vertex_wrapper(std::istringstream& str_stream)
+template <typename Geom_traits_T>
+bool Traits_test<Geom_traits_T>::
+max_vertex_wrapper(std::istringstream& str_stream)
 {
   unsigned int id1, id2;
   str_stream >> id1 >> id2;
@@ -397,9 +392,10 @@
   return this->compare_points(exp_answer, real_answer);
 }
 
-template <typename T_Traits>
+template <typename Geom_traits_T>
 bool
-Traits_test<T_Traits>::is_vertical_wrapper(std::istringstream& str_stream)
+Traits_test<Geom_traits_T>::
+is_vertical_wrapper(std::istringstream& str_stream)
 {
   unsigned int id;
   str_stream >> id;
@@ -407,12 +403,8 @@
   std::cout << "Test: is_vertical( " << this->m_xcurves[id] << " ) ? "
             << exp_answer << " ";
 
-<<<<<<< HEAD
   bool real_answer =
     this->m_geom_traits.is_vertical_2_object()(this->m_xcurves[id]);
-=======
-  bool real_answer = this->m_traits.is_vertical_2_object()(this->m_xcurves[id]);
->>>>>>> 0fecc42c
   return this->compare(exp_answer, real_answer);
 }
 
@@ -421,9 +413,10 @@
  * Degenerate cases: The point is an endpoint of the curve.
  *                   The curve is vertical.
  */
-template <typename T_Traits>
+template <typename Geom_traits_T>
 bool
-Traits_test<T_Traits>::compare_y_at_x_wrapper(std::istringstream& str_stream)
+Traits_test<Geom_traits_T>::
+compare_y_at_x_wrapper(std::istringstream& str_stream)
 {
   unsigned int id1, id2;
   str_stream >> id1 >> id2;
@@ -444,27 +437,27 @@
  *                   The curves coincide and vertical.
  *                   One of the curves is vertical.
  */
-template <typename T_Traits>
+template <typename Geom_traits_T>
 bool
-Traits_test<T_Traits>::
+Traits_test<Geom_traits_T>::
 compare_y_at_x_left_wrapper(std::istringstream& str_stream)
 {
-  typedef typename T_Traits::Has_left_category          Has_left_category;
+  typedef typename Geom_traits_T::Has_left_category          Has_left_category;
   return compare_y_at_x_left_wrapper_imp(str_stream, Has_left_category());
 }
 
-template <typename T_Traits>
+template <typename Geom_traits_T>
 bool
-Traits_test<T_Traits>::
+Traits_test<Geom_traits_T>::
 compare_y_at_x_left_wrapper_imp(std::istringstream&, CGAL::Tag_false)
 {
   CGAL_error();
   return false;
 }
 
-template <typename T_Traits>
+template <typename Geom_traits_T>
 bool
-Traits_test<T_Traits>::
+Traits_test<Geom_traits_T>::
 compare_y_at_x_left_wrapper_imp(std::istringstream& str_stream, CGAL::Tag_true)
 {
   unsigned int id1, id2, id3;
@@ -486,9 +479,8 @@
  *                   The curves coincide and vertical.
  *                   One of the curves is vertical.
  */
-template <typename T_Traits>
-bool
-Traits_test<T_Traits>::
+template <typename Geom_traits_T>
+bool Traits_test<Geom_traits_T>::
 compare_y_at_x_right_wrapper(std::istringstream& str_stream)
 {
   unsigned int id1, id2, id3;
@@ -507,9 +499,9 @@
 /*! Tests Equal_2::operator()(Point_2, Point_2).
  * Check whether two points are the same.
  */
-template <typename T_Traits>
-bool
-Traits_test<T_Traits>::equal_points_wrapper(std::istringstream& str_stream)
+template <typename Geom_traits_T>
+bool Traits_test<Geom_traits_T>::
+equal_points_wrapper(std::istringstream& str_stream)
 {
   unsigned int id1, id2;
   str_stream >> id1 >> id2;
@@ -525,9 +517,9 @@
 /*! Tests Equal_2::operator()(X_monotone_curve_2, X_monotone_curve_2).
  * Check whether two x-monotone curves are the same.
  */
-template <typename T_Traits>
-bool
-Traits_test<T_Traits>::equal_curves_wrapper(std::istringstream& str_stream)
+template <typename Geom_traits_T>
+bool Traits_test<Geom_traits_T>::
+equal_curves_wrapper(std::istringstream& str_stream)
 {
   unsigned int id1, id2;
   str_stream >> id1 >> id2;
@@ -547,11 +539,11 @@
  * segment is vertical. Both firt and last are vertical. An internal segment
  * is vertical.
  */
-template <typename T_Traits>
-bool
-Traits_test<T_Traits>::make_x_monotone_wrapper(std::istringstream& str_stream)
-{
-  typedef T_Traits                              Traits;
+template <typename Geom_traits_T>
+bool Traits_test<Geom_traits_T>::
+make_x_monotone_wrapper(std::istringstream& str_stream)
+{
+  typedef Geom_traits_T                         Traits;
   typedef typename Traits::Point_2              Point_2;
   typedef typename Traits::X_monotone_curve_2   X_monotone_curve_2;
   CGAL_USE_TYPE(typename Traits::Curve_2);
@@ -605,10 +597,11 @@
  * left) endpoint of one curve and the first (resp. last) segment of the
  * other coincide.
  */
-template <typename T_Traits>
-bool Traits_test<T_Traits>::intersect_wrapper(std::istringstream& str_stream)
-{
-  typedef T_Traits                              Traits;
+template <typename Geom_traits_T>
+bool Traits_test<Geom_traits_T>::
+intersect_wrapper(std::istringstream& str_stream)
+{
+  typedef Geom_traits_T                         Traits;
   typedef typename Traits::Point_2              Point_2;
   typedef typename Traits::X_monotone_curve_2   X_monotone_curve_2;
   typedef typename Traits::Multiplicity         Multiplicity;
@@ -662,10 +655,10 @@
  * Degenerate cases for polylines: the point and a polyline internal point
  * coincides.
  */
-template <typename T_Traits>
-bool Traits_test<T_Traits>::split_wrapper(std::istringstream& str_stream)
-{
-  typedef T_Traits                              Traits;
+template <typename Geom_traits_T>
+bool Traits_test<Geom_traits_T>::split_wrapper(std::istringstream& str_stream)
+{
+  typedef Geom_traits_T                              Traits;
   typedef typename Traits::X_monotone_curve_2   X_monotone_curve_2;
 
   unsigned int id1, id2, id3, id4;
@@ -674,8 +667,8 @@
   std::cout << "Test: split( " << this->m_xcurves[id1] << ","
             << this->m_points[id2] << " ) ? ";
 
-  this->m_geom_traits.split_2_object()(this->m_xcurves[id1], this->m_points[id2],
-                                       cv1, cv2);
+  this->m_geom_traits.split_2_object()(this->m_xcurves[id1],
+                                       this->m_points[id2], cv1, cv2);
   return this->compare_curves(this->m_xcurves[id3], cv1) &&
     this->compare_curves(this->m_xcurves[id4], cv2);
 }
@@ -683,25 +676,25 @@
 /*! Tests Are_mergeable_2.
  * Check whether it is possible to merge two given x-monotone curves.
  */
-template <typename T_Traits>
+template <typename Geom_traits_T>
+bool Traits_test<Geom_traits_T>::
+are_mergeable_wrapper(std::istringstream& str_stream)
+{
+  typedef typename Geom_traits_T::Has_merge_category       Has_merge_category;
+  return are_mergeable_wrapper_imp(str_stream, Has_merge_category());
+}
+
+template <typename Geom_traits_T>
 bool
-Traits_test<T_Traits>::are_mergeable_wrapper(std::istringstream& str_stream)
-{
-  typedef typename T_Traits::Has_merge_category         Has_merge_category;
-  return are_mergeable_wrapper_imp(str_stream, Has_merge_category());
-}
-
-template <typename T_Traits>
-bool
-Traits_test<T_Traits>::
+Traits_test<Geom_traits_T>::
 are_mergeable_wrapper_imp(std::istringstream&, CGAL::Tag_false)
 {
   CGAL_error();
   return false;
 }
 
-template <typename T_Traits>
-bool Traits_test<T_Traits>::
+template <typename Geom_traits_T>
+bool Traits_test<Geom_traits_T>::
 are_mergeable_wrapper_imp(std::istringstream& str_stream, CGAL::Tag_true)
 {
   unsigned int id1, id2;
@@ -719,26 +712,27 @@
 /*! Tests Merge_2.
  * Merge two given x-monotone curves into a single curve.
  */
-template <typename T_Traits>
-bool Traits_test<T_Traits>::merge_wrapper(std::istringstream& str_stream)
-{
-  typedef typename T_Traits::Has_merge_category         Has_merge_category;
+template <typename Geom_traits_T>
+bool Traits_test<Geom_traits_T>::merge_wrapper(std::istringstream& str_stream)
+{
+  typedef typename Geom_traits_T::Has_merge_category         Has_merge_category;
   return merge_wrapper_imp(str_stream, Has_merge_category());
 }
 
-template <typename T_Traits>
-bool Traits_test<T_Traits>::merge_wrapper_imp(std::istringstream&,
+template <typename Geom_traits_T>
+bool Traits_test<Geom_traits_T>::merge_wrapper_imp(std::istringstream&,
                                               CGAL::Tag_false)
 {
   CGAL_error();
   return false;
 }
 
-template <typename T_Traits>
-bool Traits_test<T_Traits>::merge_wrapper_imp(std::istringstream& str_stream,
+template <typename Geom_traits_T>
+bool
+Traits_test<Geom_traits_T>::merge_wrapper_imp(std::istringstream& str_stream,
                                               CGAL::Tag_true)
 {
-  typedef T_Traits                              Traits;
+  typedef Geom_traits_T                         Traits;
   typedef typename Traits::X_monotone_curve_2   X_monotone_curve_2;
 
   unsigned int id1, id2, id;
@@ -755,9 +749,9 @@
 /*! Tests Approximate_2.
  * Return an approximation of a point coordinate.
  */
-template <typename T_Traits>
+template <typename Geom_traits_T>
 bool
-Traits_test<T_Traits>::approximate_wrapper(std::istringstream& )
+Traits_test<Geom_traits_T>::approximate_wrapper(std::istringstream& )
 {
   return false;
 }
@@ -765,8 +759,8 @@
 /*! tests Construct_x_monotone_curve_2.
  * Return an x-monotone curve connecting the two given endpoints.
  */
-template <typename T_Traits>
-bool Traits_test<T_Traits>::
+template <typename Geom_traits_T>
+bool Traits_test<Geom_traits_T>::
 construct_x_monotone_curve_wrapper(std::istringstream& )
 {
   return false;
@@ -782,13 +776,13 @@
 
 /*! Test Parameter_space_in_x_2
 */
-template <typename T_Traits>
-bool Traits_test<T_Traits>::
+template <typename Geom_traits_T>
+bool Traits_test<Geom_traits_T>::
 parameter_space_in_x_wrapper(std::istringstream& str_stream)
 {
-  typedef typename CGAL::internal::Arr_complete_left_side_category< T_Traits >::Category
+  typedef typename CGAL::internal::Arr_complete_left_side_category< Geom_traits_T >::Category
     Left_side_category;
-  typedef typename CGAL::internal::Arr_complete_right_side_category< T_Traits >::Category
+  typedef typename CGAL::internal::Arr_complete_right_side_category< Geom_traits_T >::Category
     Right_side_category;
   typedef CGAL::internal::Arr_left_right_implementation_dispatch
     <Left_side_category, Right_side_category>           LR;
@@ -796,16 +790,16 @@
   return parameter_space_in_x_wrapper_imp(str_stream, Psx_tag());
 }
 
-template <typename T_Traits>
-bool Traits_test<T_Traits>::
+template <typename Geom_traits_T>
+bool Traits_test<Geom_traits_T>::
 parameter_space_in_x_wrapper_imp(std::istringstream&, CGAL::Arr_use_dummy_tag)
 {
   CGAL_error();
   return false;
 }
 
-template <typename T_Traits>
-bool Traits_test<T_Traits>::
+template <typename Geom_traits_T>
+bool Traits_test<Geom_traits_T>::
 parameter_space_in_x_wrapper_imp(std::istringstream& str_stream,
                                  CGAL::Arr_use_traits_tag)
 {
@@ -823,9 +817,12 @@
               << " ) ? ";
     next_input = this->get_next_input(str_stream);
     assert(next_input.first == Base::PARAMETER_SPACE);
-  } else if (next_input.first == Base::PARAMETER_SPACE) {
-    std::cout << "Test: parameter_space_in_x( " << this->m_points[id] << " ) ? ";
-  } else {
+  }
+  else if (next_input.first == Base::PARAMETER_SPACE) {
+    std::cout << "Test: parameter_space_in_x( " << this->m_points[id]
+              << " ) ? ";
+  }
+  else {
     CGAL_error();
     return false;
   }
@@ -845,13 +842,13 @@
 
 /*! Test Compare_y_near_boundary_2
  */
-template <typename T_Traits>
-bool Traits_test<T_Traits>::
+template <typename Geom_traits_T>
+bool Traits_test<Geom_traits_T>::
 compare_y_near_boundary_wrapper(std::istringstream& str_stream)
 {
-  typedef typename CGAL::internal::Arr_complete_left_side_category< T_Traits >::Category
+  typedef typename CGAL::internal::Arr_complete_left_side_category< Geom_traits_T >::Category
     Left_side_category;
-  typedef typename CGAL::internal::Arr_complete_right_side_category< T_Traits >::Category
+  typedef typename CGAL::internal::Arr_complete_right_side_category< Geom_traits_T >::Category
     Right_side_category;
   typedef CGAL::internal::Arr_left_right_implementation_dispatch
     <Left_side_category, Right_side_category>           LR;
@@ -859,16 +856,17 @@
   return compare_y_near_boundary_wrapper_imp(str_stream, Cmp_tag());
 }
 
-template <typename T_Traits>
-bool Traits_test<T_Traits>::
-compare_y_near_boundary_wrapper_imp(std::istringstream&, CGAL::Arr_use_dummy_tag)
+template <typename Geom_traits_T>
+bool Traits_test<Geom_traits_T>::
+compare_y_near_boundary_wrapper_imp(std::istringstream&,
+                                    CGAL::Arr_use_dummy_tag)
 {
   CGAL_error();
   return false;
 }
 
-template <typename T_Traits>
-bool Traits_test<T_Traits>::
+template <typename Geom_traits_T>
+bool Traits_test<Geom_traits_T>::
 compare_y_near_boundary_wrapper_imp(std::istringstream& str_stream,
                                     CGAL::Arr_use_traits_tag)
 {
@@ -879,9 +877,10 @@
   assert(next_input.first == Base::CURVE_END);
   CGAL::Arr_curve_end cv_end =
     static_cast<CGAL::Arr_curve_end>(next_input.second);
-  std::cout << "Test: compare_y_near_boundary( " << this->m_xcurves[id1] << " , "
-            << this->m_xcurves[id2]<< " , "
-            << (cv_end == CGAL::ARR_MIN_END ? "MIN_END" : "MAX_END") << " ) ? ";
+  std::cout << "Test: compare_y_near_boundary( " << this->m_xcurves[id1]
+            << " , " << this->m_xcurves[id2] << " , "
+            << (cv_end == CGAL::ARR_MIN_END ? "MIN_END" : "MAX_END")
+            << " ) ? ";
   next_input = this->get_next_input(str_stream);
   assert(next_input.first == Base::SIGN);
   CGAL::Comparison_result exp_answer =
@@ -890,11 +889,7 @@
                (exp_answer == CGAL::LARGER ? "LARGER" : "EQUAL")) << " ";
 
   CGAL::Comparison_result real_answer =
-<<<<<<< HEAD
     this->m_geom_traits.compare_y_near_boundary_2_object()
-=======
-    this->m_traits.compare_y_near_boundary_2_object()
->>>>>>> 0fecc42c
     (this->m_xcurves[id1], this->m_xcurves[id2], cv_end);
   return this->compare(exp_answer, real_answer);
 }
@@ -906,13 +901,13 @@
 
 /*! Test Parameter_space_in_y_2
  */
-template <typename T_Traits>
-bool Traits_test<T_Traits>::
+template <typename Geom_traits_T>
+bool Traits_test<Geom_traits_T>::
 parameter_space_in_y_wrapper(std::istringstream& str_stream)
 {
-  typedef typename CGAL::internal::Arr_complete_bottom_side_category<T_Traits>::Category
+  typedef typename CGAL::internal::Arr_complete_bottom_side_category<Geom_traits_T>::Category
     Bottom_side_category;
-  typedef typename CGAL::internal::Arr_complete_top_side_category<T_Traits>::Category
+  typedef typename CGAL::internal::Arr_complete_top_side_category<Geom_traits_T>::Category
     Top_side_category;
   typedef CGAL::internal::Arr_bottom_top_implementation_dispatch
     <Bottom_side_category, Top_side_category>           BT;
@@ -920,16 +915,16 @@
   return parameter_space_in_y_wrapper_imp(str_stream, Psy_tag());
 }
 
-template <typename T_Traits>
-bool Traits_test<T_Traits>::
+template <typename Geom_traits_T>
+bool Traits_test<Geom_traits_T>::
 parameter_space_in_y_wrapper_imp(std::istringstream&, CGAL::Arr_use_dummy_tag)
 {
   CGAL_error();
   return false;
 }
 
-template <typename T_Traits>
-bool Traits_test<T_Traits>::
+template <typename Geom_traits_T>
+bool Traits_test<Geom_traits_T>::
 parameter_space_in_y_wrapper_imp(std::istringstream& str_stream,
                                  CGAL::Arr_use_traits_tag)
 {
@@ -946,9 +941,12 @@
               << " ) ? ";
     next_input = this->get_next_input(str_stream);
     assert(next_input.first == Base::PARAMETER_SPACE);
-  } else if (next_input.first == Base::PARAMETER_SPACE) {
-    std::cout << "Test: parameter_space_in_y( " << this->m_points[id] << " ) ? ";
-  } else {
+  }
+  else if (next_input.first == Base::PARAMETER_SPACE) {
+    std::cout << "Test: parameter_space_in_y( " << this->m_points[id]
+              << " ) ? ";
+  }
+  else {
     CGAL_error();
     return false;
   }
@@ -969,13 +967,13 @@
 
 /* Compare_x_near_limit_2
  */
-template <typename T_Traits>
-bool Traits_test<T_Traits>::
+template <typename Geom_traits_T>
+bool Traits_test<Geom_traits_T>::
 compare_x_near_limit_wrapper(std::istringstream& str_stream)
 {
-  typedef typename CGAL::internal::Arr_complete_bottom_side_category<T_Traits>::Category
+  typedef typename CGAL::internal::Arr_complete_bottom_side_category<Geom_traits_T>::Category
     Bottom_side_category;
-  typedef typename CGAL::internal::Arr_complete_top_side_category<T_Traits>::Category
+  typedef typename CGAL::internal::Arr_complete_top_side_category<Geom_traits_T>::Category
     Top_side_category;
   typedef CGAL::internal::Arr_bottom_top_implementation_dispatch
     <Bottom_side_category, Top_side_category>           BT;
@@ -983,17 +981,16 @@
   return compare_x_near_limit_wrapper_imp(str_stream, Cmp_tag());
 }
 
-template <typename T_Traits>
-bool Traits_test<T_Traits>::
-compare_x_near_limit_wrapper_imp(std::istringstream&,
-                                 CGAL::Arr_use_dummy_tag)
+template <typename Geom_traits_T>
+bool Traits_test<Geom_traits_T>::
+compare_x_near_limit_wrapper_imp(std::istringstream&, CGAL::Arr_use_dummy_tag)
 {
   CGAL_error();
   return false;
 }
 
-template <typename T_Traits>
-bool Traits_test<T_Traits>::
+template <typename Geom_traits_T>
+bool Traits_test<Geom_traits_T>::
 compare_x_near_limit_wrapper_imp(std::istringstream& str_stream,
                                  CGAL::Arr_use_traits_tag)
 {
@@ -1020,24 +1017,20 @@
                (exp_answer == CGAL::LARGER ? "LARGER":"EQUAL")) << " ";
 
   CGAL::Comparison_result real_answer =
-<<<<<<< HEAD
     this->m_geom_traits.compare_x_near_limit_2_object()
-=======
-    this->m_traits.compare_x_near_limit_2_object()
->>>>>>> 0fecc42c
     (this->m_xcurves[id1], this->m_xcurves[id2], cv_end);
   return this->compare(exp_answer, real_answer);
 }
 
 /* Compare_x_at_limit
  */
-template <typename T_Traits>
-bool Traits_test<T_Traits>::
+template <typename Geom_traits_T>
+bool Traits_test<Geom_traits_T>::
 compare_x_at_limit_wrapper(std::istringstream& str_stream)
 {
-  typedef typename CGAL::internal::Arr_complete_bottom_side_category<T_Traits>::Category
+  typedef typename CGAL::internal::Arr_complete_bottom_side_category<Geom_traits_T>::Category
     Bottom_side_category;
-  typedef typename CGAL::internal::Arr_complete_top_side_category<T_Traits>::Category
+  typedef typename CGAL::internal::Arr_complete_top_side_category<Geom_traits_T>::Category
     Top_side_category;
   typedef CGAL::internal::Arr_bottom_top_implementation_dispatch
     <Bottom_side_category, Top_side_category> BT;
@@ -1047,8 +1040,8 @@
   return compare_x_at_limit_wrapper_imp(str_stream, Cmp_tag());
 }
 
-template <typename T_Traits>
-bool Traits_test<T_Traits>::
+template <typename Geom_traits_T>
+bool Traits_test<Geom_traits_T>::
 compare_x_at_limit_wrapper_imp(std::istringstream&,
                                CGAL::Arr_use_dummy_tag)
 {
@@ -1056,8 +1049,8 @@
   return false;
 }
 
-template <typename T_Traits>
-bool Traits_test<T_Traits>::
+template <typename Geom_traits_T>
+bool Traits_test<Geom_traits_T>::
 compare_x_at_limit_wrapper_imp(std::istringstream& str_stream,
                                CGAL::Arr_use_traits_tag)
 {
@@ -1116,13 +1109,13 @@
 
 /* Compare_x_near_boundary_2
  */
-template <typename T_Traits>
-bool Traits_test<T_Traits>::
+template <typename Geom_traits_T>
+bool Traits_test<Geom_traits_T>::
 compare_x_near_boundary_wrapper(std::istringstream& str_stream)
 {
-  typedef typename CGAL::internal::Arr_complete_bottom_side_category<T_Traits>::Category
+  typedef typename CGAL::internal::Arr_complete_bottom_side_category<Geom_traits_T>::Category
     Bottom_side_category;
-  typedef typename CGAL::internal::Arr_complete_top_side_category<T_Traits>::Category
+  typedef typename CGAL::internal::Arr_complete_top_side_category<Geom_traits_T>::Category
     Top_side_category;
   typedef CGAL::internal::Arr_bottom_top_implementation_dispatch
     <Bottom_side_category, Top_side_category>           BT;
@@ -1130,8 +1123,8 @@
   return compare_x_near_boundary_wrapper_imp(str_stream, Cmp_tag());
 }
 
-template <typename T_Traits>
-bool Traits_test<T_Traits>::
+template <typename Geom_traits_T>
+bool Traits_test<Geom_traits_T>::
 compare_x_near_boundary_wrapper_imp(std::istringstream&,
                                     CGAL::Arr_use_dummy_tag)
 {
@@ -1139,8 +1132,8 @@
   return false;
 }
 
-template <typename T_Traits>
-bool Traits_test<T_Traits>::
+template <typename Geom_traits_T>
+bool Traits_test<Geom_traits_T>::
 compare_x_near_boundary_wrapper_imp(std::istringstream& str_stream,
                                     CGAL::Arr_use_traits_tag)
 {
@@ -1167,24 +1160,20 @@
                (exp_answer == CGAL::LARGER ? "LARGER":"EQUAL")) << " ";
 
   CGAL::Comparison_result real_answer =
-<<<<<<< HEAD
     this->m_geom_traits.compare_x_near_boundary_2_object()
-=======
-    this->m_traits.compare_x_near_boundary_2_object()
->>>>>>> 0fecc42c
     (this->m_xcurves[id1], this->m_xcurves[id2], cv_end);
   return this->compare(exp_answer, real_answer);
 }
 
 /* Compare_x_on_boundary
  */
-template <typename T_Traits>
-bool Traits_test<T_Traits>::
+template <typename Geom_traits_T>
+bool Traits_test<Geom_traits_T>::
 compare_x_on_boundary_wrapper(std::istringstream& str_stream)
 {
-  typedef typename CGAL::internal::Arr_complete_bottom_side_category<T_Traits>::Category
+  typedef typename CGAL::internal::Arr_complete_bottom_side_category<Geom_traits_T>::Category
     Bottom_side_category;
-  typedef typename CGAL::internal::Arr_complete_top_side_category<T_Traits>::Category
+  typedef typename CGAL::internal::Arr_complete_top_side_category<Geom_traits_T>::Category
     Top_side_category;
   typedef CGAL::internal::Arr_bottom_top_implementation_dispatch
     <Bottom_side_category, Top_side_category> BT;
@@ -1196,8 +1185,8 @@
   return compare_x_on_boundary_wrapper_imp(str_stream, Cmp_tag());
 }
 
-template <typename T_Traits>
-bool Traits_test<T_Traits>::
+template <typename Geom_traits_T>
+bool Traits_test<Geom_traits_T>::
 compare_x_on_boundary_wrapper_imp(std::istringstream&,
                                   CGAL::Arr_use_dummy_tag)
 {
@@ -1205,8 +1194,8 @@
   return false;
 }
 
-template <typename T_Traits>
-bool Traits_test<T_Traits>::
+template <typename Geom_traits_T>
+bool Traits_test<Geom_traits_T>::
 compare_x_on_boundary_wrapper_imp(std::istringstream& str_stream,
                                   CGAL::Arr_use_traits_tag)
 {
