--- conflicted
+++ resolved
@@ -8,7 +8,6 @@
 #include <CGAL/Arrangement_2.h>
 #include <CGAL/Arr_algebraic_segment_traits_2.h>
 
-<<<<<<< HEAD
 #include "integer_type.h"
 #include "arr_print.h"
 
@@ -19,6 +18,8 @@
 typedef Traits::Algebraic_real_1                      Algebraic_real;
 typedef Traits::X_monotone_curve_2                    X_monotone_curve;
 typedef Traits::Point_2                               Point;
+
+typedef boost::variant<Point, X_monotone_curve>       Make_x_monotone_result;
 
 int main() {
   Traits traits;
@@ -34,17 +35,16 @@
   // Construct a curve (C1) with the equation x^4+y^3-1=0.
   Curve cv1 = ctr_cv(CGAL::ipower(x, 4) + CGAL::ipower(y, 3) - 1);
   // Construct all x-monotone segments using the Make_x_mononotone functor.
-  std::vector<CGAL::Object> pre_segs;
+  std::vector<Make_x_monotone_result> pre_segs;
   make_xmon(cv1, std::back_inserter(pre_segs));
   // Cast all CGAL::Objects into X_monotone_segment
   // (the vector might also contain Point objects for isolated points,
   // but not in this case).
   std::vector<X_monotone_curve> segs;
-  for (const auto& seg : pre_segs) {
-    X_monotone_curve curr;
-    bool check = CGAL::assign(curr, seg);
-    CGAL_assertion(check);
-    segs.push_back(curr);
+  for(size_t i = 0; i < pre_segs.size(); ++i) {
+    auto* curr_p = boost::get<X_monotone_curve>(&pre_segs[i]);
+    CGAL_assertion(curr_p);
+    segs.push_back(*curr_p);
   }
   // Construct an ellipse (C2) with the equation 2*x^2+5*y^2-7=0.
   Curve cv2 = ctr_cv(2*CGAL::ipower(x,2)+5*CGAL::ipower(y,2)-7);
@@ -86,127 +86,13 @@
 
   // Add some isolated points (must be wrapped into CGAL::Object).
   std::vector<CGAL::Object> isolated_pts;
-  // p1
   isolated_pts.push_back(CGAL::make_object(ctr_pt(Algebraic_real(2), cv4, 0)));
-  // p2
   isolated_pts.push_back(CGAL::make_object(ctr_pt(Integer(1), Integer(2))));
-  // p3
   isolated_pts.push_back(CGAL::make_object(ctr_pt(Algebraic_real(-1),
                                                   Algebraic_real(2))));
   CGAL::insert(arr, isolated_pts.begin(), isolated_pts.end());
 
   print_arrangement_size(arr);                  // print the arrangement size
-  return 0;
-}
-=======
-#if CGAL_USE_GMP && CGAL_USE_MPFI
-#include <CGAL/Gmpz.h>
-typedef CGAL::Gmpz Integer;
-#elif CGAL_USE_CORE
-#include <CGAL/CORE_BigInt.h>
-typedef CORE::BigInt Integer;
-#else
-#include <CGAL/leda_integer.h>
-typedef LEDA::integer Integer;
-#endif
-
-typedef CGAL::Arr_algebraic_segment_traits_2<Integer>   Arr_traits_2;
-typedef CGAL::Arrangement_2<Arr_traits_2>               Arrangement_2;
-typedef Arr_traits_2::Curve_2                           Curve_2;
-typedef Arr_traits_2::Polynomial_2                      Polynomial_2;
-typedef Arr_traits_2::Algebraic_real_1                  Algebraic_real_1;
-typedef Arr_traits_2::X_monotone_curve_2                X_monotone_curve_2;
-typedef Arr_traits_2::Point_2                           Point_2;
-
-typedef boost::variant<Point_2, X_monotone_curve_2>     Make_x_monotone_result;
-
-int main()
-{
-  Arr_traits_2 arr_traits;
-  auto construct_curve = arr_traits.construct_curve_2_object();
-  auto construct_x_monotone_segment =
-    arr_traits.construct_x_monotone_segment_2_object();
-  auto construct_point = arr_traits.construct_point_2_object();
-  auto make_x_monotone = arr_traits.make_x_monotone_2_object();
-
-  Arrangement_2 arr(&arr_traits);
-
-  std::vector<X_monotone_curve_2> segs;
-
-  Polynomial_2 x = CGAL::shift(Polynomial_2(1),1,0);
-  Polynomial_2 y = CGAL::shift(Polynomial_2(1),1,1);
-
-  // Construct x^4+y^3-1
-  Curve_2 cv0 = construct_curve(CGAL::ipower(x,4)+CGAL::ipower(y,3)-1);
-  // Construct all x-monotone segments using the Make_x_mononotone functor
-  std::vector<Make_x_monotone_result> pre_segs;
-  make_x_monotone(cv0, std::back_inserter(pre_segs));
-  // Cast all CGAL::Objects into X_monotone_segment_2
-  // (the vector might also contain Point_2 objects for isolated points,
-  // but not for this instance
-  for(size_t i = 0; i < pre_segs.size(); ++i) {
-    auto* curr_p = boost::get<X_monotone_curve_2>(&pre_segs[i]);;
-    CGAL_assertion(curr_p);
-    segs.push_back(*curr_p);
-  }
-  // Construct an ellipse with equation 2*x^2+5*y^2-7=0
-  Curve_2 cv1 = construct_curve(2*CGAL::ipower(x,2)+5*CGAL::ipower(y,2)-7);
-
-  // Construct point on the upper arc (counting of arc numbers starts with 0!
-  Point_2 p11 = construct_point(Algebraic_real_1(0),cv1,1);
-
-  construct_x_monotone_segment(cv1,p11,Arr_traits_2::POINT_IN_INTERIOR,
-                               std::back_inserter(segs));
-
-  // Construct a vertical cusp x^2-y^3=0
-  Curve_2 cv2 = construct_curve(CGAL::ipower(x,2)-CGAL::ipower(y,3));
-
-  // Construct a segment containing the cusp point.
-  // This adds to X_monotone_curve_2 objects to the vector,
-  // because the cusp is a critical point
-  Point_2 p21 = construct_point(Algebraic_real_1(-2),cv2,0);
-  Point_2 p22 = construct_point(Algebraic_real_1(2),cv2,0);
-  construct_x_monotone_segment(cv2,p21,p22,std::back_inserter(segs));
-
-  // Construct an unbounded curve, starting at x=3
-  Point_2 p23 = construct_point(Algebraic_real_1(3),cv2,0);
-  construct_x_monotone_segment(cv2,p23,Arr_traits_2::MIN_ENDPOINT,
-                                 std::back_inserter(segs));
-
-  // Construct another conic: y^2-x^2+1
-  Curve_2 cv3 = construct_curve(CGAL::ipower(y,2)-CGAL::ipower(x,2)+1);
-
-  Point_2 p31 = construct_point(Algebraic_real_1(2),cv3,1);
-  construct_x_monotone_segment(cv3,p31,Arr_traits_2::MAX_ENDPOINT,
-                               std::back_inserter(segs));
-
-  // Construct a vertical segment
-  Point_2 v1 = construct_point(0,0);
-  Point_2 v2 = construct_point(Algebraic_real_1(0),cv1,1);
-  construct_x_monotone_segment(v1,v2,std::back_inserter(segs));
-
-  CGAL::insert(arr,segs.begin(),segs.end());
-
-  // Add some isolated points (must be wrapped into CGAL::Object)
-  std::vector<CGAL::Object> isolated_points;
-  isolated_points.push_back
-    (CGAL::make_object(construct_point(Algebraic_real_1(2),cv3,0)));
-  isolated_points.push_back
-    (CGAL::make_object(construct_point(Integer(1),Integer(5))));
-  isolated_points.push_back
-    (CGAL::make_object(construct_point(Algebraic_real_1(-1),
-                                       Algebraic_real_1(5))));
-
-  CGAL::insert(arr,isolated_points.begin(), isolated_points.end());
-
-  // Print the arrangement size.
-  std::cout << "The arrangement size:" << std::endl
-            << "   V = " << arr.number_of_vertices()
-            << ",  E = " << arr.number_of_edges()
-            << ",  F = " << arr.number_of_faces() << std::endl;
 
   return 0;
-}
-
-#endif
->>>>>>> d94f015a
+}