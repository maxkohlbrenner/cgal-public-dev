--- conflicted
+++ resolved
@@ -83,27 +83,16 @@
   }
 
   // Write the arrangement to a file.
-<<<<<<< HEAD
   std::ofstream out_file("arr_ex_dcel_io.dat");
   Formatter formatter;
-  write(arr, out_file, formatter);
-=======
-  std::ofstream    out_file ("arr_ex_dcel_io.dat");
-  Formatter        formatter;
-
-  CGAL::IO::write (arr, out_file, formatter);
->>>>>>> 1082f223
+  CGAL::IO::write(arr, out_file, formatter);
   out_file.close();
 
   // Read the arrangement from the file.
   Ext_arrangement arr2;
   std::ifstream in_file("arr_ex_dcel_io.dat");
 
-<<<<<<< HEAD
-  read(arr2, in_file, formatter);
-=======
-  CGAL::IO::read (arr2, in_file, formatter);
->>>>>>> 1082f223
+  CGAL::IO::read(arr2, in_file, formatter);
   in_file.close();
 
   std::cout << "The arrangement vertices:\n";
