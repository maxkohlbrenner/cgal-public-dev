// Copyright (c) 2012  Tel-Aviv University (Israel).
// All rights reserved.
//
// This file is part of CGAL (www.cgal.org).
//
// $URL$
// $Id$
// SPDX-License-Identifier: GPL-3.0-or-later OR LicenseRef-Commercial
//
// Author(s): Alex Tsui <alextsui05@gmail.com>

#ifndef SPLIT_EDGE_CALLBACK_H
#define SPLIT_EDGE_CALLBACK_H

#include "Callback.h"
#include <QEvent>
#include <QGraphicsScene>
#include <QGraphicsSceneMouseEvent>
#include <CGAL/Qt/Converter.h>
#include <CGAL/Arrangement_with_history_2.h>

#include "CurveGraphicsItem.h"
#include "Utils.h"
#include "ISnappable.h"

class SplitEdgeCallbackBase : public CGAL::Qt::Callback, public ISnappable
{
public:
  void setSnappingEnabled( bool b );
  void setSnapToGridEnabled( bool b );

  virtual void setColor( QColor c );
  QColor getColor( ) const;

protected:
  SplitEdgeCallbackBase( QObject* parent );

  bool snappingEnabled;
  bool snapToGridEnabled;
  QColor color;

}; // SplitEdgeCallbackBase

/**
   Handles splitting of arrangement curves selected from the scene.

   The template parameter is a CGAL::Arrangement_with_history_2 of some type.
*/
template <typename Arr_>
class SplitEdgeCallback : public SplitEdgeCallbackBase
{
public:
  typedef Arr_ Arrangement;
  typedef typename Arrangement::Halfedge_handle Halfedge_handle;
  typedef typename Arrangement::Halfedge_iterator Halfedge_iterator;
  typedef typename Arrangement::Vertex_iterator Vertex_iterator;
  typedef typename Arrangement::Geometry_traits_2 Traits;
  typedef typename Arrangement::Curve_handle Curve_handle;
  typedef typename Arrangement::Originating_curve_iterator
    Originating_curve_iterator;
  typedef typename Arrangement::Induced_edge_iterator Induced_edge_iterator;
  typedef typename Traits::X_monotone_curve_2 X_monotone_curve_2;
  typedef typename ArrTraitsAdaptor< Traits >::Kernel Kernel;
  typedef typename Traits::Intersect_2 Intersect_2;
  typedef typename Traits::Equal_2 Equal_2;
  typedef typename Traits::Multiplicity Multiplicity;
  typedef typename ArrTraitsAdaptor< Traits >::Point_2 Point_2;
  typedef typename ArrTraitsAdaptor< Traits >::CoordinateType CoordinateType;
  typedef typename Kernel::Segment_2 Segment_2;

  SplitEdgeCallback( Arrangement* arr_, QObject* parent );
  void setScene( QGraphicsScene* scene_ );
  virtual void setColor( QColor c );
  void reset( );

  void slotModelChanged( );

protected:
  void mousePressEvent( QGraphicsSceneMouseEvent *event );
  void mouseMoveEvent( QGraphicsSceneMouseEvent *event );

  virtual Point_2 snapPoint( QGraphicsSceneMouseEvent *event );
  template < class TTraits >
  Point_2 snapPoint( QGraphicsSceneMouseEvent *event, TTraits traits );
  template < class CircularKernel >
  Point_2 snapPoint( QGraphicsSceneMouseEvent* event,
                     CGAL::Arr_circular_arc_traits_2< CircularKernel > traits );

  template < class TTraits >
  void splitEdges( const Point_2& pt, TTraits traits );
  template < class CircularKernel >
  void splitEdges( const Point_2& pt,
                   CGAL::Arr_circular_arc_traits_2< CircularKernel > traits );
  template < typename RatKernel, typename AlgKernel, typename NtTraits >
  void splitEdges( const Point_2& pt,
                   CGAL::Arr_Bezier_curve_traits_2< RatKernel, AlgKernel, NtTraits> traits);

  template < class Coefficient_ >
  void splitEdges( const Point_2& pt,
                   CGAL::Arr_algebraic_segment_traits_2<Coefficient_> traits);

  template < class TTraits >
  void updateGuide( const Point_2& pt, TTraits traits );

  template < class CircularKernel >
  void updateGuide( const Point_2& pt,
                    CGAL::Arr_circular_arc_traits_2< CircularKernel > traits );

  Traits traits;
  CGAL::Qt::Converter<Kernel> convert;
  Arrangement* arr;
  bool hasFirstPoint;
  Point_2 p1;
  Point_2 p2;
  Intersect_2 intersectCurves;
  Equal_2 areEqual;
  QGraphicsLineItem* segmentGuide;
  SnapToArrangementVertexStrategy<Arrangement> snapToVertexStrategy;
  SnapToGridStrategy< typename Arrangement::Geometry_traits_2 >
    snapToGridStrategy;
}; // class SplitEdgeCallback

template <typename Arr_>
SplitEdgeCallback<Arr_>::SplitEdgeCallback(Arrangement* arr_, QObject* parent):
  SplitEdgeCallbackBase( parent ),
  arr( arr_ ),
  hasFirstPoint( false ),
  intersectCurves( this->traits.intersect_2_object( ) ),
  areEqual( this->traits.equal_2_object( ) ),
  segmentGuide(new QGraphicsLineItem())
{
  this->segmentGuide->setZValue( 100 );
  QPen pen = this->segmentGuide->pen( );
  pen.setColor( this->color );
  pen.setCosmetic(true);
  this->segmentGuide->setPen( pen );
  this->snapToVertexStrategy.setArrangement( arr_ );

  QObject::connect( this, SIGNAL( modelChanged( ) ),
                    this, SLOT( slotModelChanged( ) ) );
}

template <typename Arr_>
void SplitEdgeCallback<Arr_>::setScene( QGraphicsScene* scene_ )
{
  this->scene = scene_;
  this->snapToVertexStrategy.setScene( scene_ );
  this->snapToGridStrategy.setScene( scene_ );
  if ( this->scene )
  {
    this->scene->addItem( this->segmentGuide );
  }
}

template <typename Arr_>
void SplitEdgeCallback<Arr_>::setColor( QColor c )
{
  this->color = c;

  QPen pen = this->segmentGuide->pen( );
  pen.setColor( c );
  this->segmentGuide->setPen( pen );
}

template <typename Arr_>
void SplitEdgeCallback<Arr_>::reset( )
{
  this->hasFirstPoint = false;
  this->segmentGuide->setLine(0,0,0,0);
  Q_EMIT modelChanged( );
}

template <typename Arr_>
void SplitEdgeCallback<Arr_>::slotModelChanged( )
{
  this->segmentGuide->update( );
}

template <typename Arr_>
void
SplitEdgeCallback<Arr_>::mousePressEvent( QGraphicsSceneMouseEvent* event )
{
  Point_2 clickedPoint = this->snapPoint( event );
  this->splitEdges( clickedPoint, Traits( ) );
}

template <typename Arr_>
template < typename TTraits >
void SplitEdgeCallback<Arr_>::
splitEdges( const Point_2& clickedPoint, TTraits traits )
{
  typename TTraits::Construct_x_monotone_curve_2 construct_x_monotone_curve_2 =
    traits.construct_x_monotone_curve_2_object( );
  if ( ! this->hasFirstPoint )
  {
    this->p1 = clickedPoint;
    this->hasFirstPoint = true;
  }
  else
  {
    this->p2 = clickedPoint;
    X_monotone_curve_2 splitCurve =
      construct_x_monotone_curve_2( this->p1, this->p2 );
    for ( Halfedge_iterator hei = this->arr->halfedges_begin( );
          hei != this->arr->halfedges_end( ); ++hei )
    {
      X_monotone_curve_2 curve = hei->curve( );
      CGAL::Object res;
      CGAL::Oneset_iterator< CGAL::Object > oi( res );
      this->intersectCurves( splitCurve, curve, oi );
      std::pair< Point_2, Multiplicity > pair;
      if ( hei == this->arr->halfedges_end( ) )
        continue;
      if ( CGAL::assign( pair, res ) )
      {
        Point_2 splitPoint = pair.first;
        if ( ( ! hei->source( )->is_at_open_boundary( ) &&
               this->areEqual( hei->source( )->point( ), splitPoint ) ) ||
             ( ! hei->target( )->is_at_open_boundary( ) &&
               this->areEqual( hei->target( )->point( ), splitPoint ) ) )
        {
          continue;
        }
        this->arr->split_edge( hei, splitPoint );
      }
    }

    this->reset( );
  }

  Q_EMIT modelChanged( );
}

template <typename Arr_>
template < typename CircularKernel >
void SplitEdgeCallback<Arr_>::
splitEdges(const Point_2& clickedPoint,
           CGAL::Arr_circular_arc_traits_2<CircularKernel> /* traits */)
{
  typedef CircularKernel Kernel;
  typedef typename Kernel::Point_2 Ker_Point_2;
  typedef typename Kernel::Line_arc_2 Line_arc_2;

  if ( ! this->hasFirstPoint )
  {
    this->p1 = clickedPoint;
    this->hasFirstPoint = true;
  }
  else
  {
    this->p2 = clickedPoint;
    Ker_Point_2 ker_p1((CGAL::to_double(this->p1.x())), CGAL::to_double((this->p1.y())));
    Ker_Point_2 ker_p2((CGAL::to_double(this->p2.x())), CGAL::to_double((this->p2.y())));

    Line_arc_2 splitCurve( Segment_2( ker_p1, ker_p2 ) );

    for ( Halfedge_iterator hei = this->arr->halfedges_begin( );
          hei != this->arr->halfedges_end( ); ++hei )
    {
      X_monotone_curve_2 curve = hei->curve( );
      CGAL::Object res;
      CGAL::Oneset_iterator< CGAL::Object > oi( res );
      this->intersectCurves( splitCurve, curve, oi );
      std::pair< Point_2, Multiplicity > pair;
      if ( hei == this->arr->halfedges_end( ) )
        continue;
      if ( CGAL::assign( pair, res ) )
      {
        Point_2 splitPoint = pair.first;
        if ( ( ! hei->source( )->is_at_open_boundary( ) &&
               this->areEqual( hei->source( )->point( ), splitPoint ) ) ||
             ( ! hei->target( )->is_at_open_boundary( ) &&
               this->areEqual( hei->target( )->point( ), splitPoint ) ) )
        {
          continue;
        }
        this->arr->split_edge( hei, splitPoint );
      }
    }

    this->reset( );
  }

  Q_EMIT modelChanged( );
}

template <typename Arr_>
template <typename Coefficient_>
void SplitEdgeCallback<Arr_>::
splitEdges(const Point_2& clickedPoint,
           CGAL::Arr_algebraic_segment_traits_2<Coefficient_> /* traits */)
{
  typename Traits::Construct_x_monotone_segment_2 constructSegment =
      traits.construct_x_monotone_segment_2_object( );

  std::vector< X_monotone_curve_2 > curves;

  if ( ! this->hasFirstPoint )
  {
    this->p1 = clickedPoint;
    this->hasFirstPoint = true;
  }
  else
  {
    this->p2 = clickedPoint;
    constructSegment( this->p1, this->p2, std::back_inserter( curves ) );

    X_monotone_curve_2 splitCurve = curves[0];

    for ( Halfedge_iterator hei = this->arr->halfedges_begin( );
          hei != this->arr->halfedges_end( ); ++hei )
    {
      X_monotone_curve_2 curve = hei->curve( );
      CGAL::Object res;
      CGAL::Oneset_iterator< CGAL::Object > oi( res );
      this->intersectCurves( splitCurve, curve, oi );
      std::pair< Point_2, Multiplicity > pair;
      if ( hei == this->arr->halfedges_end( ) )
        continue;
      if ( CGAL::assign( pair, res ) )
      {
        Point_2 splitPoint = pair.first;
        if ( ( ! hei->source( )->is_at_open_boundary( ) &&
               this->areEqual( hei->source( )->point( ), splitPoint ) ) ||
             ( ! hei->target( )->is_at_open_boundary( ) &&
               this->areEqual( hei->target( )->point( ), splitPoint ) ) )
        {
          continue;
        }
        this->arr->split_edge( hei, splitPoint );
      }
    }

    this->reset( );
  }

  Q_EMIT modelChanged( );
}

<<<<<<< HEAD
template < typename Arr_ >
void
SplitEdgeCallback< Arr_ >::mouseMoveEvent( QGraphicsSceneMouseEvent* event )
=======
template <typename Arr_>
void
SplitEdgeCallback<Arr_>::mouseMoveEvent( QGraphicsSceneMouseEvent* event )
>>>>>>> 4aa1ef7b
{
  Point_2 clickedPoint = this->snapPoint( event );
  this->updateGuide( clickedPoint, this->traits );
}

template <typename Arr_>
template < typename TTraits >
void SplitEdgeCallback<Arr_>::
updateGuide(const Point_2& clickedPoint,
                                          TTraits /* traits */)
{
  if ( this->hasFirstPoint )
  { // provide visual feedback for where the split line is
    Point_2 currentPoint = clickedPoint;
    typename Kernel::Point_2 pt1( CGAL::to_double( this->p1.x( ) ),
                                  CGAL::to_double( this->p1.y( ) ) );
    typename Kernel::Point_2 pt2( CGAL::to_double( currentPoint.x( ) ),
                                  CGAL::to_double( currentPoint.y( ) ) );
    Segment_2 currentSegment( pt1, pt2 );
    QLineF qSegment = this->convert( currentSegment );

    this->segmentGuide->setLine( qSegment );
    Q_EMIT modelChanged( );
  }
}

template <typename Arr_>
template <typename CircularKernel>
void SplitEdgeCallback<Arr_>::
updateGuide(const Point_2& clickedPoint,
            CGAL::Arr_circular_arc_traits_2< CircularKernel > /* traits */)
{
  if ( this->hasFirstPoint )
  { // provide visual feedback for where the split line is
    Point_2 currentPoint = clickedPoint;
    typename CircularKernel::Point_2 pt1( CGAL::to_double( this->p1.x( ) ),
                                          CGAL::to_double( this->p1.y( ) ) );
    typename CircularKernel::Point_2 pt2( CGAL::to_double( currentPoint.x( ) ),
                                          CGAL::to_double( currentPoint.y( ) ) );
    Segment_2 currentSegment( pt1, pt2 );
    QLineF qSegment = this->convert( currentSegment );

    this->segmentGuide->setLine( qSegment );
    Q_EMIT modelChanged( );
  }
}

template <typename Arr_>
typename SplitEdgeCallback<Arr_>::Point_2
SplitEdgeCallback<Arr_>::snapPoint( QGraphicsSceneMouseEvent* event )
{
  return this->snapPoint( event, Traits( ) );
}

template <typename Arr_>
template <typename TTraits>
typename SplitEdgeCallback<Arr_>::Point_2
SplitEdgeCallback<Arr_>::snapPoint(QGraphicsSceneMouseEvent* event,
                                   TTraits /* traits */)
{
  if ( this->snapToGridEnabled )
  {
    return this->snapToGridStrategy.snapPoint( event );
  }
  if ( this->snappingEnabled )
  {
    return this->snapToVertexStrategy.snapPoint( event );
  }
  else
  { // fallback "analog" selection
    typename Kernel::Point_2 pt = this->convert( event->scenePos( ) );
    CoordinateType x( pt.x( ) );
    CoordinateType y( pt.y( ) );
    return Point_2( x, y );
  }
}

template <typename Arr_>
template <typename CircularKernel>
typename SplitEdgeCallback<Arr_>::Point_2 SplitEdgeCallback<Arr_>::
snapPoint(QGraphicsSceneMouseEvent* event,
          CGAL::Arr_circular_arc_traits_2<CircularKernel> /* traits */)
{
  if ( this->snapToGridEnabled )
  {
    return this->snapToGridStrategy.snapPoint( event );
  }
  if ( this->snappingEnabled )
  {
    return this->snapToVertexStrategy.snapPoint( event );
  }
  else
  { // fallback "analog" selection
    typename Kernel::Point_2 pt = this->convert( event->scenePos( ) );
    return Point_2( pt );
  }
}

#endif // SPLIT_EDGE_CALLBACK_H<|MERGE_RESOLUTION|>--- conflicted
+++ resolved
@@ -337,15 +337,9 @@
   Q_EMIT modelChanged( );
 }
 
-<<<<<<< HEAD
-template < typename Arr_ >
-void
-SplitEdgeCallback< Arr_ >::mouseMoveEvent( QGraphicsSceneMouseEvent* event )
-=======
 template <typename Arr_>
 void
 SplitEdgeCallback<Arr_>::mouseMoveEvent( QGraphicsSceneMouseEvent* event )
->>>>>>> 4aa1ef7b
 {
   Point_2 clickedPoint = this->snapPoint( event );
   this->updateGuide( clickedPoint, this->traits );
