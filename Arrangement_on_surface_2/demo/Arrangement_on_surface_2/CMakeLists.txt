--- conflicted
+++ resolved
@@ -74,11 +74,6 @@
    ${arrangement_2_uis}
    ${CGAL_Qt5_RESOURCE_FILES}
   )
-<<<<<<< HEAD
-  target_link_libraries( arrangement_2 PRIVATE
-    CGAL::CGAL CGAL::CGAL_Qt5 CGAL::CGAL_Core
-    Qt5::Gui
-=======
 
   if ( CGAL_EXPLICIT_INSTANTIATION )
     target_sources(arrangement_2 PUBLIC ArrangementPainterOstreamExplicitInstantiation.cpp)
@@ -86,18 +81,15 @@
     target_sources(arrangement_2 PUBLIC GraphicsViewCurveInputExplicitInstantiation.cpp)
     target_sources(arrangement_2 PUBLIC ArrangementPainterOstream.cpp)
     #target_sources(arrangement_2 PUBLIC ArrangementGraphicsItem.cpp)
-    target_sources(arrangement_2 PUBLIC GraphicsViewCurveInput.cpp)    
+    target_sources(arrangement_2 PUBLIC GraphicsViewCurveInput.cpp)
   endif()
 
   #target_sources(arrangement_2 PUBLIC ArrangementDemoWindow.cpp)
 
   qt5_use_modules(arrangement_2 Widgets Script)
-  target_link_libraries( arrangement_2
-    ${CGAL_LIBRARIES}
-    ${CGAL_3RD_PARTY_LIBRARIES}
-    ${QT_LIBRARIES}
->>>>>>> 77c644d2
-  )
+  target_link_libraries(arrangement_2 PRIVATE
+    			CGAL::CGAL CGAL::CGAL_Qt5 CGAL::CGAL_Core
+    			Qt5::Gui)
 
   add_to_cached_list( CGAL_EXECUTABLE_TARGETS arrangement_2 )
 
