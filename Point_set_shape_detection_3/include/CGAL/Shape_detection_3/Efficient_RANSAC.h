--- conflicted
+++ resolved
@@ -794,14 +794,11 @@
   
             candidates.resize(end);
           }
-<<<<<<< HEAD
+        else if (!keep_searching)
+          ++ generated_candidates;
 
         if (callback && !callback(num_invalid / double(m_num_total_points)))
           return false;
-=======
-        else if (!keep_searching)
-          ++ generated_candidates;
->>>>>>> 2b6e30f9
         
         keep_searching = (stop_probability(m_options.min_points,
             m_num_available_points - num_invalid,
