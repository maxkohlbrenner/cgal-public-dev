--- conflicted
+++ resolved
@@ -227,17 +227,11 @@
     }
 
     //! constructor of Residue, from long 
-<<<<<<< HEAD
-    Residue(long n){
-        x_= RES_soft_reduce (static_cast< double > (n % get_prime_int()));
-    }
-   
-=======
+
     Residue (long n) {
         x_= RES_soft_reduce (static_cast< double > (n % get_prime_int()));
     }
 
->>>>>>> ca54af03
     //! constructor of Residue, from long long
     Residue (long long n) {
         x_= RES_soft_reduce (static_cast< double > (n % get_prime_int()));
