// Copyright (c) 2005-2008 Max-Planck-Institute Saarbruecken (Germany).
// All rights reserved.
//
// This file is part of CGAL (www.cgal.org).
//
// $URL$
// $Id$
// SPDX-License-Identifier: GPL-3.0-or-later OR LicenseRef-Commercial
//
//
// Author(s)     :  Peter Hachenberger <hachenberger@mpi-sb.mpg.de>
#ifndef CGAL_CD3_RAY_HIT_GENERATOR_H
#define CGAL_CD3_RAY_HIT_GENERATOR_H

#include <CGAL/license/Convex_decomposition_3.h>


#include <CGAL/Modifier_base.h>
#include <CGAL/Nef_3/SNC_decorator.h>
#include <CGAL/Nef_3/SNC_intersection.h>
#include <CGAL/Convex_decomposition_3/SM_walls.h>

#undef CGAL_NEF_DEBUG
#define CGAL_NEF_DEBUG 233
#include <CGAL/Nef_2/debug.h>

namespace CGAL {

template<typename Nef_>
class Ray_hit_generator : public Modifier_base<typename Nef_::SNC_and_PL> {
protected:
  typedef Nef_                                   Nef_polyhedron;
  typedef typename Nef_polyhedron::SNC_and_PL    SNC_and_PL;
  typedef typename Nef_polyhedron::SNC_structure SNC_structure;
  typedef typename SNC_structure::Items          Items;
  typedef CGAL::SNC_decorator<SNC_structure>     Base;
  typedef CGAL::SNC_point_locator<Base>          SNC_point_locator;
  typedef CGAL::SNC_intersection<SNC_structure>  SNC_intersection;
  typedef CGAL::SNC_constructor<Items, SNC_structure>
    SNC_constructor;

  typedef typename SNC_structure::Sphere_map     Sphere_map;
  typedef CGAL::SM_decorator<Sphere_map>         SM_decorator;
  typedef CGAL::SM_point_locator<SM_decorator>   SM_point_locator;
  typedef CGAL::SM_walls<Sphere_map>             SM_walls;

  typedef typename Base::Segment_3               Segment_3;
  typedef typename Base::Point_3                 Point_3;
  typedef typename Base::Ray_3                   Ray_3;
  typedef typename Base::Vector_3                Vector_3;
  typedef typename Base::Sphere_point            Sphere_point;
  typedef typename Base::Vertex_handle           Vertex_handle;
  typedef typename Base::SVertex_handle          SVertex_handle;
  typedef typename Base::Halfedge_handle         Halfedge_handle;
  typedef typename Base::Halffacet_handle        Halffacet_handle;
  typedef typename Base::Object_handle           Object_handle;

  typedef typename Base::Vertex_iterator         Vertex_iterator;
  typedef typename Base::SVertex_iterator        SVertex_iterator;



  Vector_3 dir;
  SNC_structure* sncp;
  SNC_point_locator* pl;
  int mask;

 public:
  Ray_hit_generator(Vector_3 d = Vector_3()) : dir(d), sncp(nullptr), pl(nullptr), mask(255) {}
  Ray_hit_generator(SNC_structure* sncin, SNC_point_locator* plin, int m = 255)
    : sncp(sncin), pl(plin), mask(m) {}

  Vertex_handle create_vertex_on_first_hit(const Ray_3& r) {

    CGAL_NEF_TRACEN( "shoot ray in SNC " << r );

    Object_handle o = pl->shoot(r, mask);

    Vertex_handle v;
    if(assign(v, o)) {
      CGAL_NEF_TRACEN("Found vertex " << v->point());
      return v;
    }

    Point_3 ip;
    SNC_constructor C(*sncp);

    Halfedge_handle e;
    if(assign(e, o)) {
       CGAL_NEF_TRACEN("Found edge " << e->source()->point()
                       << "->" << e->twin()->source()->point());
      Segment_3 seg(e->source()->point(), e->twin()->source()->point());
      SNC_intersection::does_intersect_internally(r, seg, ip);
      ip = normalized(ip);
      v = C.create_from_edge(e,ip);
      pl->add_vertex(v);

      CGAL_NEF_TRACEN("new vertex " << ip);

      SVertex_iterator svi = v->svertices_begin();
      SVertex_handle svf = svi;
      SVertex_handle svb = ++svi;

      if(svf->point() == e->point()) {
        svb->twin() = e;
        svf->twin() = e->twin();
        e->twin()->twin() = svf;
        e->twin() = svb;
#ifndef CGAL_NEF_NO_INDEXED_ITEMS
        svb->set_index(e->get_index());
        svf->twin()->set_index(svf->new_index());
#endif
      } else {
        svf->twin() = e;
        svb->twin() = e->twin();
        e->twin()->twin() = svb;
        e->twin() = svf;
#ifndef CGAL_NEF_NO_INDEXED_ITEMS
        svf->set_index(e->get_index());
        svb->twin()->set_index(svb->new_index());
#endif
      }

      pl->add_edge(svf);
      pl->add_edge(svb);

      handle_splits(e,svf,svb);
      return v;
    }

    Halffacet_handle f;
    if(assign(f, o)) {
<<<<<<< HEAD
      CGAL_NEF_TRACEN( "Found facet " );
      SNC_intersection::does_intersect_internally(r, f, ip);
=======
      CGAL_NEF_TRACEN("Found facet ");
      I.does_intersect_internally(r, f, ip);
>>>>>>> c356c621
      ip = normalized(ip);
      v = C.create_from_facet(f,ip);
      pl->add_vertex(v);
      CGAL_NEF_TRACEN("new vertex " << ip);

      return v;
    }

    CGAL_error_msg( "ray should hit vertex, edge, or facet");
    return Vertex_handle();
  }

  virtual void handle_splits(Halfedge_handle, SVertex_handle, SVertex_handle) {
      CGAL_NEF_TRACEN("new edge " << e->source()->point() <<
                      "->" << e->twin()->source()->point());
      CGAL_NEF_TRACEN("new edge " << svf->source()->point() <<
                      "->" << svf->twin()->source()->point());

  }

  virtual void operator()(SNC_and_PL& sncpl) {

    sncp = sncpl.sncp;
    pl = sncpl.pl;

    Vertex_iterator vi;
    for(vi = sncp->vertices_begin(); vi != sncp->vertices_end(); ++vi) {
      SM_walls smw(&*vi);
      SVertex_handle sv1, sv2;
      if(smw.need_to_shoot(Sphere_point(dir),sv1)) {
        Ray_3 r(vi->point(), dir);
        Vertex_handle v_new = create_vertex_on_first_hit(r);
        SM_walls smw(&*v_new);
        sv2 = smw.add_ray_svertex(Sphere_point(-dir));
#ifndef CGAL_NEF_NO_INDEXED_ITEMS
      sv2->set_index(sv1->new_index());
#endif
      }
    }
  }
};

} //namespace CGAL
#endif //CGAL_CD3_RAY_HIT_GENERATOR_H<|MERGE_RESOLUTION|>--- conflicted
+++ resolved
@@ -130,13 +130,8 @@
 
     Halffacet_handle f;
     if(assign(f, o)) {
-<<<<<<< HEAD
-      CGAL_NEF_TRACEN( "Found facet " );
+      CGAL_NEF_TRACEN("Found facet ");
       SNC_intersection::does_intersect_internally(r, f, ip);
-=======
-      CGAL_NEF_TRACEN("Found facet ");
-      I.does_intersect_internally(r, f, ip);
->>>>>>> c356c621
       ip = normalized(ip);
       v = C.create_from_facet(f,ip);
       pl->add_vertex(v);
