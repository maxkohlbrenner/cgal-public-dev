// Copyright (c) 2005-2008 Max-Planck-Institute Saarbruecken (Germany).
// All rights reserved.
//
// This file is part of CGAL (www.cgal.org).
//
// $URL$
// $Id$
// SPDX-License-Identifier: GPL-3.0-or-later OR LicenseRef-Commercial
//
//
// Author(s)     :  Peter Hachenberger <hachenberger@mpi-sb.mpg.de>
#ifndef CGAL_CD3_RAY_HIT_GENERATOR2_H
#define CGAL_CD3_RAY_HIT_GENERATOR2_H

#include <CGAL/license/Convex_decomposition_3.h>


#include <CGAL/Nef_3/SNC_decorator.h>
#include <CGAL/Nef_3/SNC_intersection.h>
#include <CGAL/Convex_decomposition_3/SM_walls.h>
#include <CGAL/Convex_decomposition_3/Ray_hit_generator.h>

#undef CGAL_NEF_DEBUG
#define CGAL_NEF_DEBUG 233
#include <CGAL/Nef_2/debug.h>

namespace CGAL {

template<typename Nef_>
class Ray_hit_generator2 : public Ray_hit_generator<Nef_> {
  typedef Nef_                                   Nef_polyhedron;
  typedef typename Nef_polyhedron::SNC_and_PL    SNC_and_PL;
  typedef typename Nef_polyhedron::SNC_structure SNC_structure;
  typedef Ray_hit_generator<Nef_polyhedron>      Base;

  typedef typename SNC_structure::Sphere_map     Sphere_map;
  typedef CGAL::SM_walls<Sphere_map>             SM_walls;

  typedef typename Base::Ray_3                   Ray_3;
  typedef typename Base::Vector_3                Vector_3;
  typedef typename Base::Sphere_point            Sphere_point;
  typedef typename Base::Vertex_handle           Vertex_handle;
  typedef typename Base::SVertex_handle          SVertex_handle;
  typedef typename Base::Halfedge_handle         Halfedge_handle;

  Vertex_handle vs;
  bool edge_splitted;
  Halfedge_handle second_half;

  Vertex_handle v_new;
  bool vertex_added;

 public:
  Ray_hit_generator2(Vector_3 d, Vertex_handle v)
    : Base(d), vs(v), edge_splitted(false), vertex_added(false) {}


<<<<<<< HEAD
    CGAL_NEF_TRACEN("shoot ray in SNC " << r);

    //    CGAL_NEF_SETDTHREAD(503*509);
    Object_handle o = pl->shoot(r);
    //    CGAL_NEF_SETDTHREAD(1);

    Vertex_handle v;
    if(assign(v, o)) {
      CGAL_NEF_TRACEN("Found vertex " << v->point());
      return v;
    }

    Point_3 ip;
    SNC_constructor C(*sncp);

    Halfedge_handle e;
    if(assign(e, o)) {
       CGAL_NEF_TRACEN("Found edge " << e->source()->point()
                       << "->" << e->twin()->source()->point());
      Segment_3 seg(e->source()->point(), e->twin()->source()->point());
      SNC_intersection::does_intersect_internally(r, seg, ip);
      ip = normalized(ip);
      v = C.create_from_edge(e,ip);
      pl->add_vertex(v);

      CGAL_NEF_TRACEN("new vertex " << ip);

      SVertex_iterator svi = v->svertices_begin();
      SVertex_handle svf = svi;
      SVertex_handle svb = ++svi;

      if(svf->point() == e->point()) {
        svb->twin() = e;
        svf->twin() = e->twin();
        e->twin()->twin() = svf;
        e->twin() = svb;
#ifndef CGAL_NEF_NO_INDEXED_ITEMS
        svb->set_index(e->get_index());
        svf->twin()->set_index(svf->new_index());
#endif
      } else {
        svf->twin() = e;
        svb->twin() = e->twin();
        e->twin()->twin() = svb;
        e->twin() = svf;
#ifndef CGAL_NEF_NO_INDEXED_ITEMS
        svf->set_index(e->get_index());
        svb->twin()->set_index(svb->new_index());
#endif
      }

      pl->add_edge(svf);
      pl->add_edge(svb);
=======
>>>>>>> c356c621

  void handle_splits(Halfedge_handle e, SVertex_handle svf, SVertex_handle svb) override {
      edge_splitted = true;
      if(e->source()->point() < e->twin()->source()->point())
        second_half = svf;
      else
        second_half = svb;

      CGAL_NEF_TRACEN("new edge " << e->source()->point() << "->" << e->twin()->source()->point());
      CGAL_NEF_TRACEN("new edge " << svf->source()->point() << "->" << svf->twin()->source()->point());
      CGAL_NEF_TRACEN("second_half " << second_half->source()->point()
                      << "->" << second_half->twin()->source()->point());

      vertex_added = true;
<<<<<<< HEAD
      return v;
    }

    Halffacet_handle f;
    if(assign(f, o)) {
      CGAL_NEF_TRACEN("Found facet ");
      SNC_intersection::does_intersect_internally(r, f, ip);
      ip = normalized(ip);
      v = C.create_from_facet(f,ip);
      pl->add_vertex(v);
      CGAL_NEF_TRACEN("new vertex " << ip);

      return v;
    }

    CGAL_error_msg( "ray should hit vertex, edge, or facet");
    return Vertex_handle();
=======
>>>>>>> c356c621
  }

  void operator()(SNC_and_PL& sncpl) override {
    Base::sncp = sncpl.sncp;
    Base::pl = sncpl.pl;

    edge_splitted = false;
    vertex_added = false;

    CGAL_NEF_TRACEN("ray hit 2: " << vs->point()
                    << " (" << dir << ")");
    SM_walls smw(&*vs);
    SVertex_handle sv1, sv2;
    if(smw.need_to_shoot(Sphere_point(Base::dir),sv1)) {
      Ray_3 r(vs->point(), Base::dir);
      v_new = Base::create_vertex_on_first_hit(r);
      SM_walls smw(&*v_new);
      sv2 = smw.add_ray_svertex(Sphere_point(-Base::dir));
      CGAL_NEF_TRACEN("sv1 " << sv1->source()->point() << "( " << sv1->point() << ")");
      CGAL_NEF_TRACEN("sv2 " << sv2->source()->point() << "( " << sv2->point() << ")");
      sv1->twin() = sv2; // TODO: why is this necessary?
      sv2->twin() = sv1; // these edges should not go into the Edge_sorter
#ifndef CGAL_NEF_NO_INDEXED_ITEMS
      sv2->set_index(sv1->new_index());
#endif
    }
  }

  bool split_edge(Halfedge_handle& e) {
    if(edge_splitted) {
      e = second_half;
      return true;
    }
    return false;
  }

  bool added_vertex_on_edge(Vertex_handle& v) {
    if(vertex_added) {
      v = v_new;
      return true;
    }
    return false;
  }
};

} //namespace CGAL
#endif //CGAL_CD3_RAY_HIT_GENERATOR2_H<|MERGE_RESOLUTION|>--- conflicted
+++ resolved
@@ -54,64 +54,6 @@
   Ray_hit_generator2(Vector_3 d, Vertex_handle v)
     : Base(d), vs(v), edge_splitted(false), vertex_added(false) {}
 
-
-<<<<<<< HEAD
-    CGAL_NEF_TRACEN("shoot ray in SNC " << r);
-
-    //    CGAL_NEF_SETDTHREAD(503*509);
-    Object_handle o = pl->shoot(r);
-    //    CGAL_NEF_SETDTHREAD(1);
-
-    Vertex_handle v;
-    if(assign(v, o)) {
-      CGAL_NEF_TRACEN("Found vertex " << v->point());
-      return v;
-    }
-
-    Point_3 ip;
-    SNC_constructor C(*sncp);
-
-    Halfedge_handle e;
-    if(assign(e, o)) {
-       CGAL_NEF_TRACEN("Found edge " << e->source()->point()
-                       << "->" << e->twin()->source()->point());
-      Segment_3 seg(e->source()->point(), e->twin()->source()->point());
-      SNC_intersection::does_intersect_internally(r, seg, ip);
-      ip = normalized(ip);
-      v = C.create_from_edge(e,ip);
-      pl->add_vertex(v);
-
-      CGAL_NEF_TRACEN("new vertex " << ip);
-
-      SVertex_iterator svi = v->svertices_begin();
-      SVertex_handle svf = svi;
-      SVertex_handle svb = ++svi;
-
-      if(svf->point() == e->point()) {
-        svb->twin() = e;
-        svf->twin() = e->twin();
-        e->twin()->twin() = svf;
-        e->twin() = svb;
-#ifndef CGAL_NEF_NO_INDEXED_ITEMS
-        svb->set_index(e->get_index());
-        svf->twin()->set_index(svf->new_index());
-#endif
-      } else {
-        svf->twin() = e;
-        svb->twin() = e->twin();
-        e->twin()->twin() = svb;
-        e->twin() = svf;
-#ifndef CGAL_NEF_NO_INDEXED_ITEMS
-        svf->set_index(e->get_index());
-        svb->twin()->set_index(svb->new_index());
-#endif
-      }
-
-      pl->add_edge(svf);
-      pl->add_edge(svb);
-=======
->>>>>>> c356c621
-
   void handle_splits(Halfedge_handle e, SVertex_handle svf, SVertex_handle svb) override {
       edge_splitted = true;
       if(e->source()->point() < e->twin()->source()->point())
@@ -125,26 +67,6 @@
                       << "->" << second_half->twin()->source()->point());
 
       vertex_added = true;
-<<<<<<< HEAD
-      return v;
-    }
-
-    Halffacet_handle f;
-    if(assign(f, o)) {
-      CGAL_NEF_TRACEN("Found facet ");
-      SNC_intersection::does_intersect_internally(r, f, ip);
-      ip = normalized(ip);
-      v = C.create_from_facet(f,ip);
-      pl->add_vertex(v);
-      CGAL_NEF_TRACEN("new vertex " << ip);
-
-      return v;
-    }
-
-    CGAL_error_msg( "ray should hit vertex, edge, or facet");
-    return Vertex_handle();
-=======
->>>>>>> c356c621
   }
 
   void operator()(SNC_and_PL& sncpl) override {
