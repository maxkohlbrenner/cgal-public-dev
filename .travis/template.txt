--- conflicted
+++ resolved
@@ -13,35 +13,19 @@
   - if [ -n "$TRAVIS_PULL_REQUEST" ] && [ "$PACKAGE" != CHECK ]; then  DO_IGNORE=FALSE;  for ARG in $(echo "$PACKAGE");do if [ "$ARG" = "Maintenance" ]; then continue; fi; . $PWD/.travis/test_package.sh "$PWD" "$ARG";  echo "DO_IGNORE is $DO_IGNORE";  if [ "$DO_IGNORE" = "FALSE" ]; then  break; fi; done; if [ "$DO_IGNORE" = "TRUE" ]; then travis_terminate 0; fi;fi
   - /usr/bin/time -f 'Spend time of %C -- %E (real)' bash .travis/install.sh
   - export CXX=clang++ CC=clang;
-<<<<<<< HEAD
-before_script: 
-- wget -O doxygen_exe https://cgal.geometryfactory.com/~mgimeno/doxygen_exe
-- sudo mv doxygen_exe /usr/bin/doxygen
-- sudo chmod +x /usr/bin/doxygen
-- mkdir -p build 
-- cd build 
-- cmake -DCMAKE_CXX_FLAGS="-std=c++1y" -DCGAL_HEADER_ONLY=ON -DCMAKE_CXX_FLAGS_RELEASE=-DCGAL_NDEBUG -DWITH_examples=ON -DWITH_demos=ON -DWITH_tests=ON .. 
-- make 
-- sudo make install &>/dev/null
-- cd ..
-script: 
-- cd ./.travis
-- bash ./build_package.sh $PACKAGE
-=======
 before_script:
   - wget -O doxygen_exe https://cgal.geometryfactory.com/~mgimeno/doxygen_exe
   - sudo mv doxygen_exe /usr/bin/doxygen
   - sudo chmod +x /usr/bin/doxygen
   - mkdir -p build
   - cd build
-  - /usr/bin/time -f 'Spend time of %C -- %E (real)' cmake -DCMAKE_CXX_FLAGS="-std=c++11" -DCGAL_HEADER_ONLY=ON -DCMAKE_CXX_FLAGS_RELEASE=-DCGAL_NDEBUG -DWITH_examples=ON -DWITH_demos=ON -DWITH_tests=ON ..
+  - /usr/bin/time -f 'Spend time of %C -- %E (real)' cmake -DCMAKE_CXX_FLAGS="-std=c++1y" -DCGAL_HEADER_ONLY=ON -DCMAKE_CXX_FLAGS_RELEASE=-DCGAL_NDEBUG -DWITH_examples=ON -DWITH_demos=ON -DWITH_tests=ON ..
   - /usr/bin/time -f 'Spend time of %C -- %E (real)' make
   - /usr/bin/time -f 'Spend time of %C -- %E (real)' sudo make install &>/dev/null
   - cd ..
 script:
   - cd ./.travis
   - /usr/bin/time -f 'Spend time of %C -- %E (real)' bash ./build_package.sh $PACKAGE
->>>>>>> c938e5e1
 notifications:
   email:
     on_success: change
