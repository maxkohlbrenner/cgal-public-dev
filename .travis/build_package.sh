#!/bin/bash
set -e
[ -n "$CGAL_DEBUG_TRAVIS" ] && set -x

CXX_FLAGS="-DCGAL_NDEBUG -ftemplate-backtrace-limit=0"

function mytime {
  /usr/bin/time -f "Spend time of %C: %E (real)" "$@"
}
old_IFS=$IFS
IFS=$' '
ROOT="$PWD/.."
for ARG in $(echo "$@")
do
#skip package maintenance
  if [ "$ARG" = "Maintenance" ]; then
    continue
  fi
cd $ROOT

#install openmesh only if necessary
  if [ "$ARG" = "CHECK" ] || [ "$ARG" = BGL ] || [ "$ARG" = Convex_hull_3 ] ||\
     [ "$ARG" = Polygon_mesh_processing ] || [ "$ARG" = Property_map ] ||\
     [ "$ARG" = Surface_mesh_deformation ] || [ "$ARG" = Surface_mesh_shortest_path ] ||\
     [ "$ARG" = Surface_mesh_simplification ]; then
    mytime sudo bash .travis/install_openmesh.sh
  fi


  if [ "$ARG" = "CHECK" ]
  then
    cd .travis
    mytime ./generate_travis.sh --check
    cd ..
    IFS=$old_IFS
    mytime zsh $ROOT/Scripts/developer_scripts/test_merge_of_branch HEAD
    #test dependencies
    cd $ROOT
    mytime bash Scripts/developer_scripts/cgal_check_dependencies.sh --check_headers /usr/bin/doxygen

    cd .travis
    #parse current matrix and check that no package has been forgotten

    IFS=$'\n'
    COPY=0
    MATRIX=()
    for LINE in $(cat "$PWD/packages.txt")
    do
          MATRIX+="$LINE "
    done

    PACKAGES=()
    cd ..
    for f in *
    do
      if [ -d  "$f/package_info/$f" ]
          then
                  PACKAGES+="$f "
          fi
    done

    DIFFERENCE=$(echo ${MATRIX[@]} ${PACKAGES[@]} | tr ' ' '\n' | sort | uniq -u)
    IFS=$' '
    if [ "${DIFFERENCE[0]}" != "" ]
    then
          echo "The matrix and the actual package list differ : ."
          echo ${DIFFERENCE[*]}
            echo "You should run generate_travis.sh."
          exit 1
    fi
    echo "Matrix is up to date."
<<<<<<< HEAD
    exit 0
  fi

  if [ "$ARG" = "Installation" ]
  then
  mkdir build_dir
  cd build_dir
  cmake -DWITH_tests=ON -DBUILD_TESTING=ON ..
  ctest -j2 -L CGAL_cmake_testsuite --output-on-failure
  cd ..
  rm -rf ./build_dir
  #==-- configure all CGAL with -DWITH_examples=ON -DWITH_demos=ON -DWITH_tests=ON, and then launch CTest on a few labels. --==
  mkdir config_dir
  cd config_dir
  cmake -DWITH_examples=ON -DWITH_demos=ON -DWITH_tests=ON -DBUILD_TESTING=ON ..
  ctest -j2 -L AABB_tree --output-on-failure
  cd ..
  rm -rf ./config_dir
    exit 0
  fi

=======
     #check if non standard cgal installation works
    cd $ROOT
    mkdir build_test
    cd build_test
    mytime cmake -DCMAKE_INSTALL_PREFIX=install/ -DCGAL_BUILD_THREE_DOC=TRUE ..
    mytime make install
    # test install with minimal downstream example
    mkdir installtest
    cd installtest
    touch main.cpp
    mkdir build
    echo 'project(Example)' >> CMakeLists.txt
    echo 'set(PROJECT_SRCS ${PROJECT_SOURCE_DIR}/main.cpp)' >> CMakeLists.txt
    echo 'find_package(CGAL REQUIRED)' >> CMakeLists.txt
    echo 'add_executable(${PROJECT_NAME} ${PROJECT_SRCS})' >> CMakeLists.txt
    echo 'target_link_libraries(${PROJECT_NAME} CGAL::CGAL)' >> CMakeLists.txt
    echo '#include "CGAL/remove_outliers.h"' >> main.cpp
    cd build
    mytime cmake -DCMAKE_INSTALL_PREFIX=../../install -DCGAL_BUILD_THREE_DOC=TRUE ..
  fi

  if [ "$ARG" = "Installation" ]
  then
  mkdir build_dir
  cd build_dir
  cmake -DWITH_tests=ON -DBUILD_TESTING=ON ..
  ctest -j2 -L CGAL_cmake_testsuite --output-on-failure
  cd ..
  rm -rf ./build_dir
  #==-- configure all CGAL with -DWITH_examples=ON -DWITH_demos=ON -DWITH_tests=ON, and then launch CTest on a few labels. --==
  mkdir config_dir
  cd config_dir
  cmake -DWITH_examples=ON -DWITH_demos=ON -DWITH_tests=ON -DBUILD_TESTING=ON ..
  ctest -j2 -L AABB_tree --output-on-failure
  cd ..
  rm -rf ./config_dir
    exit 0
  fi

>>>>>>> 335ac3d5
  IFS=$old_IFS

  if [ -n "$TRAVIS_PULL_REQUEST_BRANCH" ]; then
    DO_IGNORE=FALSE
    . $ROOT/.travis/test_package.sh "$ROOT" "$ARG"
    echo "DO_IGNORE is $DO_IGNORE"
    if [ "$DO_IGNORE" = "TRUE" ]; then
      continue
    fi
  fi
  IFS=$' '
  mkdir -p build-travis
  cd build-travis
  WITHDEMOS=ON
  if [ "$ARG" = "Polyhedron" ]; then
    WITHDEMOS=OFF
  fi
  EXTRA_CXX_FLAGS=
  case "$CC" in
    clang*)
      EXTRA_CXX_FLAGS="-Werror=inconsistent-missing-override"
      ;;
  esac

<<<<<<< HEAD
  if [ -d "$ROOT/$TEST" ]
  then
    cd $ROOT/$TEST
    if [ -f ./CMakeLists.txt ]; then
      build_tests
    else
      for dir in ./*
      do
        if [ -f $dir/CMakeLists.txt ]; then
          cd $ROOT/$TEST/$dir
          build_tests
        fi
      done
    fi
  elif [ "$ARG" != Polyhedron_demo ]; then
    echo "No test found for $ARG"
  fi
  #Packages like Periodic_3_triangulation_3 contain multiple demos
  for DEMO in $DEMOS; do
    DEMO=${DEMO#"$ROOT"}
    echo $DEMO
    #If there is no demo subdir, try in GraphicsView
    if [ ! -d "$ROOT/$DEMO" ] || [ ! -f "$ROOT/$DEMO/CMakeLists.txt" ]; then
     DEMO="GraphicsView/demo/$ARG"
    fi
    if [ "$ARG" != Polyhedron ] && [ -d "$ROOT/$DEMO" ]
    then
      cd $ROOT/$DEMO
      build_demo
    elif [ "$ARG" != Polyhedron_demo ]; then
      echo "No demo found for $ARG"
    fi
  done
  if [ "$ARG" = Polyhedron_demo ]; then
    DEMO=Polyhedron/demo/Polyhedron
    cd "$ROOT/$DEMO"
    build_demo
  fi

=======

  mytime cmake -DCMAKE_CXX_FLAGS="${CXX_FLAGS} ${EXTRA_CXX_FLAGS}" -DCGAL_DONT_OVERRIDE_CMAKE_FLAGS:BOOL=ON -DBUILD_TESTING=ON -DWITH_tests=ON -DWITH_examples=ON -DWITH_demos=$WITHDEMOS ..
  mytime ctest -j2 -L $ARG'([_][A-Z]|$)'  -E execution___of__ --output-on-failure
>>>>>>> 335ac3d5
done
IFS=$old_IFS
# Local Variables:
# tab-width: 2
# sh-basic-offset: 2
# End:<|MERGE_RESOLUTION|>--- conflicted
+++ resolved
@@ -69,29 +69,6 @@
           exit 1
     fi
     echo "Matrix is up to date."
-<<<<<<< HEAD
-    exit 0
-  fi
-
-  if [ "$ARG" = "Installation" ]
-  then
-  mkdir build_dir
-  cd build_dir
-  cmake -DWITH_tests=ON -DBUILD_TESTING=ON ..
-  ctest -j2 -L CGAL_cmake_testsuite --output-on-failure
-  cd ..
-  rm -rf ./build_dir
-  #==-- configure all CGAL with -DWITH_examples=ON -DWITH_demos=ON -DWITH_tests=ON, and then launch CTest on a few labels. --==
-  mkdir config_dir
-  cd config_dir
-  cmake -DWITH_examples=ON -DWITH_demos=ON -DWITH_tests=ON -DBUILD_TESTING=ON ..
-  ctest -j2 -L AABB_tree --output-on-failure
-  cd ..
-  rm -rf ./config_dir
-    exit 0
-  fi
-
-=======
      #check if non standard cgal installation works
     cd $ROOT
     mkdir build_test
@@ -131,7 +108,6 @@
     exit 0
   fi
 
->>>>>>> 335ac3d5
   IFS=$old_IFS
 
   if [ -n "$TRAVIS_PULL_REQUEST_BRANCH" ]; then
@@ -156,51 +132,9 @@
       ;;
   esac
 
-<<<<<<< HEAD
-  if [ -d "$ROOT/$TEST" ]
-  then
-    cd $ROOT/$TEST
-    if [ -f ./CMakeLists.txt ]; then
-      build_tests
-    else
-      for dir in ./*
-      do
-        if [ -f $dir/CMakeLists.txt ]; then
-          cd $ROOT/$TEST/$dir
-          build_tests
-        fi
-      done
-    fi
-  elif [ "$ARG" != Polyhedron_demo ]; then
-    echo "No test found for $ARG"
-  fi
-  #Packages like Periodic_3_triangulation_3 contain multiple demos
-  for DEMO in $DEMOS; do
-    DEMO=${DEMO#"$ROOT"}
-    echo $DEMO
-    #If there is no demo subdir, try in GraphicsView
-    if [ ! -d "$ROOT/$DEMO" ] || [ ! -f "$ROOT/$DEMO/CMakeLists.txt" ]; then
-     DEMO="GraphicsView/demo/$ARG"
-    fi
-    if [ "$ARG" != Polyhedron ] && [ -d "$ROOT/$DEMO" ]
-    then
-      cd $ROOT/$DEMO
-      build_demo
-    elif [ "$ARG" != Polyhedron_demo ]; then
-      echo "No demo found for $ARG"
-    fi
-  done
-  if [ "$ARG" = Polyhedron_demo ]; then
-    DEMO=Polyhedron/demo/Polyhedron
-    cd "$ROOT/$DEMO"
-    build_demo
-  fi
-
-=======
 
   mytime cmake -DCMAKE_CXX_FLAGS="${CXX_FLAGS} ${EXTRA_CXX_FLAGS}" -DCGAL_DONT_OVERRIDE_CMAKE_FLAGS:BOOL=ON -DBUILD_TESTING=ON -DWITH_tests=ON -DWITH_examples=ON -DWITH_demos=$WITHDEMOS ..
   mytime ctest -j2 -L $ARG'([_][A-Z]|$)'  -E execution___of__ --output-on-failure
->>>>>>> 335ac3d5
 done
 IFS=$old_IFS
 # Local Variables:
