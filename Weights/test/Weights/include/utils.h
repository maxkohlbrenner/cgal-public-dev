#ifndef CGAL_WEIGHTS_TESTS_UTILS_H
#define CGAL_WEIGHTS_TESTS_UTILS_H

#include <CGAL/Weights/utils.h>

#include <CGAL/assertions.h>
#include <CGAL/Projection_traits_xy_3.h>

#include <array>
#include <vector>
#include <cassert>
#include <algorithm>
#include <string>

namespace CGAL {
namespace Weights {
namespace internal {

template<typename Kernel>
typename Kernel::FT squared_distance(const CGAL::Point_2<Kernel>& p,
                                     const CGAL::Point_2<Kernel>& q)
{
  const Kernel traits;
  auto squared_distance_2 = traits.compute_squared_distance_2_object();
  return squared_distance_2(p, q);
}

template<typename Kernel>
typename Kernel::FT squared_distance(const CGAL::Point_3<Kernel>& p,
                                     const CGAL::Point_3<Kernel>& q)
{
  const Kernel traits;
  auto squared_distance_3 = traits.compute_squared_distance_3_object();
  return squared_distance_3(p, q);
}

template<typename Kernel>
typename Kernel::FT distance(const CGAL::Point_2<Kernel>& p,
                             const CGAL::Point_2<Kernel>& q)
{
  const Kernel traits;
  return CGAL::Weights::internal::distance_2(p, q, traits);
}

template<typename Kernel>
typename Kernel::FT distance(const CGAL::Point_3<Kernel>& p,
                             const CGAL::Point_3<Kernel>& q)
{
  const Kernel traits;
  return CGAL::Weights::internal::distance_3(p, q, traits);
}

template<typename Kernel>
typename Kernel::FT area(const CGAL::Point_2<Kernel>& p,
                         const CGAL::Point_2<Kernel>& q,
                         const CGAL::Point_2<Kernel>& r)
{
  const Kernel traits;
  return CGAL::Weights::internal::positive_area_2(p, q, r, traits);
}

template<typename Kernel>
typename Kernel::FT area(const CGAL::Point_3<Kernel>& p,
                         const CGAL::Point_3<Kernel>& q,
                         const CGAL::Point_3<Kernel>& r)
{
  const Kernel traits;
  return CGAL::Weights::internal::positive_area_3(p, q, r, traits);
}

template<typename Kernel>
typename Kernel::FT scalar_product(const CGAL::Point_2<Kernel>& p,
                                   const CGAL::Point_2<Kernel>& q,
                                   const CGAL::Point_2<Kernel>& r)
{
  const Kernel traits;
  auto scalar_product_2 = traits.compute_scalar_product_2_object();
  auto vector_2 = traits.construct_vector_2_object();

  const auto v1 = vector_2(q, r);
  const auto v2 = vector_2(q, p);
  return scalar_product_2(v1, v2);
}

template<typename Kernel>
typename Kernel::FT scalar_product(const CGAL::Point_3<Kernel>& p,
                                   const CGAL::Point_3<Kernel>& q,
                                   const CGAL::Point_3<Kernel>& r)
{
  const Kernel traits;
  auto scalar_product_3 = traits.compute_scalar_product_3_object();
  auto vector_3 = traits.construct_vector_3_object();

  const auto v1 = vector_3(q, r);
  const auto v2 = vector_3(q, p);

  return scalar_product_3(v1, v2);
}

} // namespace internal
} // namespace Weights
} // namespace CGAL

namespace tests {

template<typename FT>
FT get_tolerance() { return FT(1e-10); }

template<typename Kernel>
std::vector< std::array<typename Kernel::Point_2, 3> >
get_all_triangles()
{
  using Point_2 = typename Kernel::Point_2;

  const std::array<Point_2, 3> triangle0 = { Point_2(-1, 0), Point_2(0, -1), Point_2(1, 0) };
  const std::array<Point_2, 3> triangle1 = { Point_2(-2, 0), Point_2(0, -1), Point_2(2, 0) };
  const std::array<Point_2, 3> triangle2 = { Point_2(-2, 0), Point_2(-2, -2), Point_2(2, 0) };
  const std::array<Point_2, 3> triangle3 = { Point_2(-2, 0), Point_2(2, -2), Point_2(2, 0) };

  return { triangle0, triangle1, triangle2, triangle3 };
}

template<typename Kernel>
std::vector< std::array<typename Kernel::Point_2, 3> >
get_symmetric_triangles()
{
  using Point_2 = typename Kernel::Point_2;

  const std::array<Point_2, 3> triangle0 = { Point_2(-1, 0), Point_2(0, -1), Point_2(1, 0) };
  const std::array<Point_2, 3> triangle1 = { Point_2(-2, 0), Point_2(0, -1), Point_2(2, 0) };
  const std::array<Point_2, 3> triangle2 = { Point_2(-3, 0), Point_2(0, -1), Point_2(3, 0) };

  return { triangle0, triangle1, triangle2 };
}

template<typename Kernel>
std::vector< std::array<typename Kernel::Point_2, 3> >
get_uniform_triangles()
{
  using Point_2 = typename Kernel::Point_2;

  const std::array<Point_2, 3> triangle0 = { Point_2(-1, 0), Point_2(0, -1), Point_2(1, 0) };
  const std::array<Point_2, 3> triangle1 = { Point_2(-2, 0), Point_2(0, -2), Point_2(2, 0) };
  const std::array<Point_2, 3> triangle2 = { Point_2(1, 0), Point_2(-1, 0), Point_2(-1, -2) };
  const std::array<Point_2, 3> triangle3 = { Point_2(1, -2), Point_2(1, 0), Point_2(-1, 0) };

  return { triangle0, triangle1, triangle2, triangle3 };
}

template<typename Kernel>
std::vector< std::vector<typename Kernel::Point_2> >
get_all_polygons()
{
  using Point_2 = typename Kernel::Point_2;

  const std::vector<Point_2> polygon0 = { Point_2(-2, -2), Point_2(2, -2), Point_2(0, 2) };
  const std::vector<Point_2> polygon1 = { Point_2(-1, -1), Point_2(1, -1), Point_2(1, 1), Point_2(-1, 1) };
  const std::vector<Point_2> polygon2 = { Point_2(-2, 0), Point_2(0, -2), Point_2(2, 0), Point_2(0, 2) };
  const std::vector<Point_2> polygon3 = { Point_2(-2, -2), Point_2(2, -2), Point_2(2, 0),
                                          Point_2(0, 2), Point_2(-2, 0) };

  return { polygon0, polygon1, polygon2, polygon3 };
}

template<typename Kernel,
         typename Weight_wrapper>
void test_query(const Weight_wrapper& wrapper,
                const typename Kernel::Point_2& query,
                const std::array<typename Kernel::Point_2, 3>& neighbors)
{
  using FT      = typename Kernel::FT;
  using Point_2 = typename Kernel::Point_2;
  using Point_3 = typename Kernel::Point_3;

  const FT tol = get_tolerance<FT>();

  // 2D configuration.
  const Point_2& t2 = neighbors[0];
  const Point_2& r2 = neighbors[1];
  const Point_2& p2 = neighbors[2];
  const Point_2& q2 = query;

  // 3D configuration.
  const Point_3 t3(t2.x(), t2.y(), 1);
  const Point_3 r3(r2.x(), r2.y(), 1);
  const Point_3 p3(p2.x(), p2.y(), 1);
  const Point_3 q3(q2.x(), q2.y(), 1);

<<<<<<< HEAD
  const auto a2 = wrapper.weight_a(t2, r2, p2, q2);
  const auto b2 = wrapper.weight_b(t2, r2, p2, q2);
  assert(a2 >= FT(0) && b2 >= FT(0));
  if (a2 < FT(0) || b2 < FT(0)) return false;
  assert(CGAL::abs(a2 - b2) < tol);
  if (CGAL::abs(a2 - b2) >= tol) return false;

  if (wrapper.supports_3d()) {
    const auto a3 = wrapper.weight_a(t3, r3, p3, q3);
    const auto b3 = wrapper.weight_b(t3, r3, p3, q3);
    assert(a3 >= FT(0) && b3 >= FT(0));
    if (a3 < FT(0) || b3 < FT(0)) return false;
    assert(CGAL::abs(a3 - b3) < tol);
    if (CGAL::abs(a3 - b3) >= tol) return false;
    assert(CGAL::abs(a2 - a3) < tol);
    assert(CGAL::abs(b2 - b3) < tol);
    if (CGAL::abs(a2 - a3) >= tol) return false;
    if (CGAL::abs(b2 - b3) >= tol) return false;
=======
  const FT a2 = wrapper.weight_a(t2, r2, p2, q2);
  const FT b2 = wrapper.weight_b(t2, r2, p2, q2);
  assert(a2 >= FT(0) && b2 >= FT(0));
  assert(CGAL::abs(a2 - b2) < tol);

  if (wrapper.supports_3d())
  {
    const FT a3 = wrapper.weight_a(t3, r3, p3, q3);
    const FT b3 = wrapper.weight_b(t3, r3, p3, q3);
    assert(a3 >= FT(0) && b3 >= FT(0));
    assert(CGAL::abs(a3 - b3) < tol);
    assert(CGAL::abs(a2 - a3) < tol);
    assert(CGAL::abs(b2 - b3) < tol);
>>>>>>> 88b3d0ab
  }
}

template<typename Kernel,
         typename Weight_wrapper>
void test_symmetry_x(const Weight_wrapper& wrapper,
                     const std::array<typename Kernel::Point_2, 3>& neighbors,
                     const typename Kernel::FT& x)
{
  using FT      = typename Kernel::FT;
  using Point_2 = typename Kernel::Point_2;
  using Point_3 = typename Kernel::Point_3;
  const FT tol = get_tolerance<FT>();

  // 2D configuration.
  const Point_2& t2 = neighbors[0];
  const Point_2& r2 = neighbors[1];
  const Point_2& p2 = neighbors[2];

  // 3D configuration.
  const Point_3 t3(t2.x(), t2.y(), 1);
  const Point_3 r3(r2.x(), r2.y(), 1);
  const Point_3 p3(p2.x(), p2.y(), 1);

<<<<<<< HEAD
  const auto a2 = wrapper.weight_a(t2, r2, p2, Point_2(-x, 0));
  const auto b2 = wrapper.weight_a(t2, r2, p2, Point_2(+x, 0));
  assert(a2 >= FT(0) && b2 >= FT(0));
  if (a2 < FT(0) || b2 < FT(0)) return false;
  assert(CGAL::abs(a2 - b2) < tol);
  if (CGAL::abs(a2 - b2) >= tol) return false;

  if (wrapper.supports_3d()) {
    const auto a3 = wrapper.weight_a(t3, r3, p3, Point_3(-x, 0, 1));
    const auto b3 = wrapper.weight_a(t3, r3, p3, Point_3(+x, 0, 1));
    assert(a3 >= FT(0) && b3 >= FT(0));
    if (a3 < FT(0) || b3 < FT(0)) return false;
    assert(CGAL::abs(a3 - b3) < tol);
    if (CGAL::abs(a3 - b3) >= tol) return false;
    assert(CGAL::abs(a2 - a3) < tol);
    assert(CGAL::abs(b2 - b3) < tol);
    if (CGAL::abs(a2 - a3) >= tol) return false;
    if (CGAL::abs(b2 - b3) >= tol) return false;
=======
  const FT a2 = wrapper.weight_a(t2, r2, p2, Point_2(-x, 0));
  const FT b2 = wrapper.weight_a(t2, r2, p2, Point_2(+x, 0));
  assert(a2 >= FT(0) && b2 >= FT(0));
  assert(CGAL::abs(a2 - b2) < tol);

  if (wrapper.supports_3d())
  {
    const FT a3 = wrapper.weight_a(t3, r3, p3, Point_3(-x, 0, 1));
    const FT b3 = wrapper.weight_a(t3, r3, p3, Point_3(+x, 0, 1));
    assert(a3 >= FT(0) && b3 >= FT(0));
    assert(CGAL::abs(a3 - b3) < tol);
    assert(CGAL::abs(a2 - a3) < tol);
    assert(CGAL::abs(b2 - b3) < tol);
>>>>>>> 88b3d0ab
  }
}

template<typename Kernel,
         typename Weight_wrapper_1,
         typename Weight_wrapper_2>
void test_compare(const Weight_wrapper_1& wrapper1,
                  const Weight_wrapper_2& wrapper2,
                  const typename Kernel::Point_2& query,
                  const std::array<typename Kernel::Point_2, 3>& neighbors)
{
  using FT      = typename Kernel::FT;
  using Point_2 = typename Kernel::Point_2;
  using Point_3 = typename Kernel::Point_3;

  const FT tol = get_tolerance<FT>();

  // 2D configuration.
  const Point_2& t2 = neighbors[0];
  const Point_2& r2 = neighbors[1];
  const Point_2& p2 = neighbors[2];
  const Point_2& q2 = query;

  // 3D configuration.
  const Point_3 t3(t2.x(), t2.y(), 1);
  const Point_3 r3(r2.x(), r2.y(), 1);
  const Point_3 p3(p2.x(), p2.y(), 1);
  const Point_3 q3(q2.x(), q2.y(), 1);

<<<<<<< HEAD
  const auto a2 = wrapper1.weight_a(t2, r2, p2, q2);
  const auto b2 = wrapper2.weight_a(t2, r2, p2, q2);
  assert(a2 >= FT(0) && b2 >= FT(0));
  if (a2 < FT(0) || b2 < FT(0)) return false;
  assert(CGAL::abs(a2 - b2) < tol);
  if (CGAL::abs(a2 - b2) >= tol) return false;

  if (wrapper1.supports_3d() && wrapper2.supports_3d()) {
    const auto a3 = wrapper1.weight_a(t3, r3, p3, q3);
    const auto b3 = wrapper2.weight_a(t3, r3, p3, q3);
    assert(a3 >= FT(0) && b3 >= FT(0));
    if (a3 < FT(0) || b3 < FT(0)) return false;
    assert(CGAL::abs(a3 - b3) < tol);
    if (CGAL::abs(a3 - b3) >= tol) return false;
=======
  const FT a2 = wrapper1.weight_a(t2, r2, p2, q2);
  const FT b2 = wrapper2.weight_a(t2, r2, p2, q2);
  assert(a2 >= FT(0) && b2 >= FT(0));
  assert(CGAL::abs(a2 - b2) < tol);

  if (wrapper1.supports_3d() && wrapper2.supports_3d())
  {
    const FT a3 = wrapper1.weight_a(t3, r3, p3, q3);
    const FT b3 = wrapper2.weight_a(t3, r3, p3, q3);
    assert(a3 >= FT(0) && b3 >= FT(0));
    assert(CGAL::abs(a3 - b3) < tol);
>>>>>>> 88b3d0ab
  }
}

template<typename Kernel,
         typename Weight_wrapper>
void test_neighbors(const Weight_wrapper& wrapper,
                    const std::array<typename Kernel::Point_2, 3>& neighbors)
{
  using FT      = typename Kernel::FT;
  using Point_2 = typename Kernel::Point_2;
  using Point_3 = typename Kernel::Point_3;

  const FT tol = get_tolerance<FT>();

  // 2D configuration.
  const Point_2& p2 = neighbors[0];
  const Point_2& q2 = neighbors[1];
  const Point_2& r2 = neighbors[2];

  // 3D configuration.
  const Point_3 p3(p2.x(), p2.y(), 1);
  const Point_3 q3(q2.x(), q2.y(), 1);
  const Point_3 r3(r2.x(), r2.y(), 1);

<<<<<<< HEAD
  const auto a2 = wrapper.weight(p2, q2, r2);
  const auto a3 = wrapper.weight(p3, q3, r3);
  assert(a2 >= FT(0) && a3 >= FT(0));
  if (a2 < FT(0) || a3 < FT(0)) return false;
  assert(CGAL::abs(a2 - a3) < tol);
  if (CGAL::abs(a2 - a3) >= tol) return false;
  return true;
=======
  const FT a2 = wrapper.weight(p2, q2, r2);
  const FT a3 = wrapper.weight(p3, q3, r3);
  assert(a2 >= FT(0) && a3 >= FT(0));
  assert(CGAL::abs(a2 - a3) < tol);
>>>>>>> 88b3d0ab
}

template<typename Kernel,
         typename Weight_wrapper>
void test_area(const Weight_wrapper& wrapper,
               const std::array<typename Kernel::Point_2, 3>& neighbors)
{
  using FT      = typename Kernel::FT;
  using Point_2 = typename Kernel::Point_2;
  using Point_3 = typename Kernel::Point_3;

  // 2D configuration.
  const Point_2& p2 = neighbors[0];
  const Point_2& q2 = neighbors[1];
  const Point_2& r2 = neighbors[2];

  // 3D configuration.
  const Point_3 p3(p2.x(), p2.y(), 1);
  const Point_3 q3(q2.x(), q2.y(), 1);
  const Point_3 r3(r2.x(), r2.y(), 1);

<<<<<<< HEAD
  const auto a2 = wrapper.weight(p2, q2, r2);
  const auto a3 = wrapper.weight(p3, q3, r3);
  assert(a2 <= CGAL::Weights::area(p2, q2, r2));
  assert(a3 <= CGAL::Weights::area(p3, q3, r3));
  if (a2 > CGAL::Weights::area(p2, q2, r2)) return false;
  if (a3 > CGAL::Weights::area(p3, q3, r3)) return false;
  assert(a2 >= FT(0));
  assert(a3 >= FT(0));
  if (a2 < FT(0)) return false;
  if (a3 < FT(0)) return false;
  return true;
}

template<typename FT, typename Point>
bool test_coordinates(
  const Point& query,
  const std::vector<Point>& polygon,
  const std::vector<FT>& weights) {

  assert(weights.size() > 0);
  if (weights.size() == 0) return false;
=======
  const FT a2 = wrapper.weight(p2, q2, r2);
  const FT a3 = wrapper.weight(p3, q3, r3);
  assert(a2 <= CGAL::Weights::internal::area(p2, q2, r2));
  assert(a3 <= CGAL::Weights::internal::area(p3, q3, r3));

  assert(a2 >= FT(0));
  assert(a3 >= FT(0));
}

template<typename FT, typename Point>
void test_coordinates(const Point& query,
                      const std::vector<Point>& polygon,
                      const std::vector<FT>& weights)
{
  assert(weights.size() > 0);
>>>>>>> 88b3d0ab

  // Compute the sum of weights.
  const FT tol = get_tolerance<FT>();
  FT sum = FT(0);
  for (const FT& weight : weights)
    sum += weight;
<<<<<<< HEAD
  }
  assert(sum >= tol);
  if (sum < tol) return false;
=======
  assert(sum >= tol);
>>>>>>> 88b3d0ab

  // Compute coordinates.
  std::vector<FT> coordinates;
  coordinates.reserve(weights.size());
  for (const FT& weight : weights)
    coordinates.push_back(weight / sum);
<<<<<<< HEAD
  }
  assert(coordinates.size() == weights.size());
  if (coordinates.size() != weights.size()) return false;
=======

  assert(coordinates.size() == weights.size());
>>>>>>> 88b3d0ab

  // Test partition of unity.
  sum = FT(0);
  for (const FT& coordinate : coordinates)
    sum += coordinate;
<<<<<<< HEAD
  }
  assert(CGAL::abs(FT(1) - sum) < tol);
  if (CGAL::abs(FT(1) - sum) >= tol) return false;
=======
  assert(CGAL::abs(FT(1) - sum) < tol);
>>>>>>> 88b3d0ab

  // Test linear precision.
  FT x = FT(0), y = FT(0);
  for (std::size_t i = 0; i < polygon.size(); ++i)
  {
    x += coordinates[i] * polygon[i].x();
    y += coordinates[i] * polygon[i].y();
  }
  assert(CGAL::abs(query.x() - x) < tol);
  assert(CGAL::abs(query.y() - y) < tol);
<<<<<<< HEAD
  if (CGAL::abs(query.x() - x) >= tol) return false;
  if (CGAL::abs(query.y() - y) >= tol) return false;
  return true;
=======
>>>>>>> 88b3d0ab
}

template<typename Kernel,
         typename Weight_wrapper>
void test_on_polygon(const Weight_wrapper& wrapper,
                     const typename Kernel::Point_2& query_2,
                     const std::vector<typename Kernel::Point_2>& polygon_2)
{
  // Get weights.
  using FT = typename Kernel::FT;
  assert(polygon_2.size() >= 3);
<<<<<<< HEAD
  if (polygon_2.size() < 3) return false;
=======
>>>>>>> 88b3d0ab

  // 2D version.
  std::vector<FT> weights_2;
  weights_2.reserve(polygon_2.size());
<<<<<<< HEAD
  wrapper.compute_on_polygon(
    polygon_2, query_2, Kernel(), std::back_inserter(weights_2));
  assert(weights_2.size() == polygon_2.size());
  if (weights_2.size() != polygon_2.size()) return false;
  if (!test_coordinates(query_2, polygon_2, weights_2)) return false;
=======
  wrapper.compute_on_polygon(polygon_2, query_2, Kernel(), std::back_inserter(weights_2));
  assert(weights_2.size() == polygon_2.size());
  test_coordinates(query_2, polygon_2, weights_2);
>>>>>>> 88b3d0ab

  // 3D version.
  using Point_3 = typename Kernel::Point_3;
  const Point_3 query_3(query_2.x(), query_2.y(), 1);
  std::vector<Point_3> polygon_3;
  polygon_3.reserve(polygon_2.size());
<<<<<<< HEAD
  for (const auto& vertex_2 : polygon_2) {
    polygon_3.push_back(Point_3(vertex_2.x(), vertex_2.y(), 1));
  }
  assert(polygon_3.size() == polygon_2.size());
  if (polygon_3.size() != polygon_2.size()) return false;
  const CGAL::Projection_traits_xy_3<Kernel> ptraits;
=======
  for (const auto& vertex_2 : polygon_2)
    polygon_3.emplace_back(vertex_2.x(), vertex_2.y(), 1);
  assert(polygon_3.size() == polygon_2.size());
>>>>>>> 88b3d0ab

  const CGAL::Projection_traits_xy_3<Kernel> ptraits;
  std::vector<FT> weights_3;
  weights_3.reserve(polygon_3.size());
<<<<<<< HEAD
  wrapper.compute_on_polygon(
    polygon_3, query_3, ptraits, std::back_inserter(weights_3));
  assert(weights_3.size() == polygon_3.size());
  if (weights_3.size() != polygon_3.size()) return false;
  if (!test_coordinates(query_3, polygon_3, weights_3)) return false;
  return true;
}
=======
  wrapper.compute_on_polygon(polygon_3, query_3, ptraits, std::back_inserter(weights_3));
  assert(weights_3.size() == polygon_3.size());
>>>>>>> 88b3d0ab

  test_coordinates(query_3, polygon_3, weights_3);
}

template<typename Kernel,
         typename Weight_wrapper>
void test_barycentric_properties(const Weight_wrapper& wrapper,
                                 const typename Kernel::Point_2& query,
                                 const std::vector<typename Kernel::Point_2>& polygon)
{
  // Get weights.
  using FT = typename Kernel::FT;
  const std::size_t n = polygon.size();
  assert(n >= 3);
<<<<<<< HEAD
  if (n < 3) return false;
=======
>>>>>>> 88b3d0ab

  // Check properties.
  std::vector<FT> weights;
  weights.reserve(n);
  for (std::size_t i = 0; i < n; ++i)
  {
    const std::size_t im = (i + n - 1) % n;
    const std::size_t ip = (i + 1) % n;
    const auto& t = polygon[im];
    const auto& r = polygon[i];
    const auto& p = polygon[ip];
    const auto& q = query;
    const FT weight = wrapper.weight_a(t, r, p, q);
    weights.push_back(weight);
  }
  assert(weights.size() == n);
<<<<<<< HEAD
  if (weights.size() != n) return false;
  if (!test_coordinates(query, polygon, weights)) return false;
  return true;
}
=======
>>>>>>> 88b3d0ab

  test_coordinates(query, polygon, weights);
}

template<typename Kernel,
         typename Weight_wrapper_1,
         typename Weight_wrapper_2>
void test_analytic_weight(const Weight_wrapper_1& weight,
                          const Weight_wrapper_2& alternative)
{
  using FT      = typename Kernel::FT;
  using Point_2 = typename Kernel::Point_2;

  const FT q = FT(1) / FT(4);
  const FT h = FT(1) / FT(2);
  const FT t = FT(3) / FT(4);

  const Point_2 zero(0, 0);
  const std::vector<Point_2> queries = {
    Point_2(-q, 0), Point_2(+q, 0), Point_2(0, -q), Point_2(0, +q),
    Point_2(-h, 0), Point_2(+h, 0), Point_2(0, -h), Point_2(0, +h),
    Point_2(-t, 0), Point_2(+t, 0), Point_2(0, -t), Point_2(0, +t)
  };

  // Test query points.
  auto configs = get_all_triangles<Kernel>();
  for (const auto& config : configs)
  {
    test_query<Kernel>(weight, zero, config);
    for (const auto& query : queries)
      test_query<Kernel>(weight, query, config);
  }

  // Test alternative formulations.
  for (const auto& config : configs)
  {
    test_compare<Kernel>(weight, alternative, zero, config);
    for (const auto& query : queries)
      test_compare<Kernel>(weight, alternative, query, config);
  }

  // Test symmetry along x axis.
  configs = get_symmetric_triangles<Kernel>();
  for (const auto& config : configs)
  {
    test_symmetry_x<Kernel>(weight, config, q);
    test_symmetry_x<Kernel>(weight, config, h);
    test_symmetry_x<Kernel>(weight, config, t);
  }

  // Test barycentric properties.
  if (weight.is_barycentric())
  {
    const auto polygons = get_all_polygons<Kernel>();
    for (const auto& polygon : polygons)
    {
      test_barycentric_properties<Kernel>(weight, zero, polygon);
      for (const auto& query : queries)
        test_barycentric_properties<Kernel>(weight, query, polygon);
    }
  }

  return;
}

template<typename Kernel,
         typename Weight_wrapper_1,
         typename Weight_wrapper_2>
void test_barycentric_weight(const Weight_wrapper_1& weight,
                             const Weight_wrapper_2& alternative)
{
  using FT      = typename Kernel::FT;
  using Point_2 = typename Kernel::Point_2;

  const FT q = FT(1) / FT(4);
  const FT h = FT(1) / FT(2);
  const Point_2 zero(0, 0);
  const std::vector<Point_2> queries =
  {
    Point_2(-h,  0), Point_2(+h,  0), Point_2(-q,  0), Point_2(+q,  0),
    Point_2( 0, -h), Point_2( 0, +h), Point_2( 0, -q), Point_2( 0, +q),
    Point_2(-h, -h), Point_2(+h, +h), Point_2(-q, -q), Point_2(+q, +q),
    Point_2(-h, +q), Point_2(+h, -q), Point_2(-q, +h), Point_2(+q, -h)
  };

  // Test analytic formulations.
  test_analytic_weight<Kernel>(weight, alternative);

  // Test on polygons.
  const auto polygons = get_all_polygons<Kernel>();
  for (const auto& polygon : polygons)
  {
    test_on_polygon<Kernel>(weight, zero, polygon);
    for (const auto& query : queries)
      test_on_polygon<Kernel>(weight, query, polygon);
  }
}

template<typename Kernel,
         typename Weight_wrapper>
void test_region_weight(const Weight_wrapper& weight)
{
  auto configs = get_all_triangles<Kernel>();
  for (const auto& config : configs)
    test_neighbors<Kernel>(weight, config);

  configs = get_uniform_triangles<Kernel>();
  for (const auto& config : configs)
    test_area<Kernel>(weight, config);
}

} // namespace tests

#endif // CGAL_WEIGHTS_TESTS_UTILS_H<|MERGE_RESOLUTION|>--- conflicted
+++ resolved
@@ -186,26 +186,6 @@
   const Point_3 p3(p2.x(), p2.y(), 1);
   const Point_3 q3(q2.x(), q2.y(), 1);
 
-<<<<<<< HEAD
-  const auto a2 = wrapper.weight_a(t2, r2, p2, q2);
-  const auto b2 = wrapper.weight_b(t2, r2, p2, q2);
-  assert(a2 >= FT(0) && b2 >= FT(0));
-  if (a2 < FT(0) || b2 < FT(0)) return false;
-  assert(CGAL::abs(a2 - b2) < tol);
-  if (CGAL::abs(a2 - b2) >= tol) return false;
-
-  if (wrapper.supports_3d()) {
-    const auto a3 = wrapper.weight_a(t3, r3, p3, q3);
-    const auto b3 = wrapper.weight_b(t3, r3, p3, q3);
-    assert(a3 >= FT(0) && b3 >= FT(0));
-    if (a3 < FT(0) || b3 < FT(0)) return false;
-    assert(CGAL::abs(a3 - b3) < tol);
-    if (CGAL::abs(a3 - b3) >= tol) return false;
-    assert(CGAL::abs(a2 - a3) < tol);
-    assert(CGAL::abs(b2 - b3) < tol);
-    if (CGAL::abs(a2 - a3) >= tol) return false;
-    if (CGAL::abs(b2 - b3) >= tol) return false;
-=======
   const FT a2 = wrapper.weight_a(t2, r2, p2, q2);
   const FT b2 = wrapper.weight_b(t2, r2, p2, q2);
   assert(a2 >= FT(0) && b2 >= FT(0));
@@ -219,7 +199,6 @@
     assert(CGAL::abs(a3 - b3) < tol);
     assert(CGAL::abs(a2 - a3) < tol);
     assert(CGAL::abs(b2 - b3) < tol);
->>>>>>> 88b3d0ab
   }
 }
 
@@ -244,26 +223,6 @@
   const Point_3 r3(r2.x(), r2.y(), 1);
   const Point_3 p3(p2.x(), p2.y(), 1);
 
-<<<<<<< HEAD
-  const auto a2 = wrapper.weight_a(t2, r2, p2, Point_2(-x, 0));
-  const auto b2 = wrapper.weight_a(t2, r2, p2, Point_2(+x, 0));
-  assert(a2 >= FT(0) && b2 >= FT(0));
-  if (a2 < FT(0) || b2 < FT(0)) return false;
-  assert(CGAL::abs(a2 - b2) < tol);
-  if (CGAL::abs(a2 - b2) >= tol) return false;
-
-  if (wrapper.supports_3d()) {
-    const auto a3 = wrapper.weight_a(t3, r3, p3, Point_3(-x, 0, 1));
-    const auto b3 = wrapper.weight_a(t3, r3, p3, Point_3(+x, 0, 1));
-    assert(a3 >= FT(0) && b3 >= FT(0));
-    if (a3 < FT(0) || b3 < FT(0)) return false;
-    assert(CGAL::abs(a3 - b3) < tol);
-    if (CGAL::abs(a3 - b3) >= tol) return false;
-    assert(CGAL::abs(a2 - a3) < tol);
-    assert(CGAL::abs(b2 - b3) < tol);
-    if (CGAL::abs(a2 - a3) >= tol) return false;
-    if (CGAL::abs(b2 - b3) >= tol) return false;
-=======
   const FT a2 = wrapper.weight_a(t2, r2, p2, Point_2(-x, 0));
   const FT b2 = wrapper.weight_a(t2, r2, p2, Point_2(+x, 0));
   assert(a2 >= FT(0) && b2 >= FT(0));
@@ -277,7 +236,6 @@
     assert(CGAL::abs(a3 - b3) < tol);
     assert(CGAL::abs(a2 - a3) < tol);
     assert(CGAL::abs(b2 - b3) < tol);
->>>>>>> 88b3d0ab
   }
 }
 
@@ -307,22 +265,6 @@
   const Point_3 p3(p2.x(), p2.y(), 1);
   const Point_3 q3(q2.x(), q2.y(), 1);
 
-<<<<<<< HEAD
-  const auto a2 = wrapper1.weight_a(t2, r2, p2, q2);
-  const auto b2 = wrapper2.weight_a(t2, r2, p2, q2);
-  assert(a2 >= FT(0) && b2 >= FT(0));
-  if (a2 < FT(0) || b2 < FT(0)) return false;
-  assert(CGAL::abs(a2 - b2) < tol);
-  if (CGAL::abs(a2 - b2) >= tol) return false;
-
-  if (wrapper1.supports_3d() && wrapper2.supports_3d()) {
-    const auto a3 = wrapper1.weight_a(t3, r3, p3, q3);
-    const auto b3 = wrapper2.weight_a(t3, r3, p3, q3);
-    assert(a3 >= FT(0) && b3 >= FT(0));
-    if (a3 < FT(0) || b3 < FT(0)) return false;
-    assert(CGAL::abs(a3 - b3) < tol);
-    if (CGAL::abs(a3 - b3) >= tol) return false;
-=======
   const FT a2 = wrapper1.weight_a(t2, r2, p2, q2);
   const FT b2 = wrapper2.weight_a(t2, r2, p2, q2);
   assert(a2 >= FT(0) && b2 >= FT(0));
@@ -334,7 +276,6 @@
     const FT b3 = wrapper2.weight_a(t3, r3, p3, q3);
     assert(a3 >= FT(0) && b3 >= FT(0));
     assert(CGAL::abs(a3 - b3) < tol);
->>>>>>> 88b3d0ab
   }
 }
 
@@ -359,20 +300,10 @@
   const Point_3 q3(q2.x(), q2.y(), 1);
   const Point_3 r3(r2.x(), r2.y(), 1);
 
-<<<<<<< HEAD
-  const auto a2 = wrapper.weight(p2, q2, r2);
-  const auto a3 = wrapper.weight(p3, q3, r3);
-  assert(a2 >= FT(0) && a3 >= FT(0));
-  if (a2 < FT(0) || a3 < FT(0)) return false;
-  assert(CGAL::abs(a2 - a3) < tol);
-  if (CGAL::abs(a2 - a3) >= tol) return false;
-  return true;
-=======
   const FT a2 = wrapper.weight(p2, q2, r2);
   const FT a3 = wrapper.weight(p3, q3, r3);
   assert(a2 >= FT(0) && a3 >= FT(0));
   assert(CGAL::abs(a2 - a3) < tol);
->>>>>>> 88b3d0ab
 }
 
 template<typename Kernel,
@@ -394,29 +325,6 @@
   const Point_3 q3(q2.x(), q2.y(), 1);
   const Point_3 r3(r2.x(), r2.y(), 1);
 
-<<<<<<< HEAD
-  const auto a2 = wrapper.weight(p2, q2, r2);
-  const auto a3 = wrapper.weight(p3, q3, r3);
-  assert(a2 <= CGAL::Weights::area(p2, q2, r2));
-  assert(a3 <= CGAL::Weights::area(p3, q3, r3));
-  if (a2 > CGAL::Weights::area(p2, q2, r2)) return false;
-  if (a3 > CGAL::Weights::area(p3, q3, r3)) return false;
-  assert(a2 >= FT(0));
-  assert(a3 >= FT(0));
-  if (a2 < FT(0)) return false;
-  if (a3 < FT(0)) return false;
-  return true;
-}
-
-template<typename FT, typename Point>
-bool test_coordinates(
-  const Point& query,
-  const std::vector<Point>& polygon,
-  const std::vector<FT>& weights) {
-
-  assert(weights.size() > 0);
-  if (weights.size() == 0) return false;
-=======
   const FT a2 = wrapper.weight(p2, q2, r2);
   const FT a3 = wrapper.weight(p3, q3, r3);
   assert(a2 <= CGAL::Weights::internal::area(p2, q2, r2));
@@ -432,46 +340,27 @@
                       const std::vector<FT>& weights)
 {
   assert(weights.size() > 0);
->>>>>>> 88b3d0ab
 
   // Compute the sum of weights.
   const FT tol = get_tolerance<FT>();
   FT sum = FT(0);
   for (const FT& weight : weights)
     sum += weight;
-<<<<<<< HEAD
-  }
   assert(sum >= tol);
-  if (sum < tol) return false;
-=======
-  assert(sum >= tol);
->>>>>>> 88b3d0ab
 
   // Compute coordinates.
   std::vector<FT> coordinates;
   coordinates.reserve(weights.size());
   for (const FT& weight : weights)
     coordinates.push_back(weight / sum);
-<<<<<<< HEAD
-  }
+
   assert(coordinates.size() == weights.size());
-  if (coordinates.size() != weights.size()) return false;
-=======
-
-  assert(coordinates.size() == weights.size());
->>>>>>> 88b3d0ab
 
   // Test partition of unity.
   sum = FT(0);
   for (const FT& coordinate : coordinates)
     sum += coordinate;
-<<<<<<< HEAD
-  }
   assert(CGAL::abs(FT(1) - sum) < tol);
-  if (CGAL::abs(FT(1) - sum) >= tol) return false;
-=======
-  assert(CGAL::abs(FT(1) - sum) < tol);
->>>>>>> 88b3d0ab
 
   // Test linear precision.
   FT x = FT(0), y = FT(0);
@@ -482,12 +371,6 @@
   }
   assert(CGAL::abs(query.x() - x) < tol);
   assert(CGAL::abs(query.y() - y) < tol);
-<<<<<<< HEAD
-  if (CGAL::abs(query.x() - x) >= tol) return false;
-  if (CGAL::abs(query.y() - y) >= tol) return false;
-  return true;
-=======
->>>>>>> 88b3d0ab
 }
 
 template<typename Kernel,
@@ -499,59 +382,28 @@
   // Get weights.
   using FT = typename Kernel::FT;
   assert(polygon_2.size() >= 3);
-<<<<<<< HEAD
-  if (polygon_2.size() < 3) return false;
-=======
->>>>>>> 88b3d0ab
 
   // 2D version.
   std::vector<FT> weights_2;
   weights_2.reserve(polygon_2.size());
-<<<<<<< HEAD
-  wrapper.compute_on_polygon(
-    polygon_2, query_2, Kernel(), std::back_inserter(weights_2));
-  assert(weights_2.size() == polygon_2.size());
-  if (weights_2.size() != polygon_2.size()) return false;
-  if (!test_coordinates(query_2, polygon_2, weights_2)) return false;
-=======
   wrapper.compute_on_polygon(polygon_2, query_2, Kernel(), std::back_inserter(weights_2));
   assert(weights_2.size() == polygon_2.size());
   test_coordinates(query_2, polygon_2, weights_2);
->>>>>>> 88b3d0ab
 
   // 3D version.
   using Point_3 = typename Kernel::Point_3;
   const Point_3 query_3(query_2.x(), query_2.y(), 1);
   std::vector<Point_3> polygon_3;
   polygon_3.reserve(polygon_2.size());
-<<<<<<< HEAD
-  for (const auto& vertex_2 : polygon_2) {
-    polygon_3.push_back(Point_3(vertex_2.x(), vertex_2.y(), 1));
-  }
-  assert(polygon_3.size() == polygon_2.size());
-  if (polygon_3.size() != polygon_2.size()) return false;
-  const CGAL::Projection_traits_xy_3<Kernel> ptraits;
-=======
   for (const auto& vertex_2 : polygon_2)
     polygon_3.emplace_back(vertex_2.x(), vertex_2.y(), 1);
   assert(polygon_3.size() == polygon_2.size());
->>>>>>> 88b3d0ab
 
   const CGAL::Projection_traits_xy_3<Kernel> ptraits;
   std::vector<FT> weights_3;
   weights_3.reserve(polygon_3.size());
-<<<<<<< HEAD
-  wrapper.compute_on_polygon(
-    polygon_3, query_3, ptraits, std::back_inserter(weights_3));
-  assert(weights_3.size() == polygon_3.size());
-  if (weights_3.size() != polygon_3.size()) return false;
-  if (!test_coordinates(query_3, polygon_3, weights_3)) return false;
-  return true;
-}
-=======
   wrapper.compute_on_polygon(polygon_3, query_3, ptraits, std::back_inserter(weights_3));
   assert(weights_3.size() == polygon_3.size());
->>>>>>> 88b3d0ab
 
   test_coordinates(query_3, polygon_3, weights_3);
 }
@@ -566,10 +418,6 @@
   using FT = typename Kernel::FT;
   const std::size_t n = polygon.size();
   assert(n >= 3);
-<<<<<<< HEAD
-  if (n < 3) return false;
-=======
->>>>>>> 88b3d0ab
 
   // Check properties.
   std::vector<FT> weights;
@@ -586,13 +434,6 @@
     weights.push_back(weight);
   }
   assert(weights.size() == n);
-<<<<<<< HEAD
-  if (weights.size() != n) return false;
-  if (!test_coordinates(query, polygon, weights)) return false;
-  return true;
-}
-=======
->>>>>>> 88b3d0ab
 
   test_coordinates(query, polygon, weights);
 }
