// Copyright (c) 2015,2016 GeometryFactory
// All rights reserved.
//
// This file is part of CGAL (www.cgal.org).
// You can redistribute it and/or modify it under the terms of the GNU
// General Public License as published by the Free Software Foundation,
// either version 3 of the License, or (at your option) any later version.
//
// Licensees holding a valid commercial license may use this file in
// accordance with the commercial license agreement provided with the software.
//
// This file is provided AS IS with NO WARRANTY OF ANY KIND, INCLUDING THE
// WARRANTY OF DESIGN, MERCHANTABILITY AND FITNESS FOR A PARTICULAR PURPOSE.
//
// $URL$
// $Id$
//
//
// Author(s)     : Laurent Rineau

#ifndef CGAL_MESH_3_POLYLINES_TO_PROTECT_H
#define CGAL_MESH_3_POLYLINES_TO_PROTECT_H

#include <vector>
#include <map>
#include <utility> // std::swap
#include <CGAL/tuple.h>
#include <CGAL/Image_3.h>
#include <CGAL/boost/graph/split_graph_into_polylines.h>
#include <CGAL/internal/Mesh_3/Graph_manipulations.h>
#include <boost/graph/adjacency_list.hpp>
#include <CGAL/Labeled_image_mesh_domain_3.h> // for
                                              // CGAL::Null_subdomain_index
#include <boost/utility.hpp> // for boost::prior
#include <boost/foreach.hpp>

<<<<<<< HEAD
#include <CGAL/Search_traits_3.h>
#include <CGAL/Orthogonal_incremental_neighbor_search.h>

namespace CGAL {

// this function is overloaded for when `PolylineInputIterator` is `int`.
template <typename K,
          typename Graph,
          typename PolylineInputIterator>
void snap_graph_vertices(Graph& graph,
                         const double vx, const double vy, const double vz,
                         PolylineInputIterator existing_polylines_begin,
                         PolylineInputIterator existing_polylines_end,
                         K)
{
  const double dist_bound = (std::min)(vx,
                                       (std::min)(vy, vz)) / 256;
  const double sq_dist_bound = dist_bound * dist_bound;

  typedef CGAL::Search_traits_3<K> Tree_traits;
  typedef CGAL::Orthogonal_incremental_neighbor_search<Tree_traits> NN_search;
  typedef typename NN_search::Tree Tree;

  Tree tree;
  // insert the extremities of the polylines in the kd-tree
  for(PolylineInputIterator poly_it = existing_polylines_begin;
      poly_it != existing_polylines_end; ++poly_it)
  {
    if(poly_it->begin() != poly_it->end()) {
      tree.insert(*poly_it->begin());
      if(boost::next(poly_it->begin()) != poly_it->end()) {
        tree.insert(*boost::prior(poly_it->end()));
      }
    }
  }
  if(tree.size() == 0) return;
=======


namespace CGAL {
namespace Mesh_3{
template<typename P, typename G>
struct Polyline_visitor
{
  std::vector<std::vector<P> >& polylines;
  G& graph;
  Polyline_visitor(typename std::vector<std::vector<P> >& lines, G& p_graph)
    : polylines(lines), graph(p_graph)
  {}

  void start_new_polyline()
  {
    std::vector<P> V;
    polylines.push_back(V);
  }

  void add_node(typename boost::graph_traits<G>::vertex_descriptor vd)
  {
    std::vector<P>& polyline = polylines.back();
    polyline.push_back(graph[vd]);
  }

  void end_polyline()
  {
    // ignore degenerated polylines
    if(polylines.back().size() < 2)
      polylines.resize(polylines.size() - 1);
  }
};
}//namespace Mesh_3
  template <typename P>
  void
  polylines_to_protect(const CGAL::Image_3& cgal_image,
                       const double, const double, const double,
                       std::vector<std::vector<P> >& polylines)
  {
    typedef P Point_3;
    typedef boost::adjacency_list<boost::setS, boost::setS, boost::undirectedS, Point_3> Graph;
    typedef typename boost::graph_traits<Graph>::vertex_descriptor vertex_descriptor;
   // typedef typename boost::graph_traits<Graph>::edge_iterator edge_iterator;
>>>>>>> 57705387

  BOOST_FOREACH(typename boost::graph_traits<Graph>::vertex_descriptor v,
                vertices(graph))
  {
    const typename K::Point_3 p = graph[v];
    NN_search nn(tree, p);
    CGAL_assertion(nn.begin() != nn.end());
    if(squared_distance(nn.begin()->first, p) < sq_dist_bound) {
      graph[v] = nn.begin()->first;
    }
  }
}

template <typename K,
          typename Graph>
void snap_graph_vertices(Graph&, double, double, double, int, int, K)
{}

template <typename P,
          typename Image_word_type,
          typename Null_subdomain_index,
          typename PolylineInputIterator>
void
polylines_to_protect(const CGAL::Image_3& cgal_image,
                     const double vx, const double vy, const double vz,
                     std::vector<std::vector<P> >& polylines,
                     Image_word_type*,
                     Null_subdomain_index null,
                     PolylineInputIterator existing_polylines_begin,
                     PolylineInputIterator existing_polylines_end)
{
  typedef typename Kernel_traits<P>::Kernel K;
  typedef P Point_3;
  typedef boost::adjacency_list<boost::setS, boost::setS, boost::undirectedS, Point_3> Graph;
  typedef typename boost::graph_traits<Graph>::vertex_descriptor vertex_descriptor;
  // typedef typename boost::graph_traits<Graph>::edge_iterator edge_iterator;

  const int xdim = static_cast<int>(cgal_image.xdim());
  const int ydim = static_cast<int>(cgal_image.ydim());
  const int zdim = static_cast<int>(cgal_image.zdim());

  const int image_dims[3] = { xdim, ydim, zdim };

  Graph graph;
  internal::Mesh_3::Graph_manipulations<Graph, Point_3> g_manip(graph);

  std::size_t
    case4 = 0, // 4 colors
    case211 = 0, case121 = 0, // 3 colors
    case31 = 0, case22 = 0, // 2 colors
    case1 = 0; // 1 color

  for(int axis = 0; axis < 3; ++axis)
  {
    for(int i = 0; i < xdim; i+= (axis == 0 ? (xdim-1) : 1 ) )
      for(int j = 0; j < ydim; j+= (axis == 1 ? (ydim-1) : 1 ) )
        for(int k = 0; k < zdim; k+= (axis == 2 ? (zdim-1) : 1 ) )
        {

          using CGAL::cpp11::array;
          using CGAL::cpp11::tuple;

          typedef array<int, 3> Pixel;

          Pixel pix00 = {{i  , j  , k  }},
            pix10 = pix00, pix01 = pix00, pix11 = pix00;

          const int axis_xx = (axis + 1) % 3;
          const int axis_yy = (axis + 2) % 3;

          ++pix10[axis_xx];
          ++pix11[axis_xx]; ++pix11[axis_yy];
          ++pix01[axis_yy];
          if(pix11[0] >= xdim || pix11[1] >= ydim || pix11[2] >= zdim) {
            // we have gone too far
            continue;
          }
          typedef tuple<Pixel, Point_3, Image_word_type> Enriched_pixel;

          array<array<Enriched_pixel, 2>, 2> square =
            {{ {{ Enriched_pixel(pix00, Point_3(), Image_word_type()),
                  Enriched_pixel(pix01, Point_3(), Image_word_type()) }},
               {{ Enriched_pixel(pix10, Point_3(), Image_word_type()),
                  Enriched_pixel(pix11, Point_3(), Image_word_type()) }} }};

          std::map<Image_word_type, int> pixel_values_set;
          for(int ii = 0; ii < 2; ++ii)
            for(int jj = 0; jj < 2; ++jj)
            {
              const Pixel& pixel = get<0>(square[ii][jj]);
              double x = pixel[0] * vx;
              double y = pixel[1] * vy;
              double z = pixel[2] * vz;
              get<1>(square[ii][jj]) = Point_3(x, y, z);
              get<2>(square[ii][jj]) = static_cast<Image_word_type>(cgal_image.value(pixel[0],
                                                                                     pixel[1],
                                                                                     pixel[2]));
              ++pixel_values_set[get<2>(square[ii][jj])];
            }
          const Point_3& p00 = get<1>(square[0][0]);
          const Point_3& p10 = get<1>(square[1][0]);
          const Point_3& p01 = get<1>(square[0][1]);
          const Point_3& p11 = get<1>(square[1][1]);

          bool out00 = null(get<2>(square[0][0]));
          bool out10 = null(get<2>(square[1][0]));
          bool out01 = null(get<2>(square[0][1]));
          bool out11 = null(get<2>(square[1][1]));

          //
          // Protect the edges of the cube
          //
          if(pix00[axis_xx] == 0 &&
             ! ( out00 && out01 ) )
          {
            g_manip.try_add_edge(g_manip.get_vertex(p00),
                                 g_manip.get_vertex(p01));
          }
          if(pix11[axis_xx] == image_dims[axis_xx]-1 &&
             ! ( out10 && out11 ) )
          {
            g_manip.try_add_edge(g_manip.get_vertex(p10),
                                 g_manip.get_vertex(p11));
          }
          if(pix00[axis_yy] == 0 &&
             ! ( out00 && out10 ) )
          {
            g_manip.try_add_edge(g_manip.get_vertex(p00),
                                 g_manip.get_vertex(p10));
          }
          if(pix11[axis_yy] == image_dims[axis_yy]-1 &&
             ! ( out01 && out11 ) )
          {
            g_manip.try_add_edge(g_manip.get_vertex(p01),
                                 g_manip.get_vertex(p11));
          }

          //
          // Protect lines inside the square
          //
          switch(pixel_values_set.size()) {
          case 4: {
            assert(get<2>(square[0][0]) != get<2>(square[0][1]));
            assert(get<2>(square[0][0]) != get<2>(square[1][0]));
            assert(get<2>(square[0][0]) != get<2>(square[1][1]));
            assert(get<2>(square[1][0]) != get<2>(square[1][1]));
            assert(get<2>(square[0][1]) != get<2>(square[1][1]));
            assert(get<2>(square[0][1]) != get<2>(square[1][0]));
case_4:
            // case 4 or case 2-2
            ++case4;
            vertex_descriptor left   = g_manip.split(p00, p01, out00, out01);
            vertex_descriptor right  = g_manip.split(p10, p11, out10, out11);
            vertex_descriptor top    = g_manip.split(p01, p11, out01, out11);
            vertex_descriptor bottom = g_manip.split(p00, p10, out00, out10);
            vertex_descriptor vmid   = g_manip.get_vertex(midpoint(p00, p11));
            g_manip.try_add_edge(left   , vmid);
            g_manip.try_add_edge(right  , vmid);
            g_manip.try_add_edge(top    , vmid);
            g_manip.try_add_edge(bottom , vmid);
          }
            break;
          case 3: {
            if(get<2>(square[0][0]) == get<2>(square[1][1])) {
              // Diagonal, but the wrong one.
              // Vertical swap
              std::swap(square[0][1], square[0][0]); std::swap(out01, out00);
              std::swap(square[1][1], square[1][0]); std::swap(out11, out10);
            }
            if(get<2>(square[0][1]) == get<2>(square[1][0])) {
              // diagonal case 1-2-1
              assert(get<2>(square[0][1]) == get<2>(square[1][0]));
              assert(get<2>(square[1][1]) != get<2>(square[0][0]));
              assert(get<2>(square[0][1]) != get<2>(square[0][0]));
              assert(get<2>(square[0][1]) != get<2>(square[1][1]));
              ++case121;
              vertex_descriptor left   = g_manip.split(p00, p01, out00, out01);
              vertex_descriptor right  = g_manip.split(p10, p11, out10, out11);
              vertex_descriptor top    = g_manip.split(p01, p11, out01, out11);
              vertex_descriptor bottom = g_manip.split(p00, p10, out00, out10);

              vertex_descriptor old_left = left;
              vertex_descriptor old_right = right;
              vertex_descriptor v_int_left, v_int_right;

              // approximate the arcs by 10 segments
              //   -> 9 intermediate vertices
              for(double x = 0.05; x < 0.5; x+= 0.05)
              {
                const Point_3 inter_left =
                  p00
                  +      x                * (p10 - p00)  // x
                  + ((1.-2.*x)/(2.-3.*x)) * (p01 - p00); // y
                const Point_3 inter_right =
                  p11
                  +      x                * (p01 - p11)  // x
                  + ((1.-2.*x)/(2.-3.*x)) * (p10 - p11); // y
                v_int_left  = g_manip.get_vertex(inter_left);
                v_int_right = g_manip.get_vertex(inter_right);
                g_manip.try_add_edge(old_left,  v_int_left);
                g_manip.try_add_edge(old_right, v_int_right);
                old_left = v_int_left;
                old_right = v_int_right;
              }
              g_manip.try_add_edge(v_int_left,  bottom);
              g_manip.try_add_edge(v_int_right, top);
            } else {
              // case 2-1-1
              if(get<2>(square[0][0]) == get<2>(square[1][0])) {
                // Diagonal swap
                std::swap(square[0][1], square[1][0]); std::swap(out01, out10);
              } else
              if(get<2>(square[0][1]) == get<2>(square[1][1])) {
                // The other diagonal swap
                std::swap(square[0][0], square[1][1]); std::swap(out00, out11);
              } else
              if(get<2>(square[1][0]) == get<2>(square[1][1])) {
                // Vertical swap
                std::swap(square[0][0], square[1][0]); std::swap(out00, out10);
                std::swap(square[0][1], square[1][1]); std::swap(out01, out11);
              }
              assert(get<2>(square[0][0]) == get<2>(square[0][1]));
              assert(get<2>(square[0][0]) != get<2>(square[1][0]));
              assert(get<2>(square[0][0]) != get<2>(square[1][1]));
              assert(get<2>(square[1][0]) != get<2>(square[1][1]));
              ++case211;
              Point_3 midleft =  midpoint(p00, p01);
              Point_3 midright = midpoint(p10, p11);
              Point_3 inter = midleft + (2./3)*(midright-midleft);
              vertex_descriptor v_inter = g_manip.get_vertex(inter);
              vertex_descriptor right  = g_manip.split(p10, p11, out10, out11);
              vertex_descriptor top    = g_manip.split(p01, p11, out01, out11);
              vertex_descriptor bottom = g_manip.split(p00, p10, out00, out10);

              vertex_descriptor old_top = top;
              vertex_descriptor old_bottom = bottom;
              vertex_descriptor v_int_top, v_int_bottom;

              // approximate the arcs by 10 segments
              //   -> 9 intermediate vertices
              for(double x = 0.51666; x < 0.66; x+= 0.016666)
              {
                const Point_3 inter_top =
                  p00
                  +      x         * (p10 - p00)  // x
                  + ((1./x) - 1.)  * (p01 - p00); // y
                const Point_3 inter_bottom =
                  p00
                  +      x         * (p10 - p00)  // x
                  + (2.-(1./x))    * (p01 - p00); // y
                v_int_top    = g_manip.get_vertex(inter_top);
                v_int_bottom = g_manip.get_vertex(inter_bottom);
                g_manip.try_add_edge(old_top,    v_int_top);
                g_manip.try_add_edge(old_bottom, v_int_bottom);
                old_top = v_int_top;
                old_bottom = v_int_bottom;
              }

              g_manip.try_add_edge(v_int_bottom,    v_inter);
              g_manip.try_add_edge(v_int_top, v_inter);
              g_manip.try_add_edge(right,  v_inter);
            } // end case 2-1-1
          } // end `case 3:`
            break;
          case 2: {
            if(pixel_values_set.begin()->second ==
               pixel_values_set.rbegin()->second)
            {
              // Case of two colors with two pixels each.

              if(get<2>(square[0][0])==get<2>(square[1][0])) {
                // case 2-2, diagonal swap
                std::swap(square[0][1], square[1][0]); std::swap(out01, out10);
                assert(get<2>(square[0][0])==get<2>(square[0][1]));
              }
              if(get<2>(square[1][0])==get<2>(square[1][1])) {
                // case 2-2, vertical swap
                std::swap(square[0][1], square[1][1]); std::swap(out01, out11);
                std::swap(square[0][0], square[1][0]); std::swap(out00, out10);
                assert(get<2>(square[0][0])==get<2>(square[0][1]));
              }
              if(get<2>(square[0][1])==get<2>(square[1][1])) {
                // case 2-2, diagonal swap
                std::swap(square[0][0], square[1][1]); std::swap(out00, out11);
                assert(get<2>(square[0][0])==get<2>(square[0][1]));
              }

              if(get<2>(square[0][0])==get<2>(square[0][1])) {
                // vertical case 2-2
                ++case22;
                assert(get<2>(square[1][0])==get<2>(square[1][1]));
                assert(get<2>(square[1][0])!=get<2>(square[0][1]));
                vertex_descriptor top    = g_manip.split(p01, p11, out01, out11);
                vertex_descriptor bottom = g_manip.split(p00, p10, out00, out10);
                g_manip.try_add_edge(top, bottom);
              } else {
                // Else diagonal case case 2-2
                // Same as the case with 4 colors
                assert(get<2>(square[0][0])==get<2>(square[1][1]));
                assert(get<2>(square[1][0])==get<2>(square[0][1]));
                assert(get<2>(square[0][0])!=get<2>(square[0][1]));
                goto case_4;
              }
            }
            else {
              // case of two colors with one pixel green and three red
              Image_word_type value_alone;
              if(pixel_values_set.begin()->second == 1) {
                value_alone = pixel_values_set.begin()->first;
              } else {
                assert(pixel_values_set.begin()->second == 3);
                assert(pixel_values_set.rbegin()->second ==1);
                value_alone = pixel_values_set.rbegin()->first;
              }
              if(get<2>(square[0][1]) == value_alone) {
                // central symmetry
                std::swap(square[0][1], square[1][0]); std::swap(out01, out10);
                std::swap(square[0][0], square[1][1]); std::swap(out00, out11);
                assert(get<2>(square[1][0]) == value_alone);
              }
              if(get<2>(square[1][1]) == value_alone) {
                // vertical swap
                std::swap(square[0][0], square[0][1]); std::swap(out00, out01);
                std::swap(square[1][0], square[1][1]); std::swap(out10, out11);
                assert(get<2>(square[1][0]) == value_alone);
              }
              if(get<2>(square[0][0]) == value_alone) {
                // horizontal swap
                std::swap(square[0][1], square[1][1]); std::swap(out01, out11);
                std::swap(square[0][0], square[1][0]); std::swap(out00, out10);
                assert(get<2>(square[1][0]) == value_alone);
              }
              ++case31;
              assert(get<2>(square[1][0]) == value_alone);
              assert(get<2>(square[1][0]) != get<2>(square[0][0]));
              assert(get<2>(square[1][1]) == get<2>(square[0][0]));
              assert(get<2>(square[0][1]) == get<2>(square[0][0]));
              vertex_descriptor bottom = g_manip.split(p00, p10, out00, out10);
              vertex_descriptor old = bottom;

              vertex_descriptor v_int;
              for(double x = 0.55; x < 1.; x+= 0.05)
              {
                const Point_3 inter =
                  p00
                  +      x         * (p10 - p00)  // x
                  + (1.-1./(2.*x)) * (p01 - p00); // y
                v_int = g_manip.get_vertex(inter);
                g_manip.try_add_edge(old, v_int);
                old = v_int;
              }

              vertex_descriptor right  = g_manip.split(p10, p11, out10, out11);
              g_manip.try_add_edge(v_int, right);
            }
          }
            break;
          default: // case 1
            ++case1;
            // nothing to do
            break;
          }
        }
  }
  // std::cerr << "case 4:     " << case4 << std::endl;
  // std::cerr << "case 2-1-1: " << case211 << std::endl;
  // std::cerr << "case 1-2-1: " << case121 << std::endl;
  // std::cerr << "case 3-1:   " << case31 << std::endl;
  // std::cerr << "case 2-2:   " << case22 << std::endl;
  // std::cerr << "case 1:     " << case1 << std::endl;

  const std::ptrdiff_t nb_facets =
    case4 + case211 + case121 + case31 + case22 + case1;
  const std::ptrdiff_t expected_nb_facets =
    2*((xdim-1)*(ydim-1) + (ydim-1)*(zdim-1) + (xdim-1)*(zdim-1));

  // std::cerr << "nb of facets:           " << nb_facets << std::endl
  //           << " expected nb of facets: " << expected_nb_facets << std::endl;

  CGAL_assertion(nb_facets == expected_nb_facets);
  CGAL_USE(nb_facets); CGAL_USE(expected_nb_facets);

<<<<<<< HEAD
  snap_graph_vertices(graph,
                      vx, vy, vz,
                      existing_polylines_begin, existing_polylines_end,
                      K());

  internal::Mesh_3::split_in_polylines(graph, polylines, K());
}


template <typename P, typename Image_word_type, typename Null_subdomain_index>
void
polylines_to_protect(const CGAL::Image_3& cgal_image,
                     std::vector<std::vector<P> >& polylines,
                     Image_word_type* word_type,
                     Null_subdomain_index null)
{
  polylines_to_protect<P>
    (cgal_image,
     cgal_image.vx(), cgal_image.vy(),cgal_image.vz(),
     polylines,
     word_type,
     null,
     0,
     0);
}

template <typename P, typename Image_word_type>
void
polylines_to_protect(const CGAL::Image_3& cgal_image,
                     std::vector<std::vector<P> >& polylines)
{
  polylines_to_protect<P>
    (cgal_image,
     cgal_image.vx(), cgal_image.vy(),cgal_image.vz(),
     polylines,
     (Image_word_type*)0,
     CGAL::Null_subdomain_index(),
     0,
     0);
}


template <typename P,
          typename Image_word_type,
          typename PolylineInputIterator>
void
polylines_to_protect(const CGAL::Image_3& cgal_image,
                     std::vector<std::vector<P> >& polylines,
                     PolylineInputIterator existing_polylines_begin,
                     PolylineInputIterator existing_polylines_end)
{
  polylines_to_protect<P>
    (cgal_image,
     cgal_image.vx(), cgal_image.vy(),cgal_image.vz(),
     polylines,
     (Image_word_type*)0,
     CGAL::Null_subdomain_index(),
     existing_polylines_begin,
     existing_polylines_end);
}

template <typename P,
          typename Image_word_type,
          typename Null_subdomain_index,
          typename PolylineInputIterator>
void
polylines_to_protect(const CGAL::Image_3& cgal_image,
                     std::vector<std::vector<P> >& polylines,
                     Image_word_type* word_type,
                     Null_subdomain_index null,
                     PolylineInputIterator existing_polylines_begin,
                     PolylineInputIterator existing_polylines_end)
{
  polylines_to_protect<P>
    (cgal_image,
     cgal_image.vx(), cgal_image.vy(),cgal_image.vz(),
     polylines,
     word_type,
     null,
     existing_polylines_begin,
     existing_polylines_end);
}
=======
  CGAL::Mesh_3::Polyline_visitor<Point_3, Graph> visitor(polylines, graph);
  CGAL::split_graph_into_polylines(graph, visitor);
  }


  template <typename P>
  void
  polylines_to_protect(const CGAL::Image_3& cgal_image,
                       std::vector<std::vector<P> >& polylines)
  {
    polylines_to_protect<P>
      (cgal_image,
       cgal_image.vx(), cgal_image.vy(),cgal_image.vz(),
       polylines);
  }

>>>>>>> 57705387

} // namespace CGAL

#endif // CGAL_MESH_3_POLYLINES_TO_PROTECT_H<|MERGE_RESOLUTION|>--- conflicted
+++ resolved
@@ -34,11 +34,41 @@
 #include <boost/utility.hpp> // for boost::prior
 #include <boost/foreach.hpp>
 
-<<<<<<< HEAD
 #include <CGAL/Search_traits_3.h>
 #include <CGAL/Orthogonal_incremental_neighbor_search.h>
 
 namespace CGAL {
+
+namespace Mesh_3{
+template<typename P, typename G>
+struct Polyline_visitor
+{
+  std::vector<std::vector<P> >& polylines;
+  G& graph;
+  Polyline_visitor(typename std::vector<std::vector<P> >& lines, G& p_graph)
+    : polylines(lines), graph(p_graph)
+  {}
+
+  void start_new_polyline()
+  {
+    std::vector<P> V;
+    polylines.push_back(V);
+  }
+
+  void add_node(typename boost::graph_traits<G>::vertex_descriptor vd)
+  {
+    std::vector<P>& polyline = polylines.back();
+    polyline.push_back(graph[vd]);
+  }
+
+  void end_polyline()
+  {
+    // ignore degenerated polylines
+    if(polylines.back().size() < 2)
+      polylines.resize(polylines.size() - 1);
+  }
+};
+}//namespace Mesh_3
 
 // this function is overloaded for when `PolylineInputIterator` is `int`.
 template <typename K,
@@ -71,51 +101,6 @@
     }
   }
   if(tree.size() == 0) return;
-=======
-
-
-namespace CGAL {
-namespace Mesh_3{
-template<typename P, typename G>
-struct Polyline_visitor
-{
-  std::vector<std::vector<P> >& polylines;
-  G& graph;
-  Polyline_visitor(typename std::vector<std::vector<P> >& lines, G& p_graph)
-    : polylines(lines), graph(p_graph)
-  {}
-
-  void start_new_polyline()
-  {
-    std::vector<P> V;
-    polylines.push_back(V);
-  }
-
-  void add_node(typename boost::graph_traits<G>::vertex_descriptor vd)
-  {
-    std::vector<P>& polyline = polylines.back();
-    polyline.push_back(graph[vd]);
-  }
-
-  void end_polyline()
-  {
-    // ignore degenerated polylines
-    if(polylines.back().size() < 2)
-      polylines.resize(polylines.size() - 1);
-  }
-};
-}//namespace Mesh_3
-  template <typename P>
-  void
-  polylines_to_protect(const CGAL::Image_3& cgal_image,
-                       const double, const double, const double,
-                       std::vector<std::vector<P> >& polylines)
-  {
-    typedef P Point_3;
-    typedef boost::adjacency_list<boost::setS, boost::setS, boost::undirectedS, Point_3> Graph;
-    typedef typename boost::graph_traits<Graph>::vertex_descriptor vertex_descriptor;
-   // typedef typename boost::graph_traits<Graph>::edge_iterator edge_iterator;
->>>>>>> 57705387
 
   BOOST_FOREACH(typename boost::graph_traits<Graph>::vertex_descriptor v,
                 vertices(graph))
@@ -498,13 +483,13 @@
   CGAL_assertion(nb_facets == expected_nb_facets);
   CGAL_USE(nb_facets); CGAL_USE(expected_nb_facets);
 
-<<<<<<< HEAD
   snap_graph_vertices(graph,
                       vx, vy, vz,
                       existing_polylines_begin, existing_polylines_end,
                       K());
 
-  internal::Mesh_3::split_in_polylines(graph, polylines, K());
+  Mesh_3::Polyline_visitor<Point_3, Graph> visitor(polylines, graph);
+  split_graph_into_polylines(graph, visitor);
 }
 
 
@@ -581,24 +566,6 @@
      existing_polylines_begin,
      existing_polylines_end);
 }
-=======
-  CGAL::Mesh_3::Polyline_visitor<Point_3, Graph> visitor(polylines, graph);
-  CGAL::split_graph_into_polylines(graph, visitor);
-  }
-
-
-  template <typename P>
-  void
-  polylines_to_protect(const CGAL::Image_3& cgal_image,
-                       std::vector<std::vector<P> >& polylines)
-  {
-    polylines_to_protect<P>
-      (cgal_image,
-       cgal_image.vx(), cgal_image.vy(),cgal_image.vz(),
-       polylines);
-  }
-
->>>>>>> 57705387
 
 } // namespace CGAL
 
