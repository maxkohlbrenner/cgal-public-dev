// Copyright (c) 2009-2010 INRIA Sophia-Antipolis (France).
// Copyright (c) 2010-2017 GeometryFactory Sarl (France)
// All rights reserved.
//
// This file is part of CGAL (www.cgal.org).
//
// $URL$
// $Id$
// SPDX-License-Identifier: GPL-3.0-or-later OR LicenseRef-Commercial
//
//
// Author(s)     : Stephane Tayeb, Laurent Rineau
//
//******************************************************************************
// File Description :
//******************************************************************************

// -----------------------------------------------------------------------------
// Note: this file was forked for Periodic_3_mesh_3 (with the same name) due to
// periodic requiring noticeable changes. Bug fixes / changes should be mirrored.
// -----------------------------------------------------------------------------

#ifndef CGAL_MESH_3_PROTECT_EDGES_SIZING_FIELD_H
#define CGAL_MESH_3_PROTECT_EDGES_SIZING_FIELD_H

#include <CGAL/license/Mesh_3.h>

#include <CGAL/disable_warnings.h>
#include <CGAL/Mesh_3/config.h>

#include <CGAL/SMDS_3/io_signature.h>
#ifdef CGAL_MESH_3_DUMP_FEATURES_PROTECTION_ITERATIONS
#  include <CGAL/IO/File_binary_mesh_3.h>
#endif
#include <CGAL/SMDS_3/utilities.h>
#include <CGAL/Mesh_3/Triangulation_helpers.h>
#include <CGAL/iterator.h>
#include <CGAL/Mesh_error_code.h>
#if CGAL_MESH_3_PROTECTION_DEBUG
#  include <CGAL/Mesh_3/Dump_c3t3.h>
#endif

#include <CGAL/enum.h>
#include <CGAL/Time_stamper.h>
#include <CGAL/STL_Extension/internal/Has_member_visited.h>
#include <CGAL/iterator.h>
#include <CGAL/number_utils.h>
#include <CGAL/Delaunay_triangulation_3.h>

#include <CGAL/boost/iterator/transform_iterator.hpp>

#include <boost/iterator/function_output_iterator.hpp>
#ifndef CGAL_NO_ASSERTIONS
#  include <boost/math/special_functions/next.hpp> // for float_prior
#endif
#include <optional>
#include <boost/tuple/tuple.hpp>
#include <boost/unordered_map.hpp>
#include <boost/unordered_set.hpp>

#include <algorithm>
#include <cmath>
#include <fstream>
#include <iterator>
#include <list>
#include <sstream>
#include <set>
#include <stack>
#include <string>
#include <utility>
#include <vector>
#include <atomic>

namespace CGAL {
namespace Mesh_3 {
namespace internal {

const double min_intersection_factor = .4; // (1-alpha)
const double weight_modifier = .81; //0.9025;//0.81;
const double distance_divisor = 2.1;
const int max_nb_vertices_to_reevaluate_size = 10;

// for the origins of `refine_balls_max_nb_of_loops`, that dates from the
// very beginning of this file:
//
//     commit e9b3ff3e5730dab319a8cd581e3eb191559c98db
//     Author: Stéphane Tayeb <Stephane.Tayeb@sophia.inria.fr>
//     Date:   Tue Apr 20 14:53:11 2010 +0000
//
//         Add draft of _with_features classes.
//
// That constant has had different values in the Git history: 9, 99, and now 29.
const int refine_balls_max_nb_of_loops = 29;

} // end namespace internal


template <typename C3t3>
void debug_dump_c3t3(const std::string filename, const C3t3& c3t3)
{
  std::cerr << "Dump current mesh to " << filename << std::endl;
  std::ofstream out(filename.c_str(),
                    std::ios_base::out|std::ios_base::binary);
  out << "binary CGAL c3t3 " << CGAL::Get_io_signature<C3t3>()() << "\n";
  CGAL::IO::set_binary_mode(out);
  out << c3t3;
}

template <typename FT>
struct NoDistanceFunction {
  template <typename Bare_point, typename Index>
  FT operator()(const Bare_point& p, int dim, const Index& index) const {
      return FT(DBL_MAX);
  }
};

template<typename C3T3,
         typename MeshDomain,
         typename SizingFunction,
         typename DistanceFunction = CGAL::Default>
class Protect_edges_sizing_field
  : public CGAL::SMDS_3::internal::Debug_messages_tools
{

  typedef Protect_edges_sizing_field          Self;

public:
  typedef typename C3T3::Triangulation        Tr;
  typedef typename Tr::Bare_point             Bare_point;
  typedef typename Tr::Weighted_point         Weighted_point;
  typedef typename Weighted_point::Weight     Weight;

  typedef typename Tr::Geom_traits            GT;
  typedef typename GT::FT                     FT;

  typedef typename C3T3::Cell_handle          Cell_handle;
  typedef typename C3T3::Vertex_handle        Vertex_handle;
  typedef typename C3T3::Triangulation        Triangulation;
  typedef typename C3T3::Edge                 Edge;

  typedef typename MeshDomain::Curve_index          Curve_index;
  typedef typename MeshDomain::Corner_index         Corner_index;
  typedef typename MeshDomain::Index                Index;

  using Distance_Function = typename CGAL::Default::Get<
    DistanceFunction,
    NoDistanceFunction<FT> >::type;

private:
  typedef typename CGAL::Kernel_traits<MeshDomain>::Kernel   Kernel;
  typedef Delaunay_triangulation_3<Kernel>                   Dt;
  typedef Triangulation_helpers<Dt>                          Dt_helpers;

public:
  Protect_edges_sizing_field(C3T3& c3t3,
                             const MeshDomain& domain,
                             SizingFunction size=SizingFunction(),
<<<<<<< HEAD
                             const FT minimal_size = FT(),
                             Distance_Function edge_distance = Distance_Function(),
                             std::size_t maximal_number_of_vertices = 0,
=======
                             const FT minimal_size = FT(-1),
                             const std::size_t maximal_number_of_vertices = 0,
>>>>>>> 3f434a21
                             Mesh_error_code* error_code = 0
#ifndef CGAL_NO_ATOMIC
                             , std::atomic<bool>* stop_ptr = 0
#endif
                             );

  void operator()(const bool refine = true);

  void set_nonlinear_growth_of_balls(bool b = true) {
    nonlinear_growth_of_balls = b;
  }

  bool forced_stop() const {
#ifndef CGAL_NO_ATOMIC
    if(stop_ptr_ != 0 &&
       stop_ptr_->load(std::memory_order_acquire) == true)
    {
      if(error_code_ != 0) *error_code_ = CGAL_MESH_3_STOPPED;
      return true;
    }
#endif // not defined CGAL_NO_ATOMIC
    if(maximal_number_of_vertices_ != 0 &&
       c3t3_.triangulation().number_of_vertices() >=
       maximal_number_of_vertices_)
    {
      if(error_code_ != 0) {
        *error_code_ = CGAL_MESH_3_MAXIMAL_NUMBER_OF_VERTICES_REACHED;
      }
      return true;
    }
    return false;
  }

private:
  typedef std::vector<std::pair<Curve_index,Bare_point> >    Incident_edges;
  typedef std::vector<Vertex_handle>                         Vertex_vector;
  typedef std::vector<std::pair<Vertex_handle,Curve_index> > Adjacent_vertices;

  typedef CGAL::Hash_handles_with_or_without_timestamps      Hash_fct;
  typedef boost::unordered_set<Vertex_handle, Hash_fct>      Vertex_set;

private:
  /// Insert corners of the mesh.
  void insert_corners();

  /// Insert balls on every edge.
  void insert_balls_on_edges();

  /// Refine balls.
  void refine_balls();

  /// Return the vertex which corresponds to the corner located at point `p`.
  Vertex_handle get_vertex_corner_from_point(const Bare_point& p,
                                             const Index& p_index) const;

  /// Inserts `point(p,w)` into the triangulation and set its dimension to `dim`
  /// and its index to `index`.
  /// The handle of the newly created vertex is returned.
  Vertex_handle insert_point(const Bare_point& p,
                             const Weight& w,
                             int dim,
                             const Index& index,
                             const bool special_ball = false);

  /**
   * Inserts `point(p,w)` into the triangulation and set its dimension to `dim` and
   * its index to `index`.
   * The handle of the newly created vertex is returned.
   *
   * This function also ensures that `point(p,w)` will not be inside a
   * sphere by decreasing the radius of any sphere that contains it.
   * It also ensures that no point of the triangulation will be inside its
   * sphere by decreasing w.
   */
  template <typename ErasedVeOutIt>
  std::pair<Vertex_handle, ErasedVeOutIt>
  smart_insert_point(const Bare_point& p,
                     Weight w,
                     int dim,
                     const Index& index,
                     ErasedVeOutIt out);

  /// Inserts balls between the points identified by the handles `vp` and `vq`
  /// on the curve identified by `curve_index`.
  ///
  /// \param orientation Orientation of the curve segment between `vp` and
  ///        `vq`, given the orientation of the curve of index
  ///        `curve_index`
  template <typename ErasedVeOutIt>
  ErasedVeOutIt insert_balls(const Vertex_handle& vp,
                             const Vertex_handle& vq,
                             const Curve_index& curve_index,
                             const CGAL::Orientation orientation,
                             ErasedVeOutIt out);

  /**
   * Insert balls
   * \pre size_p < size_q
   * \pre pq_geodesic > 0
   */
  template <typename ErasedVeOutIt>
  ErasedVeOutIt insert_balls(const Vertex_handle& vp,
                             const Vertex_handle& vq,
                             const FT size_p,
                             const FT size_q,
                             const FT pq_length,
                             const CGAL::Orientation orientation,
                             const Curve_index& curve_index,
                             ErasedVeOutIt out);

  /// Returns `true` if the balls of `va` and `vb` intersect, and `(va,vb)` is not
  /// an edge of the complex.
  bool non_adjacent_but_intersect(const Vertex_handle& va,
                                  const Vertex_handle& vb) const;

  /// Returns `true` if the edge `(va,vb)` is a not good enough approximation
  /// of its feature.
  bool approx_is_too_large(const Vertex_handle& va,
                           const Vertex_handle& vb) const;

  /// Returns `true` if the balls of `va` and `vb` intersect.
  bool do_balls_intersect(const Vertex_handle& va,
                          const Vertex_handle& vb) const;

  /// Changes the size of the ball of the vertex `v`.
  Vertex_handle change_ball_size(const Vertex_handle& v,
                                 const FT squared_size,
                                 const bool special_ball = false);


  /// Returns `true` if balls of v1 and v2 intersect "enough".
  /// \param orientation Orientation of the curve segment between `v1` and
  ///        `v2`, given the orientation of the curve of index
  ///        `curve_index`
  /// \pre `c3t3.curve_index(v1, v2) == curve_index`
  bool is_sampling_dense_enough(const Vertex_handle& v1,
                                const Vertex_handle& v2,
                                const Curve_index& curve_index,
                                const CGAL::Orientation orientation) const;

  FT curve_segment_length(const Vertex_handle v1,
                          const Vertex_handle v2,
                          const Curve_index& curve,
                          const CGAL::Orientation orientation) const;

  /// Take an iterator on Vertex_handle as input and check if the sampling
  /// of those vertices is ok. If not, fix it.
  void check_and_repopulate_edges();

  /// Checks if the vertex `v` is well sampled, and if its not the case, fix it.
  /// Fills `out` with deleted vertices during this process. The value type of `out`
  /// is `Vertex_handle`.
  template <typename ErasedVeOutIt>
  ErasedVeOutIt
  check_and_fix_vertex_along_edge(const Vertex_handle& v, ErasedVeOutIt out);

  /// Given two vertices `start` and `next` inserted on the curve with
  /// index `curve_index`, returns `CGAL::POSITIVE` if the curve arc from
  /// `start` to `next` is oriented in the same orientation as the curve
  /// segment with index `curve_index`, or `CGAL::NEGATIVE` otherwise.
  ///
  /// \pre `c3t3.curve_index(v1, v2) == curve_index`
  CGAL::Orientation
  orientation_of_walk(const Vertex_handle& start,
                      const Vertex_handle& next,
                      Curve_index curve_index) const;

  /// Walks along the edge from `start`, following the direction `start` to
  /// `next`, and fills `out` with the vertices which do not fulfill
  /// the sampling conditions.
  ///
  /// \param orientation Orientation of the curve segment between `v1` and
  ///        `v2`, given the orientation of the curve of index
  ///        `curve_index`
  ///
  /// \pre `c3t3.curve_index(v1, v2) == curve_index`
  template <typename ErasedVeOutIt>
  ErasedVeOutIt
  walk_along_edge(const Vertex_handle& start,
                  const Vertex_handle& next,
                  Curve_index curve_index,
                  const CGAL::Orientation orientation,
                  ErasedVeOutIt out) const;

  /// Returns the next vertex along edge, i.e the vertex after `start`, following
  /// the direction from `previous` to `start`.
  /// \pre (previous,start) is in c3t3
  /// \pre `c3t3.curve_index(start, previous) == curve_index`
  Vertex_handle
  next_vertex_along_curve(const Vertex_handle& start,
                          const Vertex_handle& previous,
                          const Curve_index& curve_index) const;

  /// Replaces the vertices within `]begin,last[` with new vertices, along the curve
  /// identified by `curve_index`.
  /// The value type of `InputIterator` is `Vertex_handle`.
  ///
  /// \param orientation Orientation of the curve segment between `begin` and
  ///        `last`, given the orientation of the curve of index
  ///        `curve_index`
  ///
  template <typename InputIterator, typename ErasedVeOutIt>
  ErasedVeOutIt repopulate(InputIterator begin,
                           InputIterator last,
                           const Curve_index& curve_index,
                           const CGAL::Orientation orientation,
                           ErasedVeOutIt out);

  template <typename InputIterator, typename ErasedVeOutIt>
  ErasedVeOutIt analyze_and_repopulate(InputIterator begin,
                                       InputIterator last,
                                       const Curve_index& index,
                                       const CGAL::Orientation orientation,
                                       ErasedVeOutIt out);

  /// Checks if the size of `v2` is compatible (i.e. greater) with the linear
  /// interpolation of the sizes of `v1` and `v3`.
  bool is_sizing_field_correct(const Vertex_handle& v1,
                               const Vertex_handle& v2,
                               const Vertex_handle& v3,
                               const Curve_index& index,
                               const CGAL::Orientation orientation) const;

  /// Repopulates all incident curves around the corner `v`.
  /// \pre `v` is a corner of c3t3
  template <typename ErasedVeOutIt>
  ErasedVeOutIt
  repopulate_edges_around_corner(const Vertex_handle& v, ErasedVeOutIt out);

  /// Returns `true` if the edge with index `curve_index` is already treated.
  bool is_treated(const Curve_index& curve_index) const
  {
    return ( treated_edges_.find(curve_index) != treated_edges_.end() );
  }

  /// Sets the edge with index `curve_index` as treated.
  void set_treated(const Curve_index& curve_index)
  {
    treated_edges_.insert(curve_index);
  }

  /// Computes the Euclidean distance between the bare points of `va` and `vb`.
  FT compute_distance(const Vertex_handle& va, const Vertex_handle& vb) const
  {
    typename C3T3::Triangulation::Geom_traits::Construct_point_3 cp =
      c3t3_.triangulation().geom_traits().construct_point_3_object();

    const Weighted_point& wpa = c3t3_.triangulation().point(va);
    const Weighted_point& wpb = c3t3_.triangulation().point(vb);

    return compute_distance(cp(wpa), cp(wpb));
  }

  /// Computes the Euclidean distance between the bare points `p` and `q`.
  FT compute_distance(const Bare_point& p, const Bare_point& q) const
  {
    return CGAL::sqrt(c3t3_.triangulation().geom_traits().
                        compute_squared_distance_3_object()(p,q));
  }

  /// Returns the radius of the ball of vertex `v`.
  FT get_radius(const Vertex_handle& v) const
  {
    typename GT::Compute_weight_3 cw =
      c3t3_.triangulation().geom_traits().compute_weight_3_object();

    const Weighted_point& v_wp = c3t3_.triangulation().point(v);
    return CGAL::sqrt(cw(v_wp));
  }

  /// Test if a given vertex is a special protecting ball.
  /// A special ball is a protecting ball whose radius is set to the
  /// minimal radius. Such a ball can exceptionally intersect a ball that
  /// is on a different curve. Special balls are marked with special values
  /// of 'in_dimension'.
  bool is_special(const Vertex_handle&v) const
  {
    return v->is_special();
  }

  /// Set to a negative dimension to mark this ball as a special one.
  void set_special(const Vertex_handle&v) const
  {
    v->set_special();
  }

  /// Return the real dimension of the vertex `v`.
  int get_dimension(const Vertex_handle& v) const
  {
    return c3t3_.in_dimension(v);
  }

  template <typename Field>
  FT query_field(const Bare_point& p, int dim, const Index& index, const Field& field) const
  {
    // Convert the dimension if it was set to a
    // negative value (marker for special balls).
    if(dim < 0)
      dim = -1 - dim;

    const FT s = field(p, dim, index);
    if(s <= FT(0)) {
      std::stringstream msg;
      msg.precision(17);
      msg << "Error: the field is null at ";
      if(dim == 0) msg << "corner (";
      else msg << "point (";
      msg << p << ")";
#if CGAL_MESH_3_PROTECTION_DEBUG & 4
      CGAL_error_msg(([this, str = msg.str()](){
        dump_c3t3(this->c3t3_, "dump-bug");
        return str.c_str();
      }()));
#else // not CGAL_MESH_3_PROTECTION_DEBUG & 4
      CGAL_error_msg(msg.str().c_str());
#endif
    }
    return s;
  }

<<<<<<< HEAD
  /// Query the sizing field and return its value at the point `p`
  FT query_size(const Bare_point& p, int dim, const Index& index) const
  {
    FT s = query_field(p, dim, index, size_);
    return s;
  }

  /// Query the sizing field for edge distance and return its value at the point `p`
  FT query_distance(const Bare_point& p, int dim, const Index& index) const
  {
    FT ed = query_field(p, dim, index, edge_distance_);
    return ed;
=======
  bool use_minimal_size() const
  {
    return minimal_size_ != FT(-1);
  }
  Weight minimal_weight() const
  {
    if (use_minimal_size())
      return minimal_weight_;
    else
      return Weight(0);
>>>>>>> 3f434a21
  }

private:
  C3T3& c3t3_;
  const MeshDomain& domain_;
  SizingFunction size_;
<<<<<<< HEAD
  FT minimal_size_;
  Weight minimal_weight_;
  Distance_Function edge_distance_;
=======
  const FT minimal_size_;
  const Weight minimal_weight_;
>>>>>>> 3f434a21
  std::set<Curve_index> treated_edges_;
  Vertex_set unchecked_vertices_;
  int refine_balls_iteration_nb;
  bool nonlinear_growth_of_balls;
  const std::size_t maximal_number_of_vertices_;
  Mesh_error_code* const error_code_;
#ifndef CGAL_NO_ATOMIC
  /// Pointer to the atomic Boolean that can stop the process
  std::atomic<bool>* const stop_ptr_;
#endif
};


template <typename C3T3, typename MD, typename Sf, typename Df>
Protect_edges_sizing_field<C3T3, MD, Sf, Df>::
Protect_edges_sizing_field(C3T3& c3t3, const MD& domain,
                           Sf size, const FT minimal_size,
<<<<<<< HEAD
                           Distance_Function edge_distance,
                           std::size_t maximal_number_of_vertices,
=======
                           const std::size_t maximal_number_of_vertices,
>>>>>>> 3f434a21
                           Mesh_error_code* error_code
#ifndef CGAL_NO_ATOMIC
                           , std::atomic<bool>* stop_ptr
#endif
                           )
  : c3t3_(c3t3)
  , domain_(domain)
  , size_(size)
  , minimal_size_(minimal_size)
  , minimal_weight_(CGAL::square(minimal_size))
  , edge_distance_(edge_distance)
  , refine_balls_iteration_nb(0)
  , nonlinear_growth_of_balls(false)
  , maximal_number_of_vertices_(maximal_number_of_vertices)
  , error_code_(error_code)
#ifndef CGAL_NO_ATOMIC
  , stop_ptr_(stop_ptr)
#endif
{
#ifndef CGAL_MESH_3_NO_PROTECTION_NON_LINEAR
  set_nonlinear_growth_of_balls();
#endif
}


template <typename C3T3, typename MD, typename Sf, typename Df>
void
Protect_edges_sizing_field<C3T3, MD, Sf, Df>::
operator()(const bool refine)
{
  // This class is only meant to be used with non-periodic triangulations
  CGAL_assertion(!(std::is_same<typename Tr::Periodic_tag, CGAL::Tag_true>::value));

#ifdef CGAL_MESH_3_VERBOSE
  std::cerr << "Inserting protection balls..." << std::endl
            << "  refine_balls = " << std::boolalpha << refine << std::endl
            << "  min_balls_radius = " << minimal_size_ << std::endl
            << "  min_balls_weight = " << minimal_weight_ << std::endl;
#endif

  // Insert 0-dimensional features
  insert_corners();
#ifdef CGAL_MESH_3_VERBOSE
  std::cerr << "insert_corners() done. Nb of points in triangulation: "
            << c3t3_.triangulation().number_of_vertices() << std::endl;
#endif

  // Insert 1-dimensional features
  insert_balls_on_edges();
#ifdef CGAL_MESH_3_VERBOSE
  std::cerr << "insert_balls_on_edges() done. Nb of points in triangulation: "
            << c3t3_.triangulation().number_of_vertices() << std::endl;
#endif

  // Solve problems
  if ( refine && !forced_stop())
  {
    refine_balls();
#ifdef CGAL_MESH_3_VERBOSE
    std::cerr << "refine_balls() done. Nb of points in triangulation: "
              << c3t3_.triangulation().number_of_vertices() << std::endl;
#endif
    CGAL_assertion(use_minimal_size() || c3t3_.is_valid());
 }

  // debug_dump_c3t3("dump-mesh-after-protect_edges.binary.cgal", c3t3_);

#ifdef CGAL_MESH_3_VERBOSE
  std::cerr << std::endl;
#endif
}


template <typename C3T3, typename MD, typename Sf, typename Df>
void
Protect_edges_sizing_field<C3T3, MD, Sf, Df>::
insert_corners()
{
  // Iterate on domain corners
  typedef std::vector< std::pair<Corner_index, Bare_point> > Initial_corners;
  Initial_corners corners;
  domain_.get_corners(std::back_inserter(corners));

#if CGAL_MESH_3_PROTECTION_DEBUG & 1
  std::cout << corners.size() << " corners to treat" << std::endl;
  for(const auto& e : corners)
    std::cout << "Corner #" << CGAL::IO::oformat(e.first) << ", " <<  e.second << std::endl;
#endif

  Dt dt;
  for ( typename Initial_corners::iterator it = corners.begin(),
       end = corners.end() ; it != end ; ++it )
  {
    if(forced_stop()) break;
    const Bare_point& p = it->second;
    dt.insert(p);
  }

  for ( typename Initial_corners::iterator cit = corners.begin(),
          end = corners.end() ; cit != end ; ++cit )
  {
    if(forced_stop()) break;
    const Bare_point& p = cit->second;
    Index p_index = domain_.index_from_corner_index(cit->first);

#if CGAL_MESH_3_PROTECTION_DEBUG & 1
      std::cerr << "\n** treat corner #" << CGAL::IO::oformat(p_index) << std::endl;
#endif

    // Get weight (the ball radius is given by the 'query_size' function)
    FT w = CGAL::square(query_size(p, 0, p_index));

#if CGAL_MESH_3_PROTECTION_DEBUG & 1
      std::cerr << "Weight from sizing field: " << w << std::endl;
#endif

    // The following lines ensure that the weight w is small enough so that
    // corners balls do not intersect
    if(dt.number_of_vertices() >= 2)
    {
      typename Dt::Vertex_handle vh;
      CGAL_assertion_code( bool p_found = )
        dt.is_vertex(p, vh);
      CGAL_assertion(p_found);

      std::vector<typename Dt::Cell_handle> finite_incident_cells;
      finite_incident_cells.reserve(64);
      dt.finite_incident_cells(vh, std::back_inserter(finite_incident_cells));

      Dt_helpers helpers;
      const FT nearest_sq_dist = helpers.template get_sq_distance_to_closest_vertex
                                   <CGAL_NTS internal::Has_member_visited<typename Dt::Vertex> >(
                                     dt, vh, finite_incident_cells);

      w = (std::min)(w, nearest_sq_dist / FT(9));
    }

    // Insert corner with ball (dim is zero because p is a corner)
    Vertex_handle v = smart_insert_point(p, w, 0, p_index,
                                         CGAL::Emptyset_iterator()).first;
    CGAL_assertion(v != Vertex_handle());

    // As C3t3::add_to_complex modifies the 'in_dimension' of the vertex,
    // we need to backup and re-set the 'is_special' marker after.
    const bool special_ball = is_special(v);
    c3t3_.add_to_complex(v,cit->first);
    if(special_ball) {
      set_special(v);
    }
  }
} //end insert_corners()


template <typename C3T3, typename MD, typename Sf, typename Df>
typename Protect_edges_sizing_field<C3T3, MD, Sf, Df>::Vertex_handle
Protect_edges_sizing_field<C3T3, MD, Sf, Df>::
insert_point(const Bare_point& p, const Weight& w, int dim, const Index& index,
             const bool special_ball /* = false */)
{
  using CGAL::Mesh_3::internal::weight_modifier;

#if CGAL_MESH_3_PROTECTION_DEBUG & 1
  std::cerr << "insert_point( (" << p
            << "), w=" << w
            << ", dim=" << dim
            << ", index=" << CGAL::IO::oformat(index) << ")\n";
#endif

  // Convert the dimension if it was set to a negative value (marker for special balls).
  if(dim < 0)
    dim = -1 - dim;

  typedef typename Tr::size_type size_type;
  CGAL_USE_TYPE(size_type);

  // Insert point
  CGAL_assertion_code(size_type nb_vertices_before = c3t3_.triangulation().number_of_vertices());

  typename GT::Construct_weighted_point_3 cwp =
    c3t3_.triangulation().geom_traits().construct_weighted_point_3_object();

  const Weighted_point wp = cwp(p,w*weight_modifier);

  typename Tr::Locate_type lt;
  int li, lj;
  const typename Tr::Cell_handle ch = c3t3_.triangulation().locate(wp, lt, li, lj);
  Vertex_handle v = c3t3_.triangulation().insert(wp, lt, ch, li, lj);

  // If point insertion created a hidden ball, fail
  CGAL_assertion ( Vertex_handle() != v );
  CGAL_assertion ( lt == Tr::VERTEX ||
                   c3t3_.triangulation().number_of_vertices() == (nb_vertices_before+1) );

#if CGAL_MESH_3_PROTECTION_DEBUG & 1
  std::cerr << "Insertion of ";
  if(special_ball)
    std::cerr << "SPECIAL ";
  std::cerr << "protecting ball ";
  if(v == Vertex_handle())
    std::cerr << cwp(p,w*weight_modifier);
  else
    std::cerr << disp_vert(v);

  switch(dim) {
  case 0:
    std::cerr << " on corner #";
    break;
  case 1:
    std::cerr << " on curve #";
    break;
  default:
    std::cerr << " ERROR dim=" << dim << " index=";
  }

  std::cerr << CGAL::IO::oformat(index) << std::endl;
  if(v == Vertex_handle())
    std::cerr << "  HIDDEN!\n";
  std::cerr << "The weight was " << w << std::endl;
#endif // CGAL_MESH_3_PROTECTION_DEBUG

  c3t3_.set_dimension(v, dim);
  if(special_ball)
    set_special(v);
  c3t3_.set_index(v, index);

  unchecked_vertices_.insert(v);

  return v;
}


template <typename C3T3, typename MD, typename Sf, typename Df>
template <typename ErasedVeOutIt>
std::pair<typename Protect_edges_sizing_field<C3T3, MD, Sf, Df>::Vertex_handle,
          ErasedVeOutIt>
Protect_edges_sizing_field<C3T3, MD, Sf, Df>::
smart_insert_point(const Bare_point& p, Weight w, int dim, const Index& index,
                   ErasedVeOutIt out)
{
#if CGAL_MESH_3_PROTECTION_DEBUG & 1
  std::cerr << "smart_insert_point( (" << p
            << "), w=" << w
            << ", dim=" << dim
            << ", index=" << CGAL::IO::oformat(index) << ")\n";
  std::cerr << "triangulation dimension is " << c3t3_.triangulation().dimension() << std::endl;
#endif
  const Tr& tr = c3t3_.triangulation();

  typename GT::Compute_squared_distance_3 sq_distance =
    tr.geom_traits().compute_squared_distance_3_object();
  typename GT::Compare_weighted_squared_radius_3 cwsr =
    tr.geom_traits().compare_weighted_squared_radius_3_object();
  typename GT::Construct_point_3 cp =
    tr.geom_traits().construct_point_3_object();
  typename GT::Construct_weighted_point_3 cwp =
    tr.geom_traits().construct_weighted_point_3_object();

  bool add_handle_to_unchecked = false; // add or not the new vertex to the set 'unchecked_vertices'
  bool insert_a_special_ball = false; // will be passed to the function this->insert_point

  const Weighted_point wp0 = cwp(p); // with weight 0, used for locate()

  if ( tr.dimension() > 2 )
  {
    // Check that new point will not be inside a power sphere
    typename Tr::Locate_type lt;
    int li, lj;
    Cell_handle ch = tr.locate(wp0, lt, li, lj);

    Vertex_handle nearest_vh = tr.nearest_power_vertex(p, ch);
    FT sq_d = sq_distance(p, cp(tr.point(nearest_vh)));

#if CGAL_MESH_3_PROTECTION_DEBUG & 16
    std::cerr << "Nearest power vertex of (" << p << ") is "
              << &*nearest_vh << " (" << c3t3_.triangulation().point(nearest_vh) << ") "
              << "at distance: " << sq_d << std::endl;
#endif

    // if sq_d < nearest_vh's weight
    while ( ! is_special(nearest_vh) &&
            cwsr(c3t3_.triangulation().point(nearest_vh), - sq_d) == CGAL::SMALLER )
    {
      CGAL_assertion( use_minimal_size() || sq_d > 0);

      bool special_ball = false;
      if(use_minimal_size() && sq_d < minimal_weight_)
      {
        sq_d = minimal_weight_;
        w = minimal_weight_;
        special_ball = true;
        insert_a_special_ball = true;
      }

      // Adapt size
      *out++ = nearest_vh;
      Vertex_handle new_vh = change_ball_size(nearest_vh, sq_d, special_ball);
      ch = tr.locate(wp0, lt, li, lj, new_vh);

      // Iterate
      nearest_vh = tr.nearest_power_vertex(p, ch);
      sq_d = sq_distance(p, cp(tr.point(nearest_vh)));
    }

    if( is_special(nearest_vh) &&
        cwsr(c3t3_.triangulation().point(nearest_vh), - sq_d) == CGAL::SMALLER )
    {
      w = minimal_weight_;
      insert_a_special_ball = true;
    }

    // Change w in order to be sure that no existing point will be included in (p,w)
    FT min_sq_d = w;
#if CGAL_MESH_3_PROTECTION_DEBUG & 1
    typename Tr::Point nearest_point;
#endif

    // fill vertices_in_conflict_zone
    Vertex_set vertices_in_conflict_zone_set;
    std::vector<Cell_handle> cells_in_conflicts;
    Weighted_point wp = cwp(p, w);
    tr.find_conflicts(wp, ch,
                      CGAL::Emptyset_iterator(),
                      std::back_inserter(cells_in_conflicts),
                      CGAL::Emptyset_iterator());

    for(typename std::vector<Cell_handle>::const_iterator
          it = cells_in_conflicts.begin(),
        end = cells_in_conflicts.end(); it != end; ++it)
    {
      for(int i=0, d=tr.dimension(); i<=d; ++i)
      {
        const Vertex_handle v = (*it)->vertex(i);
        if(c3t3_.triangulation().is_infinite(v))
          continue;
        if(!vertices_in_conflict_zone_set.insert(v).second)
          continue;

        const FT sq_d = tr.min_squared_distance(p, cp(c3t3_.triangulation().point(v)));

        if(use_minimal_size() && sq_d < minimal_weight()) {
          insert_a_special_ball = true;
#if CGAL_MESH_3_PROTECTION_DEBUG & 1
          nearest_point = c3t3_.triangulation().point(v);
#endif
          min_sq_d = minimal_weight();
          if(! is_special(v))
          {
            *out++ = v;
            ch = change_ball_size(v, minimal_weight(), true)->cell(); // special ball
          }
        }
        else
        {
          if(sq_d < min_sq_d)
          {
#if CGAL_MESH_3_PROTECTION_DEBUG & 1
            nearest_point = c3t3_.triangulation().point(v);
#endif
            min_sq_d = sq_d;
          }
        }
      }
    }

    if ( w > min_sq_d )
    {
#if CGAL_MESH_3_PROTECTION_DEBUG & 1
      std::cerr << "smart_insert_point: weight " << w
                << " reduced to " << min_sq_d
                << " (near existing point: " << nearest_point << " )\n";
#endif
      w = min_sq_d;
      add_handle_to_unchecked = true;
    }

    if(lt != Tr::VERTEX) {
      using CGAL::Mesh_3::internal::weight_modifier;
      CGAL_assertion_code(std::vector<Vertex_handle> hidden_vertices;);
      CGAL_assertion_code(ch = tr.locate(wp0, lt, li, lj, ch););
      CGAL_assertion_code(Weighted_point wpp = cwp(p, w*weight_modifier);)
      CGAL_assertion_code(tr.vertices_inside_conflict_zone(wpp,
                                                           ch,
                                                           std::back_inserter(hidden_vertices)));

      CGAL_assertion(hidden_vertices.empty());
    }
  }
  else // tr.dimension() <= 2
  {
    // change size of existing balls which include p
    for ( typename Tr::Finite_vertices_iterator it = tr.finite_vertices_begin(),
          end = tr.finite_vertices_end() ; it != end ; ++it )
    {
      const Weighted_point& it_wp = tr.point(it);
      FT sq_d = tr.min_squared_distance(p, cp(it_wp));
      if ( cwsr(it_wp, - sq_d) == CGAL::SMALLER )
      {
        bool special_ball = false;
        if(use_minimal_size() && sq_d < minimal_weight())
        {
          sq_d = minimal_weight();
          w = minimal_weight();
          special_ball = true;
          insert_a_special_ball = true;
        }

        if( ! is_special(it) ) {
          *out++ = it;
          change_ball_size(it, sq_d, special_ball);
        }
      }
    }

    // Change w in order to be sure that no existing point will be included in (p,w)
    FT min_sq_d = w;
#if CGAL_MESH_3_PROTECTION_DEBUG & 1
    typename Tr::Point nearest_point;
#endif

    for ( typename Tr::Finite_vertices_iterator it = tr.finite_vertices_begin(),
         end = tr.finite_vertices_end() ; it != end ; ++it )
    {
      const Weighted_point& it_wp = tr.point(it);
      FT sq_d = tr.min_squared_distance(p, cp(it_wp));
      if(sq_d < min_sq_d) {
        min_sq_d = sq_d;
#if CGAL_MESH_3_PROTECTION_DEBUG & 1
        nearest_point = c3t3_.triangulation().point(it);
#endif
      }
    }

    if ( w > min_sq_d )
    {
#if CGAL_MESH_3_PROTECTION_DEBUG & 1
      std::cerr << "smart_insert_point: weight " << w
                << " reduced to " << min_sq_d
                << " (near existing point: " << nearest_point << " )\n";
#endif
      w = min_sq_d;
      add_handle_to_unchecked = true;
    }
  }

  const FT w_max = CGAL::square(query_size(p, dim, index));

  if(w > w_max) {
#if CGAL_MESH_3_PROTECTION_DEBUG & 1
    std::cerr << "smart_insert_point: weight " << w
              << " reduced to " << w_max << " (sizing field)\n";
#endif
    w = w_max;
    add_handle_to_unchecked = true;
  }

  if( w < minimal_weight()) {
#if CGAL_MESH_3_PROTECTION_DEBUG & 1
    std::cerr << "smart_insert_point: weight " << w
              << " was smaller than minimal weight (" << minimal_weight() << ")\n";
#endif

    w = minimal_weight();
    insert_a_special_ball = true;
  }
  Vertex_handle v = insert_point(p,w,dim,index, insert_a_special_ball);

  /// @TODO `insert_point` does insert in unchecked_vertices anyway!
  if ( add_handle_to_unchecked ) { unchecked_vertices_.insert(v); }

  return std::pair<Vertex_handle, ErasedVeOutIt>(v, out);
}


template <typename C3T3, typename MD, typename Sf, typename Df>
void
Protect_edges_sizing_field<C3T3, MD, Sf, Df>::
insert_balls_on_edges()
{
  // Get features
  typedef std::tuple<Curve_index,
                             std::pair<Bare_point,Index>,
                             std::pair<Bare_point,Index> >    Feature_tuple;
  typedef std::vector<Feature_tuple>                          Input_features;

  Input_features input_features;
  domain_.get_curves(std::back_inserter(input_features));

  // Iterate on edges
  for ( typename Input_features::iterator fit = input_features.begin(),
       end = input_features.end() ; fit != end ; ++fit )
  {
    if(forced_stop()) break;
    const Curve_index& curve_index = std::get<0>(*fit);
    if ( ! is_treated(curve_index) )
    {
#if CGAL_MESH_3_PROTECTION_DEBUG & 1
      std::cerr << "\n** treat curve #" << curve_index << std::endl;
#endif
      const Bare_point& p = std::get<1>(*fit).first;
      const Bare_point& q = std::get<2>(*fit).first;

      const Index& p_index = std::get<1>(*fit).second;
      const Index& q_index = std::get<2>(*fit).second;

      Vertex_handle vp,vq;
      if ( ! domain_.is_loop(curve_index) )
      {
        vp = get_vertex_corner_from_point(p,p_index);
        vq = get_vertex_corner_from_point(q,q_index);
      }
      else
      {
        typename GT::Construct_weighted_point_3 cwp =
          c3t3_.triangulation().geom_traits().construct_weighted_point_3_object();

        // Even if the curve is a cycle, it can intersect other curves at
        // its first point (here 'p'). In that case, 'p' is a corner, even
        // if the curve is a cycle.
        if(!c3t3_.triangulation().is_vertex(cwp(p), vp))
        {
          // if 'p' is not a corner, find out a second point 'q' on the
          // curve, "far" from 'p', and limit the radius of the ball of 'p'
          // with the third of the distance from 'p' to 'q'.
          FT p_size = query_size(p, 1, p_index);

          FT curve_length = domain_.curve_length(curve_index);

          Bare_point other_point =
            domain_.construct_point_on_curve(p,
                                             curve_index,
                                             curve_length / 2);
          p_size = (std::min)(p_size,
                              compute_distance(p, other_point) / 3);
          vp = smart_insert_point(p,
                                  CGAL::square(p_size),
                                  1 /*dim*/,
                                  p_index,
                                  CGAL::Emptyset_iterator()).first;
        }
        // No 'else' because in that case 'is_vertex(..)' already filled
        // the variable 'vp'.
        vq = vp;
      }

      // Insert balls and set treated
      // if(do_balls_intersect(vp, vq)) {
      //   CGAL_assertion(is_special(vp) || is_special(vq));
      // }
      // else
      {
        insert_balls(vp, vq, curve_index, CGAL::POSITIVE, Emptyset_iterator());
      }
      set_treated(curve_index);
    }
    // std::stringstream s;
    // s << "dump-mesh-curve-" << curve_index << ".binary.cgal";
    // debug_dump_c3t3(s.str(), c3t3_);
  }
} //end insert_balls_on_edges()


template <typename C3T3, typename MD, typename Sf, typename Df>
typename Protect_edges_sizing_field<C3T3, MD, Sf, Df>::Vertex_handle
Protect_edges_sizing_field<C3T3, MD, Sf, Df>::
get_vertex_corner_from_point(const Bare_point& p, const Index&) const
{
  typename GT::Construct_weighted_point_3 cwp =
    c3t3_.triangulation().geom_traits().construct_weighted_point_3_object();

  // Get vertex_handle associated to corner (dim=0) point
  Vertex_handle v;
  CGAL_assertion_code( bool q_found = )

  // Let the weight be 0, because is_vertex only locates the point, and
  // check that the location type is VERTEX.
  c3t3_.triangulation().is_vertex(cwp(p), v);

  CGAL_assertion( q_found );
  return v;
}


template <typename C3T3, typename MD, typename Sf, typename Df>
template <typename ErasedVeOutIt>
ErasedVeOutIt
Protect_edges_sizing_field<C3T3, MD, Sf, Df>::
insert_balls(const Vertex_handle& vp,
             const Vertex_handle& vq,
             const Curve_index& curve_index,
             const CGAL::Orientation orientation,
             ErasedVeOutIt out)
{
  // Get size of p & q
  const FT sp = get_radius(vp);
  const FT sq = get_radius(vq);

  CGAL_assertion(vp != vq || domain_.is_loop(curve_index));

  // Compute geodesic distance
  const FT pq_length = (vp == vq) ?
    domain_.curve_length(curve_index)
    :
    curve_segment_length(vp, vq, curve_index, orientation);

  // Insert balls
  return
    (sp <= sq) ?
      insert_balls(vp, vq, sp, sq, pq_length, orientation, curve_index, out) :
      insert_balls(vq, vp, sq, sp, pq_length, -orientation, curve_index, out);
}


template <typename C3T3, typename MD, typename Sf, typename Df>
template <typename ErasedVeOutIt>
ErasedVeOutIt
Protect_edges_sizing_field<C3T3, MD, Sf, Df>::
insert_balls(const Vertex_handle& vp,
             const Vertex_handle& vq,
             const FT sp,
             const FT sq,
             const FT d,
             const CGAL::Orientation d_sign,
             const Curve_index& curve_index,
             ErasedVeOutIt out)
{
#if CGAL_MESH_3_PROTECTION_DEBUG & 1
  std::cerr << "insert_balls(vp=" << disp_vert(vp) << ",\n"
            << "             vq=" << disp_vert(vq) << ",\n"
            << "             sp=" << sp << ",\n"
            << "             sq=" << sq << ",\n"
            << "             d=" << d << ",\n"
            << "             d_sign=" << d_sign << ",\n"
            << "             curve_index=" << curve_index << ")\n";
#endif
  CGAL_precondition(d > 0);
  CGAL_precondition(sp <= sq);

  typename C3T3::Triangulation::Geom_traits::Construct_point_3 cp =
    c3t3_.triangulation().geom_traits().construct_point_3_object();

  const Weighted_point& vp_wp = c3t3_.triangulation().point(vp);

#if ! defined(CGAL_NO_PRECONDITIONS)
  if(sp <= 0) {
    std::stringstream msg;;
    msg.precision(17);
    msg << "Error: the mesh sizing field is null at point (";
    msg << cp(vp_wp) << ")!";
    CGAL_precondition_msg(sp > 0, msg.str().c_str());
  }
#endif // ! CGAL_NO_PRECONDITIONS

  // Notations:
  // sp = size_p,   sq = size_q,   d = pq_geodesic
  // n = nb_points,   r = delta_step_size
  //
  // Hypothesis:
  // sp <= sq
  //
  // Let's define
  // P0 = p, Pn+1 = q, d(Pi,Pi+1) = ai
  //
  // The following constraints should be verified:
  // a0 = sp + r, an = sq,
  // ai+1 = ai + r
  // d = Sum(ai)
  //
  // The following could be obtained:
  // r = (sq - sp) / (n+1)
  // n = 2(d-sq) / (sp+sq)
  //
  // =======================
  // Calculus details:
  // ai+1 = ai + r
  // ai+1 = a0 + r*(i+1)
  //   an = a0 + r*n
  //   sq = sp + r + r*n
  //    r = (sq-sp) / (n+1)
  //
  //   d = Sum(ai)
  //   d = Sum(sp + (i+1)*r)
  //   d = (n+1)*sp + (n+1)(n+2)/2 * r
  //   d = (n+1)*sp + (n+1)(n+2)/2 * (sq-sp) / (n+1)
  // 2*d = 2(n+1)*sp + (n+2)*sq - (n+2)*sp
  // 2*d = n*sp + (n+2)*sq
  //   n = 2(d-sq) / (sp+sq)
  // =======================

  const FT d_signF = static_cast<FT>(d_sign);
  int n = static_cast<int>(std::floor(FT(2)*(d-sq) / (sp+sq))+.5);
  // if( minimal_weight() != 0 && n == 0 ) return;

  if(nonlinear_growth_of_balls && refine_balls_iteration_nb < 3)
  {
    // This block tries not to apply the general rule that the size of
    // protecting balls is a linear interpolation of the size of protecting
    // balls at corner. When the curve segment is long enough, pick a point
    // at the middle and choose a new size.
    if(n >= internal::max_nb_vertices_to_reevaluate_size &&
       d >= (internal::max_nb_vertices_to_reevaluate_size * minimal_weight())) {
#if CGAL_MESH_3_PROTECTION_DEBUG & 1
      const Weighted_point& vq_wp = c3t3_.triangulation().point(vq);
      std::cerr << "Number of to-be-inserted balls is: "
                << n << "\n  between points ("
                << vp_wp << ") and (" << vq_wp
                << ") (arc length: "
                << curve_segment_length(vp_wp, vq_wp,
                                        curve_index, d_sign)
                << ")\n";
#endif
      const Bare_point new_point =
        domain_.construct_point_on_curve(cp(vp_wp),
                                         curve_index,
                                         d_signF * d / 2);
      const int dim = 1; // new_point is on edge
      const Index index = domain_.index_from_curve_index(curve_index);
      const FT point_weight = CGAL::square(size_(new_point, dim, index));
#if CGAL_MESH_3_PROTECTION_DEBUG & 1
      std::cerr << "  middle point: " << new_point << std::endl;
      std::cerr << "  new weight: " << point_weight << std::endl;
#endif
      std::pair<Vertex_handle, ErasedVeOutIt> pair =
        smart_insert_point(new_point,
                           point_weight,
                           dim,
                           index,
                           out);
      if(forced_stop()) return out;
      const Vertex_handle new_vertex = pair.first;
      out = pair.second;
      const FT sn = get_radius(new_vertex);
      if(sp <= sn) {
        out=insert_balls(vp, new_vertex, sp, sn, d/2, d_sign, curve_index, out);
      } else {
        out=insert_balls(new_vertex, vp, sn, sp, d/2, -d_sign, curve_index, out);
      }
      if(sn <= sq) {
        out=insert_balls(new_vertex, vq, sn, sq, d/2, d_sign, curve_index, out);
      } else {
        out=insert_balls(vq, new_vertex, sq, sn, d/2, -d_sign, curve_index, out);
      }
      return out;
    }
  } // nonlinear_growth_of_balls

  FT r = (sq - sp) / FT(n+1);

#if CGAL_MESH_3_PROTECTION_DEBUG & 1
  std::cerr << "  n=" << n
            << "\n  r=" << r << std::endl;
#endif


  // Adjust size of steps, D = covered distance
  FT D = sp*FT(n+1) + FT((n+1)*(n+2)) / FT(2) * r ;

  FT dleft_frac = d / D;

  // Initialize step sizes
  FT step_size = sp + r;
  FT norm_step_size = dleft_frac * step_size;

  // Initial distance
  FT pt_dist = d_signF * norm_step_size;
  Vertex_handle prev = vp;
  const Bare_point& p = cp(c3t3_.triangulation().point(vp));

  // if ( (0 == n) &&
  //      ( (d >= sp+sq) || !is_sampling_dense_enough(vp, vq) ) )

  // If there is some place to insert one point, insert it
  if ( (0 == n) && (d >= sp+sq) )
  {
    n = 1;
    step_size = sp + (d-sp-sq) / FT(2);
    pt_dist = d_signF * step_size;
    norm_step_size = step_size;
  } else if(vp == vq && n == 1) {
    // In case we sample a full cycle, we want to add at least 2
    // balls, equally distributed.
    n = 2;
    step_size = d / FT(n+1);
    pt_dist = d_signF * step_size;
    norm_step_size = step_size;
  } else {
    CGAL_assertion_code(using boost::math::float_prior);
#if CGAL_MESH_3_PROTECTION_DEBUG & 4
    CGAL_assertion_msg(n==0 ||
                       dleft_frac >= float_prior(float_prior(1.)),
                       ([this](){
                         CGAL_USE(this);
                         dump_c3t3(this->c3t3_, "dump-bug");
                         return "the sampling of protecting balls is not possible";
                       }()));
#else
    CGAL_assertion(n==0 || dleft_frac >= float_prior(float_prior(1.)));
#endif
  }

  // Launch balls
  for ( int i = 1 ; i <= n ; ++i )
  {
    // New point position
    Bare_point new_point =
      domain_.construct_point_on_curve(p, curve_index, pt_dist);

    // Weight (use as size the min between norm_step_size and linear interpolation)
    FT current_size = (std::min)(norm_step_size, sp + CGAL::abs(pt_dist)/d*(sq-sp));
    FT point_weight = current_size * current_size;

    // Index and dimension
    Index index = domain_.index_from_curve_index(curve_index);
    int dim = 1; // new_point is on edge

    // Insert point into c3t3
    std::pair<Vertex_handle, ErasedVeOutIt> pair =
      smart_insert_point(new_point, point_weight, dim, index, out);
    Vertex_handle new_vertex = pair.first;
    out = pair.second;

    // Add edge to c3t3
    if(!c3t3_.is_in_complex(prev, new_vertex)) {
      c3t3_.add_to_complex(prev, new_vertex, curve_index);
    }
    prev = new_vertex;

    // Step size
    step_size += r;
    norm_step_size = dleft_frac * step_size;

    // Increment distance
    pt_dist += d_signF * norm_step_size;
  }

  // Insert last edge into c3t3
  // Warning: if vp==vq (cycle) and if only 1 point was inserted,
  // then (prev,vp) == (prev,vq)
  if ( vp != vq || n > 1 )
  {
    if(!c3t3_.is_in_complex(prev, vq)) {
      c3t3_.add_to_complex(prev, vq, curve_index);
    }
  }
  return out;
}


template <typename C3T3, typename MD, typename Sf, typename Df>
void
Protect_edges_sizing_field<C3T3, MD, Sf, Df>::
refine_balls()
{
#if CGAL_MESH_3_PROTECTION_DEBUG & 8
  dump_c3t3(c3t3_, "dump-before-refine_balls");
  dump_c3t3_edges(c3t3_, "dump-before-refine_balls");
#endif
  Triangulation& tr = c3t3_.triangulation();

  // Loop
  bool check_edge_distance = !std::is_same_v<Distance_Function, NoDistanceFunction<FT>>;
  bool restart = true;
  using CGAL::Mesh_3::internal::refine_balls_max_nb_of_loops;
  this->refine_balls_iteration_nb = 0;
  while ( (!unchecked_vertices_.empty() || restart) &&
          this->refine_balls_iteration_nb < refine_balls_max_nb_of_loops)
  {
    if(forced_stop()) break;
#ifdef CGAL_MESH_3_DUMP_FEATURES_PROTECTION_ITERATIONS
    std::ostringstream oss;
    oss << "dump_protecting_balls_" << refine_balls_iteration_nb << ".cgal";
    std::ofstream outfile(oss.str().c_str(), std::ios_base::binary | std::ios_base::out);
    CGAL::IO::save_binary_file(outfile, c3t3_, true);
    outfile.close();
#endif //CGAL_MESH_3_DUMP_FEATURES_PROTECTION_ITERATIONS

#if CGAL_MESH_3_PROTECTION_DEBUG & 1
    std::cerr << "RESTART REFINE LOOP (" << refine_balls_iteration_nb << ")\n"
              << "\t unchecked_vertices size: " << unchecked_vertices_.size() <<"\n";
#endif
    ++refine_balls_iteration_nb;
    restart = false;
    boost::unordered_map<Vertex_handle, FT, Hash_fct> new_sizes;

    for(typename Tr::Finite_edges_iterator eit = tr.finite_edges_begin(),
        end = tr.finite_edges_end(); eit != end; ++eit)
    {
      if(forced_stop()) break;
      const Vertex_handle& va = eit->first->vertex(eit->second);
      const Vertex_handle& vb = eit->first->vertex(eit->third);

      // If those vertices are not adjacent
      if( non_adjacent_but_intersect(va, vb)
          || (check_edge_distance && approx_is_too_large(va, vb)))
      {
        using CGAL::Mesh_3::internal::distance_divisor;

        // Compute correct size of balls
        const FT ab = compute_distance(va,vb);

        FT ra = get_radius(va);
        FT rb = get_radius(vb);
        FT sa_new = (std::min)(FT(ab/distance_divisor), ra);
        FT sb_new = (std::min)(FT(ab/distance_divisor), rb);

        // In case of va or vb have already been in conflict, keep minimal size
        if ( new_sizes.find(va) != new_sizes.end() )
        { sa_new = (std::min)(sa_new, new_sizes[va]); }

        if ( new_sizes.find(vb) != new_sizes.end() )
        { sb_new = (std::min)(sb_new, new_sizes[vb]); }

#if CGAL_MESH_3_PROTECTION_DEBUG & 16
        std::cerr << "refine_balls: " << disp_vert(va) << " and "
                  << disp_vert(vb) << " are non-adjacent but do intersect\n";
#endif // CGAL_MESH_3_PROTECTION_DEBUG & 16

        // Store new_sizes for va and vb
        if ( sa_new != ra ) {
#if CGAL_MESH_3_PROTECTION_DEBUG & 16
          std::cerr << "  new_sizes[" << disp_vert(va) << ":"
                    << new_sizes[va] << "\n";
#endif // CGAL_MESH_3_PROTECTION_DEBUG & 16
          new_sizes[va] = sa_new;
        }

        if ( sb_new != rb ) {
#if CGAL_MESH_3_PROTECTION_DEBUG & 16
          std::cerr << "  new_sizes[" << disp_vert(vb) << ":"
                    << new_sizes[vb] << "\n";
#endif // CGAL_MESH_3_PROTECTION_DEBUG & 16
          new_sizes[vb] = sb_new;
        }
      }
    }
    if(forced_stop()) new_sizes.clear();

    // The std::map with Vertex_handle as the key is not robust, because
    // the time stamp of vertices can change during the following loop. The
    // solution is to copy it in a vector.
    std::vector<std::pair<Vertex_handle, FT> >
      new_sizes_copy(new_sizes.begin(), new_sizes.end());
    new_sizes.clear();

    // Update size of balls
    for ( typename std::vector<std::pair<Vertex_handle,FT> >::iterator
          it = new_sizes_copy.begin(),
          end = new_sizes_copy.end();
          it != end ; ++it )
    {
      if(forced_stop()) break;
      const Vertex_handle v = it->first;
      const FT new_size = it->second;
      // Set size of the ball to new value
      if(use_minimal_size() && new_size < minimal_size_) {
        if(!is_special(v)) {
          change_ball_size(v, minimal_weight(), true); // special ball

          // Loop will have to be run again
          restart = true;
        }
      } else {
        change_ball_size(v, CGAL::square(new_size));

        // Loop will have to be run again
        restart = true;
      }
    }

#if CGAL_MESH_3_PROTECTION_DEBUG & 8
    dump_c3t3(c3t3_, "dump-before-check_and_repopulate_edges");
    dump_c3t3_edges(c3t3_, "dump-before-check_and_repopulate_edges");
#endif
    // Check edges
    if(!forced_stop()) {
      check_and_repopulate_edges();
    }
  }

  if(this->refine_balls_iteration_nb == refine_balls_max_nb_of_loops)
    std::cerr << "Warning : features protection has reached maximal "
              << " number of loops." << std::endl
              << "          It might result in a crash." << std::endl;

} // end refine_balls()


template <typename C3T3, typename MD, typename Sf, typename Df>
bool
Protect_edges_sizing_field<C3T3, MD, Sf, Df>::
non_adjacent_but_intersect(const Vertex_handle& va, const Vertex_handle& vb) const
{
  if ( ! c3t3_.is_in_complex(va,vb) )
  {
    return do_balls_intersect(va, vb);
  }

  return false;
}

template <typename C3T3, typename MD, typename Sf, typename Df>
bool
Protect_edges_sizing_field<C3T3, MD, Sf, Df>::
do_balls_intersect(const Vertex_handle& va, const Vertex_handle& vb) const
{
  typename GT::Construct_sphere_3 sphere =
    c3t3_.triangulation().geom_traits().construct_sphere_3_object();
  typename GT::Do_intersect_3 do_intersect =
    c3t3_.triangulation().geom_traits().do_intersect_3_object();
  typename GT::Construct_point_3 cp =
    c3t3_.triangulation().geom_traits().construct_point_3_object();
  typename GT::Compute_weight_3 cw =
    c3t3_.triangulation().geom_traits().compute_weight_3_object();

  const Weighted_point& wa = c3t3_.triangulation().point(va);
  const Weighted_point& wb = c3t3_.triangulation().point(vb);
  return do_intersect(sphere(cp(wa), cw(wa)), sphere(cp(wb), cw(wb)));
}

template <typename C3T3, typename MD, typename Sf, typename Df>
bool
Protect_edges_sizing_field<C3T3, MD, Sf, Df>::
approx_is_too_large(const Vertex_handle& va, const Vertex_handle& vb) const
{
  if ( ! c3t3_.is_in_complex(va, vb) )
  {
    return false;
  }
  typedef typename Kernel::Point_3 Point_3;

  Curve_index curve_index = domain_.curve_index((va->in_dimension() < vb->in_dimension()) ? vb->index() : va->index());

  const Point_3& pa = va->point().point();
  const Point_3& pb = vb->point().point();
  const Point_3& segment_middle = CGAL::midpoint(pa, pb);
  // Obtain the geodesic middle point
  FT signed_geodesic_distance = domain_.signed_geodesic_distance(pa, pb, curve_index);
  Point_3 geodesic_middle;
  if (signed_geodesic_distance >= FT(0))
  {
    geodesic_middle = domain_.construct_point_on_curve(pa, curve_index, signed_geodesic_distance / 2);
  }
  else
  {
    geodesic_middle = domain_.construct_point_on_curve(pb, curve_index, -signed_geodesic_distance / 2);
  }
  // Compare distance to the parameter's distance
  FT squared_evaluated_distance = CGAL::squared_distance(segment_middle, geodesic_middle);
  FT segment_middle_edge_distance = query_distance(segment_middle, 1, curve_index);
  return squared_evaluated_distance > CGAL::square(segment_middle_edge_distance);
}

template <typename C3T3, typename MD, typename Sf, typename Df>
typename Protect_edges_sizing_field<C3T3, MD, Sf, Df>::Vertex_handle
Protect_edges_sizing_field<C3T3, MD, Sf, Df>::
change_ball_size(const Vertex_handle& v, const FT squared_size, const bool special_ball)
{
  Weight w(squared_size);

  // Check if there is something to do
  // if(c3t3_.triangulation().point(v).weight() == w)
  // { return v; }

#if CGAL_MESH_3_PROTECTION_DEBUG & 1
  std::cerr << "change_ball_size(v=" << disp_vert(v)
            << " dim=" << c3t3_.in_dimension(v)
            << " index=" << CGAL::IO::oformat(c3t3_.index(v))
            << " ,\n"
            << "                 (squared) size=" << w
            << ", special_ball=" << std::boolalpha << special_ball << std::endl;
#endif

  // Get adjacent vertices along c3t3 edge
  Adjacent_vertices adjacent_vertices;
  c3t3_.adjacent_vertices_in_complex(v, std::back_inserter(adjacent_vertices));

  // Remove incident edges from complex
  for ( typename Adjacent_vertices::iterator vit = adjacent_vertices.begin(),
       vend = adjacent_vertices.end() ; vit != vend ; ++vit )
  {
    c3t3_.remove_from_complex(v, vit->first);
  }

  // Store point data
  typename GT::Construct_point_3 cp =
    c3t3_.triangulation().geom_traits().construct_point_3_object();

  Index index = c3t3_.index(v);
  int dim = get_dimension(v);
  Bare_point p = cp(c3t3_.triangulation().point(v)); // intentional copy

  // Remove v from the set of corners
  std::optional<Corner_index> corner_index;
  if ( c3t3_.is_in_complex(v) )
  {
    corner_index = c3t3_.corner_index(v);
    c3t3_.remove_from_complex(v);
  }

  unchecked_vertices_.erase(v);
  // Change v size
  c3t3_.triangulation().remove(v);

  CGAL_assertion_code(typename GT::Construct_weighted_point_3 cwp =
                        c3t3_.triangulation().geom_traits().construct_weighted_point_3_object();)
  CGAL_assertion_code(const Weighted_point wp = cwp(p,w);)
  CGAL_assertion_code(Tr& tr = c3t3_.triangulation());
  CGAL_assertion_code(Cell_handle ch = tr.locate(wp));
  CGAL_assertion_code(std::vector<Vertex_handle> hidden_vertices);
  CGAL_assertion_code(if(tr.dimension() > 2)
                      tr.vertices_inside_conflict_zone(wp,
                                                       ch,
                                                       std::back_inserter(hidden_vertices)));

  Vertex_handle new_v = insert_point(p, w , dim, index, special_ball);
  CGAL_assertion(hidden_vertices.empty());

  CGAL_assertion( (! special_ball) || is_special(new_v) );

  // TODO: ensure that this condition is always satisfied (Pedro's code ?)
  CGAL_assertion(v==new_v);
  //new_v->set_meshing_info(size*size);

  // Restore v in corners
  if ( corner_index )
  {
    // As C3t3::add_to_complex modifies the 'in_dimension' of the vertex,
    // we need to backup and re-set the 'is_special' marker after.
    const bool special_ball = is_special(new_v);
    c3t3_.add_to_complex(new_v,*corner_index);
    if(special_ball) {
        set_special(new_v);
    }
  }

  // Restore c3t3 edges
  for ( typename Adjacent_vertices::iterator it = adjacent_vertices.begin(),
       end = adjacent_vertices.end() ; it != end ; ++it )
  {
    // Restore connectivity in c3t3
    c3t3_.add_to_complex(new_v, it->first, it->second);
  }

  // Update unchecked vertices
  unchecked_vertices_.insert(new_v);
  return new_v;
}

namespace details {

  // Functor used by Protect_edges_sizing_field::check_and_repopulate_edges, below
  template <typename Set>
  class Erase_element_from_set {
    Set* set_ptr;
  public:
    Erase_element_from_set(Set& set) : set_ptr(&set) {}

    void operator()(const typename Set::key_type& x)
    {
      set_ptr->erase(x);
    }
  }; // end class Erase_element_from_set

} // end namespace details

template <typename C3T3, typename MD, typename Sf, typename Df>
void
Protect_edges_sizing_field<C3T3, MD, Sf, Df>::
check_and_repopulate_edges()
{
#if CGAL_MESH_3_PROTECTION_DEBUG & 1
  std::cerr << "check_and_repopulate_edges()\n";
#endif
  Vertex_set vertices;
  std::copy( unchecked_vertices_.begin(), unchecked_vertices_.end(),
             std::inserter(vertices,vertices.begin()) );

  unchecked_vertices_.clear();

  // Fix edges
  while ( !vertices.empty() )
  {
    if(forced_stop()) break;
    Vertex_handle v = *vertices.begin();
    vertices.erase(vertices.begin());

    details::Erase_element_from_set<Vertex_set> erase_from_vertices(vertices);

    check_and_fix_vertex_along_edge(v,
      boost::make_function_output_iterator(erase_from_vertices));
  }
}


template <typename C3T3, typename MD, typename Sf, typename Df>
template <typename ErasedVeOutIt>
ErasedVeOutIt
Protect_edges_sizing_field<C3T3, MD, Sf, Df>::
check_and_fix_vertex_along_edge(const Vertex_handle& v, ErasedVeOutIt out)
{
#if CGAL_MESH_3_PROTECTION_DEBUG & 1
  std::cerr << "check_and_fix_vertex_along_edge("
            << disp_vert(v)
            << " dim=" << get_dimension(v)
            << " index=" << CGAL::IO::oformat(c3t3_.index(v))
            << " special=" << std::boolalpha << is_special(v)
            << ")\n";
#endif
  // If v is a corner, then all incident edges have to be checked
  if ( c3t3_.is_in_complex(v) )
  {
    return repopulate_edges_around_corner(v, out);
  }

  // Get incident vertices along c3t3 edge
  Adjacent_vertices adjacent_vertices;
  c3t3_.adjacent_vertices_in_complex(v, std::back_inserter(adjacent_vertices));
  CGAL_assertion(v->is_special()
                 || adjacent_vertices.size() < 3);
  if(adjacent_vertices.size() == 0)
    return out;

  // The size of 'adjacent_vertices' can be 0 if v is a ball that covers
  // entirely a closed curve.
  // The size can also be 1 if the curve is a cycle, and the temporary
  // mesh is only two balls on the cycle: then each ball has only one
  // neighbor.

  const Curve_index& curve_index = adjacent_vertices.front().second;
  if (use_minimal_size() && adjacent_vertices.back().second != curve_index)
    return out;
  CGAL_assertion(adjacent_vertices.back().second== curve_index);

  // Walk along edge to find the edge piece which is not correctly sampled
  typedef std::list<Vertex_handle> Vertex_list;
  Vertex_list to_repopulate;
  to_repopulate.push_front(v);

  const Vertex_handle& previous = adjacent_vertices.front().first;
  const Vertex_handle& next = adjacent_vertices.back().first;

  const CGAL::Orientation orientation =
    orientation_of_walk(v, next, curve_index);

  // Walk following direction (v,previous)
  walk_along_edge(v, previous, curve_index, -orientation,
                  std::front_inserter(to_repopulate));
#if CGAL_MESH_3_PROTECTION_DEBUG & 1
  std::cerr <<  "to_repopulate.size()=" << to_repopulate.size() << "\n";
#endif // CGAL_MESH_3_PROTECTION_DEBUG

  // Check whether a complete circle has been discovered or not
  if (   to_repopulate.size() == 1
      || to_repopulate.front() != to_repopulate.back() )
  {
    // Walk in other direction (v,next)
    walk_along_edge(v, next, curve_index, orientation,
                    std::back_inserter(to_repopulate));
#if CGAL_MESH_3_PROTECTION_DEBUG & 1
    std::cerr <<  "to_repopulate.size()=" << to_repopulate.size() << "\n";
#endif // CGAL_MESH_3_PROTECTION_DEBUG
  }

  // If only v is in to_repopulate, there is nothing to do
  if ( to_repopulate.size() == 1 )
  {
    *out++ = *to_repopulate.begin();
    return out;
  }

  // Store erased vertices
  // out = std::copy(to_repopulate.begin(), to_repopulate.end(), out);

  // Repopulate edge
  out = analyze_and_repopulate(to_repopulate.begin(),
                               --to_repopulate.end(),
                               curve_index,
                               orientation,
                               out);

  return out;
}

template <typename C3T3, typename MD, typename Sf>
typename Protect_edges_sizing_field<C3T3, MD, Sf>::FT
Protect_edges_sizing_field<C3T3, MD, Sf>::
curve_segment_length(const Vertex_handle v1,
                     const Vertex_handle v2,
                     const Curve_index& curve_index,
                     const CGAL::Orientation orientation) const
{
  auto cp = c3t3_.triangulation().geom_traits().construct_point_3_object();

  bool v1_valid_curve_index = true;
  bool v2_valid_curve_index = true;
  if(use_minimal_size())
  {
    if (get_dimension(v1) == 1)
      v1_valid_curve_index = (domain_.curve_index(v1->index()) == curve_index);
    if (get_dimension(v2) == 1)
      v2_valid_curve_index = (domain_.curve_index(v2->index()) == curve_index);
  }

  const Weighted_point& v1_wp = c3t3_.triangulation().point(v1);
  const Weighted_point& v2_wp = c3t3_.triangulation().point(v2);

  FT arc_length = (v1_valid_curve_index && v2_valid_curve_index)
    ? domain_.curve_segment_length(cp(v1_wp),
                                   cp(v2_wp),
                                   curve_index,
                                   orientation)
    : compute_distance(v1, v2); //curve polyline may not be consistent
  return arc_length;
}

template <typename C3T3, typename MD, typename Sf, typename Df>
bool
Protect_edges_sizing_field<C3T3, MD, Sf, Df>::
is_sampling_dense_enough(const Vertex_handle& v1, const Vertex_handle& v2,
                         const Curve_index& curve_index,
                         const CGAL::Orientation orientation) const
{
  using CGAL::Mesh_3::internal::min_intersection_factor;
  CGAL_precondition(c3t3_.curve_index(v1,v2) == curve_index);

  typename GT::Construct_point_3 cp =
    c3t3_.triangulation().geom_traits().construct_point_3_object();
  typename GT::Compute_weight_3 cw =
    c3t3_.triangulation().geom_traits().compute_weight_3_object();

  FT arc_length = curve_segment_length(v1,
                                       v2,
                                       curve_index,
                                       orientation);

  // Get sizes
  FT size_v1 = get_radius(v1);
  FT size_v2 = get_radius(v2);

  // Sufficient condition so that the curve portion between v1 and v2 is
  // inside the union of the two balls.
  if(arc_length > (size_v1 + size_v2)) {
#if CGAL_MESH_3_PROTECTION_DEBUG & 1
    std::cerr << "Note: on curve #" << curve_index << ", between "
              << disp_vert(v1) << " and " << disp_vert(v2) << ", the "
              << "arc length is " << arc_length << " and the"
              << " sum of radii is " << size_v1 + size_v2 << std::endl;
#endif // CGAL_MESH_3_PROTECTION_DEBUG & 1

    if(!do_balls_intersect(v2, v1))
    {
#if CGAL_MESH_3_PROTECTION_DEBUG & 1
      std::cerr << "     And spheres do NOT intersect!\n";
#endif // CGAL_MESH_3_PROTECTION_DEBUG & 1
      return false;
    }

    const Weighted_point& v1_wp = c3t3_.triangulation().point(v1);
    const Weighted_point& v2_wp = c3t3_.triangulation().point(v2);

    const bool cov = domain_.is_curve_segment_covered(curve_index,
                                                      orientation,
                                                      cp(v1_wp), cp(v2_wp),
                                                      cw(v1_wp), cw(v2_wp));
#if CGAL_MESH_3_PROTECTION_DEBUG & 1
    if(cov) {
      std::cerr << "      But the curve is locally covered\n";
    } else {
      std::cerr << "      And the curve is NOT locally covered\n";
    }
#endif
    return cov;
  }

  const FT distance_v1v2 = compute_distance(v1,v2);

  // Ensure size_v1 > size_v2
  if ( size_v1 < size_v2 ) { std::swap(size_v1, size_v2); }

  // Check if balls intersect
  return distance_v1v2 < (FT(min_intersection_factor) * size_v2 + size_v1);
}


template <typename C3T3, typename MD, typename Sf, typename Df>
CGAL::Orientation
Protect_edges_sizing_field<C3T3, MD, Sf, Df>::
orientation_of_walk(const Vertex_handle& start,
                    const Vertex_handle& next,
                    Curve_index curve_index) const
{
  typename C3T3::Triangulation::Geom_traits::Construct_point_3 cp =
    c3t3_.triangulation().geom_traits().construct_point_3_object();

  const Weighted_point& start_wp = c3t3_.triangulation().point(start);
  const Weighted_point& next_wp = c3t3_.triangulation().point(next);

  if(domain_.is_loop(curve_index)) {
    // if the curve is a cycle, the direction is the direction passing
    // through the next vertex, and the next-next vertex
    Vertex_handle next_along_curve = next_vertex_along_curve(next,start,curve_index);
    const Weighted_point& next_along_curve_wp = c3t3_.triangulation().point(next_along_curve);

    return domain_.distance_sign_along_loop(
             cp(start_wp), cp(next_wp), cp(next_along_curve_wp), curve_index);
  } else {
    // otherwise, the sign is just the sign of the geodesic distance
    return domain_.distance_sign(cp(start_wp), cp(next_wp), curve_index);
  }
}

template <typename C3T3, typename MD, typename Sf, typename Df>
template <typename ErasedVeOutIt>
ErasedVeOutIt
Protect_edges_sizing_field<C3T3, MD, Sf, Df>::
walk_along_edge(const Vertex_handle& start, const Vertex_handle& next,
                Curve_index curve_index,
                const CGAL::Orientation orientation,
                ErasedVeOutIt out) const
{
#if CGAL_MESH_3_PROTECTION_DEBUG & 4
  if(!c3t3_.is_in_complex(start, next)) {
    std::cerr << "ERROR: the edge ( " << c3t3_.triangulation().point(start) << " , "
              << c3t3_.triangulation().point(next) << " ) is not in complex!\n";
    dump_c3t3(c3t3_, "dump-bug");
    dump_c3t3_edges(c3t3_, "dump-bug-c3t3");
  }
#endif
  CGAL_precondition( c3t3_.is_in_complex(start, next) );

  Vertex_handle previous = start;
  Vertex_handle current = next;

  // Walk along edge since a corner is encountered or the balls of previous
  // and current intersects enough
  while ( ! is_sampling_dense_enough(previous, current, curve_index, orientation) )
  {
    if(forced_stop()) return out;
    *out++ = current;

    // Don't go through corners
    if ( c3t3_.is_in_complex(current) || current == start )
    {
      break;
    }

    // Get next vertex along edge
    Vertex_handle next = next_vertex_along_curve(current,previous,curve_index);
    if (next == Vertex_handle())
      break;

    previous = current;
    current = next;
  }

  return out;
}


template <typename C3T3, typename MD, typename Sf, typename Df>
typename Protect_edges_sizing_field<C3T3, MD, Sf, Df>::Vertex_handle
Protect_edges_sizing_field<C3T3, MD, Sf, Df>::
next_vertex_along_curve(const Vertex_handle& start,
                        const Vertex_handle& previous,
                        const Curve_index& curve_index) const
{
  CGAL_USE(curve_index);
  CGAL_precondition( c3t3_.curve_index(start, previous) == curve_index);
  CGAL_precondition( domain_.is_loop(curve_index) ||
                     (! c3t3_.is_in_complex(start)) );

  Adjacent_vertices adjacent_vertices;
  c3t3_.adjacent_vertices_in_complex(start, std::back_inserter(adjacent_vertices));

  adjacent_vertices.erase
    (std::remove_if(adjacent_vertices.begin(),
                    adjacent_vertices.end(),
                    [curve_index](const auto& p){ return p.second != curve_index; }),
     adjacent_vertices.end());
  if (use_minimal_size() && adjacent_vertices.size() < 2)
    return Vertex_handle();

  CGAL_assertion(adjacent_vertices.size() == 2);
  if ( adjacent_vertices.front().first == previous )
  {
    return adjacent_vertices.back().first;
  }
  else
  {
    return adjacent_vertices.front().first;
  }
}


template <typename C3T3, typename MD, typename Sf, typename Df>
template <typename InputIterator, typename ErasedVeOutIt>
ErasedVeOutIt
Protect_edges_sizing_field<C3T3, MD, Sf, Df>::
repopulate(InputIterator begin, InputIterator last,
           const Curve_index& index,
           const CGAL::Orientation orientation,
           ErasedVeOutIt out)
{
#if CGAL_MESH_3_PROTECTION_DEBUG & 1
  std::cerr << "repopulate(begin=" << disp_vert(*begin) << "\n"
            << "           last=" << disp_vert(*last)  << "\n"
            << "           distance(begin, last)=" << std::distance(begin, last) << ",\n"
            << "           index=" << CGAL::IO::oformat(index) << ",\n"
            << "           orientation=" << orientation << ")\n";
#endif
  CGAL_assertion( std::distance(begin,last) >= 0 );

  // May happen
  if ( begin == last ) { return out; }

  // Valid because begin < last
  InputIterator current = begin;
  InputIterator previous = current++;

  // Remove edges from c3t3.
  while ( current != last )
  {
    c3t3_.remove_from_complex(*previous++, *current++);
  }

  // Remove last edge
  c3t3_.remove_from_complex(*previous, *current);

  // Remove vertices (don't remove the first one and the last one)
  current = begin;
  while ( ++current != last )
  {
#if CGAL_MESH_3_PROTECTION_DEBUG & 1
    std::cerr << "Removal of ";
    if(is_special(*current)) std::cerr << "SPECIAL ";
    std::cerr << "protecting ball "
              << c3t3_.triangulation().point((*current));
    switch(get_dimension(*current)) {
    case 0:
      std::cerr << " on corner #";
      break;
    case 1:
      std::cerr << " on curve #";
      break;
    default:
      std::cerr << " ERROR dim=" << get_dimension(*current)  << " index=";
    }
    std::cerr  << CGAL::IO::oformat(c3t3_.index(*current)) << std::endl;
#endif // CGAL_MESH_3_PROTECTION_DEBUG
    *out++ = *current;
    c3t3_.triangulation().remove(*current);
    if(forced_stop()) return out;
  }

  // Repopulate edge
  return insert_balls(*begin, *last, index, orientation, out);
}


template <typename C3T3, typename MD, typename Sf, typename Df>
template <typename InputIterator, typename ErasedVeOutIt>
ErasedVeOutIt
Protect_edges_sizing_field<C3T3, MD, Sf, Df>::
analyze_and_repopulate(InputIterator begin, InputIterator last,
                       const Curve_index& index,
                       const CGAL::Orientation orientation,
                       ErasedVeOutIt out)
{
#if CGAL_MESH_3_PROTECTION_DEBUG & 1
  std::cerr << "analyze_and_repopulate(begin=" << disp_vert(*begin) << "\n"
            << "                       last=" << disp_vert(*last) << "\n"
            << "                       distance(begin, last)=" << std::distance(begin, last) << ",\n"
            << "                       index=" << CGAL::IO::oformat(index) << ",\n"
            << "                       orientation=" << orientation << ")\n";
#endif
  CGAL_assertion( std::distance(begin,last) >= 0 );

  // May happen
  if ( begin == last ) { return out; }
  if ( std::distance(begin,last) == 1 )
  {
    out = repopulate(begin, last, index, orientation, out);
    return out;
  }

  // Here std::distance(begin,last) > 1

  // ch_stack is the stack filled with the convex hull of element size.
  // The goal is to ensure that no ball will have its size increased
  std::stack<InputIterator> ch_stack;
  InputIterator current = begin;
  ch_stack.push(current);
  ch_stack.push(++current);

  // Compute the convex hull of the size of elements
  while ( ++current != last )
  {
    // Get last element of the stack
    InputIterator previous = ch_stack.top();
    ch_stack.pop();

    // If (prevprev, prev, current) is ok, then go one step forward, i.e. check
    // (prevprevprev, prevprev, current)
    while (   !ch_stack.empty()
           && is_sizing_field_correct(*ch_stack.top(),*previous,*current,
                                      index, orientation) )
    {
      previous = ch_stack.top();
      ch_stack.pop();
    }

    // Push in the stack the furthest good element (previous)
    // and current element
    ch_stack.push(previous);
    ch_stack.push(current);
  }

  // Insert last element
  ch_stack.push(last);

  // Repopulate edge segments
  current = ch_stack.top();
  ch_stack.pop();
  while ( !ch_stack.empty() )
  {
    InputIterator next = ch_stack.top();
    ch_stack.pop();
    // Iterators are on the reverse order in the stack, thus use [next,current]
    out = repopulate(next, current, index, orientation, out);
    current = next;
  }
  return out;
}

template <typename C3T3, typename MD, typename Sf, typename Df>
bool
Protect_edges_sizing_field<C3T3, MD, Sf, Df>::
is_sizing_field_correct(const Vertex_handle& v1,
                        const Vertex_handle& v2,
                        const Vertex_handle& v3,
                        const Curve_index& curve_index,
                        const CGAL::Orientation orientation) const
{
  FT s1 = get_radius(v1);
  FT s2 = get_radius(v2);
  FT s3 = get_radius(v3);

  FT D = curve_segment_length(v1, v3, curve_index, orientation);
  FT d = curve_segment_length(v1, v2, curve_index, orientation);

  return ( s2 >= (s1 + d/D*(s3-s1)) );
}


template <typename C3T3, typename MD, typename Sf, typename Df>
template <typename ErasedVeOutIt>
ErasedVeOutIt
Protect_edges_sizing_field<C3T3, MD, Sf, Df>::
repopulate_edges_around_corner(const Vertex_handle& v, ErasedVeOutIt out)
{
  CGAL_precondition(c3t3_.is_in_complex(v));

  Adjacent_vertices adjacent_vertices;
  c3t3_.adjacent_vertices_in_complex(v, std::back_inserter(adjacent_vertices));

  for ( typename Adjacent_vertices::iterator vit = adjacent_vertices.begin(),
       vend = adjacent_vertices.end() ; vit != vend ; ++vit )
  {
    const Vertex_handle& next = vit->first;
    const Curve_index& curve_index = vit->second;

    // if `v` is incident to a cycle, it might be that the full cycle,
    // including the edge `[next, v]`, has already been processed by
    // `analyze_and_repopulate()` walking in the other direction.
    if(domain_.is_loop(curve_index) && !c3t3_.is_in_complex(v, next))
      continue;

    const CGAL::Orientation orientation = orientation_of_walk(v, next, curve_index);

    // Walk along each incident edge of the corner
    Vertex_vector to_repopulate;
    to_repopulate.push_back(v);
    walk_along_edge(v, next, curve_index, orientation,
                    std::back_inserter(to_repopulate));

    // Return erased vertices, with an exception: if `to_repopulate.back()`
    // is a second corner, it must not be inserted in the output iterator,
    // because otherwise that second corner would be removed from
    // `check_and_repopulate_edges()::vertices` before it is passed itself
    // to `repopulate_edges_around_corner()`.
    if(c3t3_.is_in_complex(to_repopulate.back()))
      std::copy(to_repopulate.begin(), std::prev(to_repopulate.end()), out);
    else
      std::copy(to_repopulate.begin(), to_repopulate.end(), out);

    // Repopulate
    out = analyze_and_repopulate(to_repopulate.begin(), --to_repopulate.end(),
                                 curve_index, orientation,
                                 out);
  }

  return out;
}

} // end namespace Mesh_3


} //namespace CGAL

#include <CGAL/enable_warnings.h>

#endif // CGAL_MESH_3_PROTECT_EDGES_SIZING_FIELD_H<|MERGE_RESOLUTION|>--- conflicted
+++ resolved
@@ -155,14 +155,9 @@
   Protect_edges_sizing_field(C3T3& c3t3,
                              const MeshDomain& domain,
                              SizingFunction size=SizingFunction(),
-<<<<<<< HEAD
-                             const FT minimal_size = FT(),
-                             Distance_Function edge_distance = Distance_Function(),
-                             std::size_t maximal_number_of_vertices = 0,
-=======
                              const FT minimal_size = FT(-1),
+                             const Distance_Function edge_distance = Distance_Function(),
                              const std::size_t maximal_number_of_vertices = 0,
->>>>>>> 3f434a21
                              Mesh_error_code* error_code = 0
 #ifndef CGAL_NO_ATOMIC
                              , std::atomic<bool>* stop_ptr = 0
@@ -483,7 +478,6 @@
     return s;
   }
 
-<<<<<<< HEAD
   /// Query the sizing field and return its value at the point `p`
   FT query_size(const Bare_point& p, int dim, const Index& index) const
   {
@@ -496,7 +490,8 @@
   {
     FT ed = query_field(p, dim, index, edge_distance_);
     return ed;
-=======
+  }
+  
   bool use_minimal_size() const
   {
     return minimal_size_ != FT(-1);
@@ -507,21 +502,15 @@
       return minimal_weight_;
     else
       return Weight(0);
->>>>>>> 3f434a21
   }
 
 private:
   C3T3& c3t3_;
   const MeshDomain& domain_;
   SizingFunction size_;
-<<<<<<< HEAD
-  FT minimal_size_;
-  Weight minimal_weight_;
-  Distance_Function edge_distance_;
-=======
   const FT minimal_size_;
   const Weight minimal_weight_;
->>>>>>> 3f434a21
+  const Distance_Function edge_distance_;
   std::set<Curve_index> treated_edges_;
   Vertex_set unchecked_vertices_;
   int refine_balls_iteration_nb;
@@ -539,12 +528,8 @@
 Protect_edges_sizing_field<C3T3, MD, Sf, Df>::
 Protect_edges_sizing_field(C3T3& c3t3, const MD& domain,
                            Sf size, const FT minimal_size,
-<<<<<<< HEAD
                            Distance_Function edge_distance,
-                           std::size_t maximal_number_of_vertices,
-=======
                            const std::size_t maximal_number_of_vertices,
->>>>>>> 3f434a21
                            Mesh_error_code* error_code
 #ifndef CGAL_NO_ATOMIC
                            , std::atomic<bool>* stop_ptr
