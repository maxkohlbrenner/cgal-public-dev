--- conflicted
+++ resolved
@@ -1731,12 +1731,6 @@
 is_facet_encroached(const Facet& facet,
                     const Weighted_point& point) const
 {
-<<<<<<< HEAD
-  typedef typename MD::Subdomain_index        Subdomain_index;
-  typedef std::optional<Subdomain_index>    Subdomain;
-
-=======
->>>>>>> a8debb0d
   if ( r_tr_.is_infinite(facet) || ! this->is_facet_on_surface(facet) )
     return false;
 
