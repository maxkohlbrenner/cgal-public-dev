--- conflicted
+++ resolved
@@ -174,16 +174,10 @@
                                        >::type            Face_patch_id_pmap;
   typedef typename boost::property_traits<
     Face_patch_id_pmap>::value_type                       Surface_patch_index;
-<<<<<<< HEAD
   typedef std::optional<Surface_patch_index>            Surface_patch;
-  /// Type of indexes to characterize the lowest dimensional face of the input
-  /// complex on which a vertex lie
-=======
-  typedef boost::optional<Surface_patch_index>            Surface_patch;
 
   // Type of indexes to characterize the lowest dimensional face of the input
   // complex on which a vertex lie
->>>>>>> b534d126
   typedef typename Mesh_3::internal::Index_generator<
     Subdomain_index, Surface_patch_index>::type           Index;
 
