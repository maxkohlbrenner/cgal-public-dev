--- conflicted
+++ resolved
@@ -29,30 +29,6 @@
 namespace CGAL {
 
 /*!
-<<<<<<< HEAD
-  \ingroup PkgMesh3Domains
-
-  The class `Mesh_constant_domain_field_3` is a model of concept `MeshDomainField_3`. It provides
-  a constant field accessible using queries on 3D-points.
-
-  The class `Mesh_constant_domain_field_3` can also be customized through `set_size()` operations to become
-  a piecewise constant field, i.e.\ a sizing field with a constant size on each subpart
-  of the domain.
-
-  \tparam Gt is the geometric traits class. It must match the type `Triangulation::Geom_traits`,
-  where `Triangulation` is the nested type of the model of `MeshComplex_3InTriangulation_3` used
-  in the meshing process.
-
-  \tparam Index_ is the type of index of the vertices of the triangulation.
-  It must match the type `%Index` of the model of `MeshDomain_3` used in the meshing process.
-
-  \cgalModels `MeshDomainField_3`
-
-  \sa `MeshDomainField_3`
-
-*/
-
-=======
 * @ingroup PkgMesh3DomainFields
 * The class `Mesh_constant_domain_field_3` is a model of concept `MeshDomainField_3`. It provides
 * a constant field accessible using queries on 3D-points.
@@ -70,7 +46,6 @@
 *
 * @cgalModels `MeshDomainField_3`
 */
->>>>>>> d6581363
 template <typename Gt, typename Index_>
 class Mesh_constant_domain_field_3
 {
@@ -79,45 +54,26 @@
   /// @{
 
   /*!
-<<<<<<< HEAD
-    Numerical type.
-=======
   * Numerical type.
->>>>>>> d6581363
   */
   typedef typename Gt::FT         FT;
 
   /*!
-<<<<<<< HEAD
-    Point type.
-@todo in the code `eval_if` for `Bare_point_type`
-  */
-#ifdef DOXYGEN_RUNNING
-typedef Gt::Point_3 Point_3;
-#else
-    typedef typename boost::mpl::eval_if_c<
-=======
+
   * Point type.
   */
 #ifdef DOXYGEN_RUNNING
   typedef Gt::Point_3 Point_3;
 #else
   typedef typename boost::mpl::eval_if_c<
->>>>>>> d6581363
       internal::Has_nested_type_Bare_point<Gt>::value,
       typename internal::Bare_point_type<Gt>,
       boost::mpl::identity<typename Gt::Point_3>
     >::type                       Point_3;
-<<<<<<< HEAD
-#endif
-  /*!
-    Type of index of the vertices of the triangulation.
-=======
   #endif
 
   /*!
   * Type of index of the vertices of the triangulation.
->>>>>>> d6581363
   */
   typedef Index_                  Index;
 
@@ -128,19 +84,10 @@
   typedef std::map<std::pair<int,Index>,FT> Values;
 
 public:
-<<<<<<< HEAD
-
-=======
->>>>>>> d6581363
   /// \name Creation
   /// @{
 
   /*!
-<<<<<<< HEAD
-    Builds a constant domain field with size `size`.
-  */
-  Mesh_constant_domain_field_3(const FT& d) : d_(d) {}
-=======
   * Builds a constant domain field with size `size`.
   */
   Mesh_constant_domain_field_3(const FT& size) : d_(size) {}
@@ -149,7 +96,6 @@
 
   /// \name Operations
   /// @{
->>>>>>> d6581363
 
   /*!
   * Returns the size of query points of dimension `dim` and index `index`.
@@ -162,28 +108,12 @@
     return d_;
   }
 
-<<<<<<< HEAD
-  /// @}
 
-  /// \name Operations
-  /// @{
-
-  /*!
-
-    Sets the size such as `operator()` will return size `size`
-    at any query point of dimension `dimension` and index `index`.
-
-    @todo docunment `operator()`?
-  */
-
-  void set_size(const FT& size, const int dimension, const Index& index)
-=======
   /*!
   * Sets the size such that `operator()` for any query point
   * of dimension `dim` and index `index` returns `size`.
   */
   void set_size(const FT& size, const int dim, const Index& index)
->>>>>>> d6581363
   {
     values_.insert(std::make_pair(std::make_pair(dimension,index),size));
   }
