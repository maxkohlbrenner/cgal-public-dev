--- conflicted
+++ resolved
@@ -6,16 +6,12 @@
 INPUT += \
       ${CGAL_PACKAGE_INCLUDE_DIR}/CGAL/Polyhedral_complex_mesh_domain_3.h \
       ${CGAL_PACKAGE_INCLUDE_DIR}/CGAL/Mesh_domain_with_polyline_features_3.h \
-<<<<<<< HEAD
+      ${CGAL_PACKAGE_INCLUDE_DIR}/CGAL/Mesh_facet_topology.h \
       ${CGAL_PACKAGE_INCLUDE_DIR}/CGAL/Mesh_3/generate_label_weights.h \
       ${CGAL_PACKAGE_INCLUDE_DIR}/CGAL/Mesh_vertex_base_3.h \
       ${CGAL_PACKAGE_INCLUDE_DIR}/CGAL/Mesh_cell_base_3.h \
       ${CGAL_PACKAGE_INCLUDE_DIR}/CGAL/Compact_mesh_cell_base_3.h
-=======
-      ${CGAL_PACKAGE_INCLUDE_DIR}/CGAL/Mesh_facet_topology.h \
-      ${CGAL_PACKAGE_INCLUDE_DIR}/CGAL/Mesh_3/generate_label_weights.h
 
->>>>>>> 4015911a
 PROJECT_NAME = "CGAL ${CGAL_DOC_VERSION} - 3D Mesh Generation"
 HTML_EXTRA_FILES           =  ${CGAL_PACKAGE_DOC_DIR}/fig/implicit_domain_3.jpg \
                               ${CGAL_PACKAGE_DOC_DIR}/fig/implicit_domain_4.jpg \
