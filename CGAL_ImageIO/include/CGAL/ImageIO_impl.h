// Copyright (c) 2005, 2006 ASCLEPIOS Project, INRIA Sophia-Antipolis (France)
// Copyright (c) 2007 Geometrica Project, INRIA Sophia-Antipolis (France) 
// Copyright (c) 2008 GeometryFactory, Sophia-Antipolis (France) 
// All rights reserved.
//
// The files in this directory are part of the ImageIO Library.
// You can redistribute them and/or  modify them under the terms of the
// GNU Lesser General Public License as published by the Free Software Foundation;
// either version 3 of the License, or (at your option) any later version.
//
// Licensees holding a valid commercial license may use this file in
// accordance with the commercial license agreement provided with the software.
//
// These files are provided AS IS with NO WARRANTY OF ANY KIND, INCLUDING THE
// WARRANTY OF DESIGN, MERCHANTABILITY AND FITNESS FOR A PARTICULAR
// PURPOSE.
//
// $URL$
// $Id$
//

#ifdef CGAL_HEADER_ONLY
#define CGAL_INLINE_FUNCTION inline
#else
#define CGAL_INLINE_FUNCTION
#endif

#ifdef _MSC_VER
// Suppress deprecated warning for fileno and strdup
#  pragma warning(disable:4996) 

#include <fcntl.h>
#include <sys/types.h>
#include <sys/stat.h>
#include <io.h>
#include <stdio.h>
#endif

#include <stdio.h>
#include <stdlib.h>
#include <stdlib.h>
#include <string.h>

/* formats actuellement lus 

   format     |   extension(s)   |  lecture  | ecriture 
   INRIMAGE   |  .inr[.gz]       |     X     |     X     -> + .gradient[.gz] + .gradient_direction[.gz]
   GIS        |  .dim, .ima[.gz] |     X     |     X
   ANALYZE    |  .hdr, .img[.gz] |     X     |     X
   PNM        |  .ppm, .pgm      |     X     |     X
   GIF        |  .gif            |     X     |     
   BMP        |  .gif            |     X     |     
*/
#include "inr.h"
#include "gif.h"
#include "gis.h"
#include "pnm.h"
#include "bmp.h"
#include "iris.h"
#include "analyze.h"
#ifdef MINC_FILES
#include "mincio.h"
#endif

struct Remove_supported_file_format {
  ~Remove_supported_file_format()
  {
    removeSupportedFileFormat();
  }
};

#ifdef CGAL_HEADER_ONLY

inline PTRIMAGE_FORMAT & get_static_firstFormat()
{
  static PTRIMAGE_FORMAT firstFormat = NULL;
  return firstFormat;
}

inline PTRIMAGE_FORMAT & get_static_inrimageFormat()
{
  static PTRIMAGE_FORMAT inrimageFormat = NULL;
  return inrimageFormat;
}

inline Remove_supported_file_format & get_static_rsff()
{
  static Remove_supported_file_format rsff;
  return rsff;
}
// Dummy call to get_static_rsff(), otherwise it would not get instanced
static Remove_supported_file_format &rsff_dummy_ref = get_static_rsff();


#else // not header-only

/** the first file format is initialized to null */
static PTRIMAGE_FORMAT firstFormat = NULL;
inline PTRIMAGE_FORMAT & get_static_firstFormat()
{
  return firstFormat;
}

/** the Inrimage file format (default format) is initialized to null */
static PTRIMAGE_FORMAT InrimageFormat = NULL;
inline PTRIMAGE_FORMAT & get_static_inrimageFormat()
{
  return InrimageFormat;
}

static Remove_supported_file_format rsff;
inline Remove_supported_file_format & get_static_rsff()
{
  return rsff;
}

#endif

/*--------------------------------------------------
 *
 * mimics standard routines
 *
 --------------------------------------------------*/



extern "C" {
  /* default allocation routine */
  static void *(*allocRoutine)(size_t) = 0;
  /* default deallocation routine */
  static void (*deleteRoutine)(void *) = 0;
}

CGAL_INLINE_FUNCTION
void *ImageIO_alloc(size_t s) {
  if(!allocRoutine) allocRoutine = malloc;
  return ( (*allocRoutine)(s) );
}
/* call allocation routine */
CGAL_INLINE_FUNCTION
void ImageIO_free(void *m) {
  if(!deleteRoutine) deleteRoutine = free;
  (*deleteRoutine)(m);
}
/* call deallocation routine */



unsigned int ImageIO_limit_len(size_t to_be_read)
{
  return (unsigned int)(std::min)(to_be_read, size_t(1u<<30));
}

/* mimics fwrite() function.
   According to _openWriteImage(), openMode will has one 
   of the following value:
   - OM_STD (for stdout)
   - OM_GZ 
   - OM_FILE
*/
CGAL_INLINE_FUNCTION
size_t ImageIO_write(const _image *im, const void *buf, size_t len) {
  size_t to_be_written = len;
  int l = -1;
  char *b = (char*)buf;

  switch(im->openMode) {
  default :
  case OM_CLOSE :
    return 0;
  case OM_STD :
#ifdef CGAL_USE_ZLIB
    while ( (to_be_written > 0) && ((l = gzwrite(im->fd, (void *) b, ImageIO_limit_len(to_be_written))) > 0) ) {
      to_be_written -= l;
      b += l;
    }
#else 
    while ( (to_be_written > 0) && ((l = fwrite( b, 1, ImageIO_limit_len(to_be_written), im->fd )) > 0) ) {
      to_be_written -= l;
      b += l;
    }
#endif
    return ( len - to_be_written );
#ifdef CGAL_USE_ZLIB
  case OM_GZ :
    while ( (to_be_written > 0) && ((l = gzwrite(im->fd, (void *) b, ImageIO_limit_len(to_be_written))) > 0) ) {
      to_be_written -= l;
      b += l;
    }
    if(l<0)
    {
      int errnum;
      fprintf(stderr, "zlib error: %s\n", gzerror(im->fd, &errnum));
    }
    return ( len - to_be_written );
#else
  case OM_FILE :
    while ( (to_be_written > 0) && ((l = fwrite( b, 1, ImageIO_limit_len(to_be_written), im->fd )) > 0) ) {
      to_be_written -= l;
      b += l;
    }
    return ( len - to_be_written );
#endif
  }

<<<<<<< HEAD
  //return 0;
=======
CGAL_INLINE_FUNCTION
size_t ImageIO_limit_read(size_t to_be_read)
{
  return (std::min)(to_be_read, size_t(1u<<30));
>>>>>>> c4758f09
}

/* mimics fread() function.
   According to _openReadImage(), openMode will has one 
   of the following value:
   - OM_STD (for stdin)
   - OM_GZ *or* OM_FILE
*/
CGAL_INLINE_FUNCTION
size_t ImageIO_read(const _image *im, void *buf, size_t len) 
{
  size_t to_be_read = len;
  int l = -1;
  char *b = (char*)buf;

  switch(im->openMode) {
  default :
  case OM_CLOSE :
    return 0;
  case OM_STD :
#ifdef CGAL_USE_ZLIB
    while ( (to_be_read > 0) && ((l = gzread(im->fd, (void *) b, ImageIO_limit_len(to_be_read))) > 0) ) {
      to_be_read -= l;
      b += l;
    }
#else 
    while ( (to_be_read > 0) && ((l = fread( b, 1, ImageIO_limit_len(to_be_read), im->fd )) > 0) ) {
      to_be_read -= l;
      b += l;
    }
#endif
    return ( len - to_be_read );
#ifdef CGAL_USE_ZLIB
  case OM_GZ :
    while ( (to_be_read > 0) && ((l = gzread(im->fd, (void *) b, ImageIO_limit_len(to_be_read))) > 0) ) {
      to_be_read -= l;
      b += l;
    }
    if(l<0)
    {
      int errnum;
      fprintf(stderr, "zlib error: %s\n", gzerror(im->fd, &errnum));
    }
    return ( len - to_be_read );
#else
  case OM_FILE :
    while ( (to_be_read > 0) && ((l = fread( b, 1, ImageIO_limit_len(to_be_read), im->fd )) > 0) ) {
      to_be_read -= l;
      b += l;
    }
    return ( len - to_be_read );
#endif
  }

  //return 0;
}



/* mimics fgets() function.
   According to _openReadImage(), openMode will has one 
   of the following value:
   - OM_STD (for stdout)
   - OM_GZ *or* OM_FILE
*/
CGAL_INLINE_FUNCTION
char *ImageIO_gets( const _image *im, char *str, int size )
{
  char *ret = NULL;
  switch(im->openMode) {
  default :
  case OM_CLOSE :
    return NULL;
  case OM_STD :
#ifdef CGAL_USE_ZLIB
    ret = (char *) gzgets(im->fd, str, size );
#else
    ret = fgets(str, size, im->fd);
#endif
    break;
#ifdef CGAL_USE_ZLIB
  case OM_GZ :
    ret = (char *) gzgets(im->fd, str, size);
    break;
#else
  case OM_FILE :
    ret = fgets(str, size, im->fd);
    break;
#endif
  }
  return ret;
}



CGAL_INLINE_FUNCTION
long ImageIO_seek( const _image *im, long offset, int whence ) {
  switch(im->openMode) {
  case OM_CLOSE :
  default :
    return -1;
#ifdef CGAL_USE_ZLIB
  case OM_GZ:
    return gzseek(im->fd, offset, whence );
#endif
  case OM_FILE:
    return fseek( (FILE*)im->fd, offset, whence );
  }
}

/* return non 0 in case of error
 */
CGAL_INLINE_FUNCTION
int ImageIO_error( const _image *im )
{
  switch(im->openMode) {
  case OM_CLOSE :
  default :
    return 0;
#ifdef CGAL_USE_ZLIB
  case OM_GZ :
    static int errnum;
    (void)gzerror(im->fd, &errnum);
    return( (errnum != Z_OK) || gzeof(im->fd) );
#endif
  case OM_FILE :
    return( ferror( (FILE*)im->fd ) || feof( (FILE*)im->fd ) );
  }
  //return 0;
}



/* Upon successful completion 0 is returned.
   
   Closing the standard output with gzclose()
   is necessary as it will flush the pending output.
 */
CGAL_INLINE_FUNCTION
int ImageIO_close( _image* im )
{
  int ret=0;
  
  switch ( im->openMode ) {
  default :
  case OM_CLOSE :
    break;
#ifdef CGAL_USE_ZLIB
  case OM_GZ :
  case OM_STD :
    ret = gzclose( im->fd );
    break;
#else 
  case OM_STD :
    break;
#endif
  case OM_FILE :
    ret = fclose( (FILE*)im->fd );
  }
  im->fd = NULL;
  im->openMode = OM_CLOSE;
  
  return ret;
}







/* given an initialized file descriptor and a file name, 
   open file from stdin (if name == NULL, or name == "-", or name == "<"), 
   or a standard/gzipped file otherwise (gzipped files are handled assuming
   that it is compiled and linked with zlib). 
   openMode will have one of the following value:
   - OM_STD (for stdin)
   - OM_GZ *or* OM_FILE
*/
CGAL_INLINE_FUNCTION
void _openReadImage(_image* im, const char *name) {
  if(im->openMode == OM_CLOSE) {

    /* open from stdin */
    if( name == NULL || name[0] == '\0' 
	|| (name[0] == '-' && name[1] == '\0') 
	|| (name[0] == '<' && name[1] == '\0') ) {
#ifdef CGAL_USE_ZLIB      
      im->fd = gzdopen(fileno(stdin), "rb");
#else
      im->fd = fdopen(fileno(stdin), "rb");
#endif
      im->openMode = OM_STD;
    }

    else {
#ifdef CGAL_USE_ZLIB     
      im->fd = gzopen(name, "rb");
      if(im->fd) im->openMode = OM_GZ;
#else
      im->fd = fopen(name, "rb");
      if(im->fd) im->openMode = OM_FILE;
#endif

    }

  }
}





/* given an initialized file descriptor and a file name, 
   open file from stdout (if name == NULL, or name == "-", or name == ">"), 
   a gzipped pipe (if name got the extension ".gz")
   or a standard file otherwise.
   openMode will have one of the following value:
   - OM_STD (for stdout)
   - OM_GZ 
   - OM_FILE
*/
CGAL_INLINE_FUNCTION
void _openWriteImage(_image* im, const char *name) 
{
  im->openMode = OM_CLOSE;

  if( name == NULL || name[0] == '\0' 
      || (name[0] == '-' && name[1] == '\0') 
      || (name[0] == '>' && name[1] == '\0') ) {

#ifdef CGAL_USE_ZLIB
#if (defined _LINUX_) || (defined _SOLARIS_) || (defined _SGI_)
    im->fd = gzdopen(1, "wb");
#else
    im->fd = gzdopen(fileno(stdout), "wb");
#endif
#else    
    im->fd = (_ImageIO_file) stdout;
#endif
    im->openMode = OM_STD;
  }

  else{
#ifdef CGAL_USE_ZLIB      
    
    /* from gzopen() doc:
       ... The mode parameter is as in fopen ("rb" or "wb") but can
       also include a compression level ("wb9") or a strategy: 'f' for
       filtered data as in "wb6f", 'h' for Huffman only compression as
       in "wb1h" ...
       However, a small .gz header will be written ... thus gz(d)open can not
       be used for rgular files.
    */
    
    if( !strncmp(name+strlen(name)-3, ".gz", 3) )
      {
#ifdef _MSC_VER
	int ffd=_open(name,_O_RDWR | _O_CREAT| _O_TRUNC | _O_BINARY, _S_IREAD|_S_IWRITE);
	im->fd = gzdopen( ffd, "wb" );
#else
	im->fd = gzopen( name, "wb" );
#endif
	im->openMode = OM_GZ;
      }
    else 
#endif
    {
      im->fd = (_ImageIO_file) fopen(name, "wb");
      im->openMode = OM_FILE;
    }
  }
}



/* set allocation and deallocation routines */
CGAL_INLINE_FUNCTION
void setImageIOAllocationRoutines(ALLOCATION_FUNCTION alloc,
				  DEALLOCATION_FUNCTION del) {
  if(alloc != NULL) allocRoutine = alloc;
  if(del != NULL) deleteRoutine = del;
}





/*--------------------------------------------------
 *
 *
 *
 --------------------------------------------------*/





CGAL_INLINE_FUNCTION
ENDIANNESS _getEndianness()
{
  union {
    unsigned char uc[2];
    unsigned short us;
  } twobytes;
  twobytes.us = 255;
  /* on linux or dec
   */
  if ( twobytes.uc[1] == 0 ) return( END_LITTLE );
  /* on solaris or sgi
   */
  return( END_BIG );
}







/* Allocates and initializes an image descriptor */
CGAL_INLINE_FUNCTION
_image *_initImage() {
  _image *im;

  im = (_image *) ImageIO_alloc(sizeof(_image));
  if ( im == NULL ) return( im );

  /* default image size is 1*1*1 */
  im->xdim = im->ydim = im->zdim = im->vdim = 1;
  /* default image voxel size is 1.0*1.0*1.0 */
  im->vx = im->vy = im->vz = 1.0;

  /* default image center  is 0 0 0 */
  im->cx = im->cy = im->cz = 0;

  /* default image offset  is 0 0 0 */
  im->tx = im->ty = im->tz = 0.0;

  /* default image rotation  is 0 0 0 */
  im->rx = im->ry = im->rz = 0.0;

  /* no data yet */
  im->data = NULL;

  /* no file associated to image */
  im->fd = NULL;
  im->openMode = OM_CLOSE;
  im->endianness = END_UNKNOWN;

  /* unknown data kind
     default is binary
   */
  im->dataMode = DM_BINARY;

  /* no user string */
  im->user = NULL;
  im->nuser = 0;

  /* unknown word kind */
  im->wdim = 0;
  im->wordKind = WK_UNKNOWN;
  im->vectMode = VM_SCALAR;
  im->sign = SGN_UNKNOWN;
  im->imageFormat = NULL;

  /** eventually initializes the supported file formats */
  if (get_static_firstFormat()==NULL)
    initSupportedFileFormat();
  /* return image descriptor */
  return im;
}

CGAL_INLINE_FUNCTION
_image *_createImage(int x, int y, int z, int v,
		     float vx, float vy, float vz, int w,
		     WORD_KIND wk, SIGN sgn)
{
  _image *im;
  
  im = (_image *) ImageIO_alloc(sizeof(_image));
  if ( im == NULL ) return( im );
  
  im->xdim = x;
  im->ydim = y;
  im->zdim = z;
  im->vdim = v;
  im->vx = vx;
  im->vy = vy;
  im->vz = vz;

  /* default image center  is 0 0 0 */
  im->cx = im->cy = im->cz = 0;

  /* default image offset  is 0 0 0 */
  im->tx = im->ty = im->tz = 0.0;

  /* default image rotation  is 0 0 0 */
  im->rx = im->ry = im->rz = 0.0;

  /* no data yet */
  im->data = ImageIO_alloc(std::size_t(x)*std::size_t(y)*std::size_t(z)*std::size_t(v)*std::size_t(w));

  /* no file associated to image */
  im->fd = NULL;
  im->openMode = OM_CLOSE;
  im->endianness = END_UNKNOWN;

  /* unknown data kind
     default is binary
   */
  im->dataMode = DM_BINARY;

  /* no user string */
  im->user = NULL;
  im->nuser = 0;

  /* unknown word kind */
  im->wdim = w;
  im->wordKind = wk;
  im->vectMode = VM_SCALAR;
  im->sign = sgn;
  im->imageFormat = NULL;

  /** eventually initializes the supported file formats */
  if (get_static_firstFormat()==NULL)
    initSupportedFileFormat();
  /* return image descriptor */
  return im;
}

/* return the bounding box of the image */
CGAL_INLINE_FUNCTION
void _get_image_bounding_box(_image* im,
			     double* x_min, double* y_min, double* z_min,
			     double* x_max, double* y_max, double* z_max) {
  *x_min = im->tx;
  *y_min = im->ty;
  *z_min = im->tz;
  *x_max = (double(im->xdim) - 1.0)*(im->vx) + *x_min ;
  *y_max = (double(im->ydim) - 1.0)*(im->vy) + *y_min ;
  *z_max = (double(im->zdim) - 1.0)*(im->vz) + *z_min ;
}

/* Free an image descriptor */
CGAL_INLINE_FUNCTION
void _freeImage(_image *im) {
  unsigned int i;

  if ( im == NULL ) return;

  /* close image if opened */
  if(im->openMode != OM_CLOSE) ImageIO_close(im);

  /* free data if any */
  if(im->data != NULL) ImageIO_free(im->data);
  im->data = NULL;

  /* free user string array if any */
  if( (im->nuser > 0) && (im->user != NULL) ) {
    for(i = 0; i < im->nuser; i++)
      if ( im->user[i] != NULL ) ImageIO_free(im->user[i]);
    ImageIO_free(im->user);
  }
  im->nuser = 0;
  im->user = NULL;

  /* free given descriptor */
  ImageIO_free(im);
}





/* Reads an image from a file and returns an image descriptor or NULL if
   reading failed.
   Reads from stdin if image name is NULL. */
CGAL_INLINE_FUNCTION
_image* _readImage(const char *name) {
  _image *im;


  /* read header */
  im = _readImageHeader( name );

  if(im != NULL && im->openMode != OM_CLOSE) {
    /* read body */
    if(_readImageData(im) < 0) {
      fprintf(stderr, "_readImage: error: invalid data encountered in \'%s\'\n",
	      name);
      _freeImage(im);
      return NULL;
    }
    ImageIO_close(im);
  }

  return im;
}

// raw
CGAL_INLINE_FUNCTION
_image* _readImage_raw(const char *name,
                       const unsigned int rx,
                       const unsigned int ry,
                       const unsigned int rz,
                       const double vx,
                       const double vy,
                       const double vz,
		       const unsigned int offset)
{
  _image *im = NULL;
  im = (_image *) ImageIO_alloc(sizeof(_image));
  if ( im == NULL )
    return NULL;

  im->xdim = rx;
  im->ydim = ry;
  im->zdim = rz;
  im->vdim = 1;
  im->vx = vx;
  im->vy = vy;
  im->vz = vz;

  // image center
  im->cx = im->cy = im->cz = 0;

  // image offset
  im->tx = im->ty = im->tz = 0.0;

  // image rotation
  im->rx = im->ry = im->rz = 0.0;


  im->fd = NULL;
  im->openMode = OM_CLOSE;
  im->endianness = END_UNKNOWN;

  im->dataMode = DM_BINARY;

  // no user string
  im->user = NULL;
  im->nuser = 0;

  // word type (unsigned byte)
  im->wdim = 1;
  im->wordKind = WK_FIXED;
  im->vectMode = VM_SCALAR;
  im->sign = SGN_UNSIGNED;
  im->imageFormat = NULL;

  // read file
  ::_openReadImage(im, name);
  if(!im->fd) {
    fprintf(stderr, "_readImage_raw: error: unable to open file \'%s\'\n", name);
    _freeImage(im);
    return NULL;
  }

  // read offset
  if(offset > 0) {
    im->data = ImageIO_alloc(offset+1);
    ImageIO_read(im, im->data, offset);
    ImageIO_free(im->data);
  }
  // allocate memory
  im->data = ImageIO_alloc(rx*ry*rz);
  if(im->data == NULL)
    return NULL;

  // read
  ImageIO_read(im, im->data, rx*ry*rz);

  ImageIO_close(im);
  /*
    unsigned int i,j,k;
    unsigned char *data = (unsigned char *)im->data;
    int dimxy = rx * ry;
    for(i=0;i<rx;i++)
    for(j=0;j<ry;j++)
    for(k=0;k<rz;k++)
    {
    unsigned char voxel;
    fread(&voxel,1,1,pFile);
    data[k * dimxy + j * rx + i] = voxel;
    }
  */

  return im;
}

/* Reads an image from a file and returns an image descriptor or NULL if<br>
   reading failed.<br>
   Reads from stdin if image name is NULL.
   If the image is vectorial, it is uninterlaced. */
CGAL_INLINE_FUNCTION
_image* _readNonInterlacedImage(const char *name) {
  _image *im;

  /* read header */
  im = _readImageHeader(name);

  if(im && im->openMode != OM_CLOSE) {
    /* read scalar image body */
    if(im->vdim == 1) {
      if(_readImageData(im) < 0) {
	fprintf(stderr, "_readImage: error: invalid data encountered in \'%s\'\n",
		name);
	_freeImage(im);
	return NULL;
      }
    }
    /* read vectorial image body */
    else {
      im->vectMode = VM_NON_INTERLACED;
      if(_readNonInterlacedImageData(im) < 0) {
	fprintf(stderr, "_readImage: error: invalid data encountered in \'%s\'\n",
		name);
	_freeImage(im);
	return NULL;
      }
    }
    ImageIO_close(im);
   }

  return im;
}











/* Write inrimage given in inr in file name. If file name's suffix is
   .gz, the image is gziped. If file name's suffix is .hdr, the image
   is written in ANALYZE format. If file name is NULL, image is written
   on stdout */
CGAL_INLINE_FUNCTION
int _writeImage(_image *im, const char *name_to_be_written ) {

  int r = ImageIO_NO_ERROR;
  std::size_t length = 0;
  char *name = NULL;
  char *baseName = NULL;

  if ( im == NULL ) return -1;

  /* different conventions for the standard input
   */
  if ( name_to_be_written == NULL || name_to_be_written[0] == '\0' 
       || (name_to_be_written[0] == '-' && name_to_be_written[1] == '\0') 
       || (name_to_be_written[0] == '>' && name_to_be_written[1] == '\0') ) {
    name = NULL;
  }
  else {
    name = strdup( name_to_be_written );
  }

  initSupportedFileFormat();

  /* what is the wanted format
   */
  if ( name == NULL ) {
    im->imageFormat = get_static_inrimageFormat();
  } else {
    std::size_t i,extLength;
    PTRIMAGE_FORMAT f;
    char ext[IMAGE_FORMAT_NAME_LENGTH];
    char *ptr;
    
    
    /* scan all formats; */
    im->imageFormat=NULL;
    length=strlen(name);

    for(f=get_static_firstFormat();(f!=NULL)&& (im->imageFormat==NULL);f=f->next) {
      /* scan all extensions for that format */
      ptr=&f->fileExtension[0];

      do {
	/* get next file extension */
	i=0;
	for(i=0;((*ptr)!=',' && (*ptr)!='\0');i++,ptr++) {
	  ext[i]=(*ptr);
	}
	if ((*ptr)==',') {
	  ext[i]='\0';
	  ptr++;
	}
	else {
	  ext[i]='\0';
	}
	extLength=strlen(ext);

	/* test if the tail of name matches the extension */
	if ( (length > extLength) && (!strcmp( name + length - extLength, ext)) ) {
	  im->imageFormat=f;
	  /* copy original name and removes extension */
	  baseName=strdup(name);
	  for(i= length - extLength;i<length;++i)
	    baseName[i]='\0';
	}

      } while (((*ptr)!='\0') && (im->imageFormat==NULL));
    }

    if (!im->imageFormat) { 
      fprintf(stderr, "_writeImage: warning : unknown extension in %s = assuming Inrimage\n",name);
      im->imageFormat=get_static_inrimageFormat();
      baseName=strdup(name);
    }
  }


  /* open file descriptor */
  /* _openWriteImage( im, name ) ; 
  
  

  if(!im->fd) {
     fprintf(stderr, "_writeImage: error: open failed\n");
     if ( name != NULL ) free( name );
     if ( baseName != NULL ) free( baseName );
     return ImageIO_OPENING;
  }
  */

  if (im->imageFormat) {

    if (im->imageFormat->writeImage==NULL) {
      im->imageFormat=get_static_inrimageFormat();
    }

    if ( 0 ) {
      fprintf(stderr, "_writeImage: will write '%s' with '%s' format\n",
	      name, im->imageFormat->realName );
    }

    if ((*im->imageFormat->writeImage)(name, im)<0) {
      fprintf(stderr, "_writeImage: error: unable to write \'%s\'\n",
	      name);
      r = ImageIO_WRITING_HEADER;
    } 
    
  }
  


  /* close file descriptor */
  ImageIO_close( im );

  im->fd = NULL;
  im->openMode = OM_CLOSE;

  if ( baseName != NULL ) free( baseName );
  if ( name != NULL ) free( name );
 
  return r;
}












/* read header from an image file 
   
   if standard input, it's an inrimage
   if not, get a magic string
   and try to find the good format

   if data are in a separate file,
   the header reading procedure will open
   the data file.

   error:
   0  success
   -1 unknown image type
   -2 error while opening
   -3 error while reading header
   -4 error while reading header or data
 */
CGAL_INLINE_FUNCTION
_image *_readImageHeader( const char *name ) {
  int error = 0;
  return( _readImageHeaderAndGetError( name, &error ) );
}



CGAL_INLINE_FUNCTION
_image *_readImageHeaderAndGetError( const char *name_to_be_read, int *error )
{
  _image *im;
  char magic[5];
  char *name = NULL;
  PTRIMAGE_FORMAT f;
  int res;

  *error = ImageIO_NO_ERROR;
  
  /* open image file */
  im = _initImage();
  if ( name_to_be_read == NULL || name_to_be_read[0] == '\0' 
       || (name_to_be_read[0] == '-' && name_to_be_read[1] == '\0') 
       || (name_to_be_read[0] == '<' && name_to_be_read[1] == '\0') ) {
    name = NULL;
  }
  else {
    name = strdup( name_to_be_read );
  }


  _openReadImage(im, name);	

  if(!im->fd) {
    fprintf(stderr, "_readImageHeaderAndGetError: error: unable to open file \'%s\'\n", name);
    _freeImage(im);
    *error = ImageIO_OPENING;
    if ( name != NULL ) free( name );
    return NULL;
  }

  initSupportedFileFormat();
  
  /* what is the wanted format ?
     assume that stdin is inrimage
   */
  if(im->openMode == OM_STD) {
    im->imageFormat=get_static_inrimageFormat();
  }
  else {
   /* get magic string for disk files
    */
    ImageIO_read(im, magic, 4);
    magic[4] = '\0';
    ImageIO_seek(im, 0L, SEEK_SET);
    /** test each format */
    for(f=get_static_firstFormat();(f!=NULL)&& (im->imageFormat==NULL);f=f->next) {
      /* test if it is the correct format based on magic and file extension */
      if (((*f->testImageFormat)(magic, name)) >=0) {
	im->imageFormat=f;
      }
    }
  }

  if ( im->imageFormat == NULL ) {
    fprintf(stderr, "_readImageHeaderAndGetError: does not find image format for \'%s\'\n", name);
    ImageIO_close( im );
    _freeImage(im);
    *error = ImageIO_UNKNOWN_TYPE;
    if ( name != NULL ) free( name );
    return NULL;
  }

  /* now tests if the header can be read correctly */
	
  res=(*(im->imageFormat)->readImageHeader)(name,im);
  /* could read header only */ 
  if (res == 0) {
    if ( name != NULL ) free( name );
    return( im );
  } 
  /* could read header and data */
  else if ( res > 0 ) {
    ImageIO_close(im);
    if ( name != NULL ) free( name );
    return im;
  }  

  /* could not read error : throw error */
  fprintf(stderr, "_readImageHeaderAndGetError: an error occurs when reading image\n" );
  if ( name == NULL || im->openMode == OM_STD) {
    fprintf(stderr, "\t from \'standard input\'" );
  }
  else {
    fprintf(stderr, "\t from file \'%s\'", name );
  }
  fprintf(stderr, " using format \'%s\'\n", (im->imageFormat)->realName );
  ImageIO_close( im );
  _freeImage(im);
  *error = ImageIO_READING_HEADER;
  if ( name != NULL ) free( name );
  return NULL;

}







CGAL_INLINE_FUNCTION
static void _swapImageData( _image *im ) 
{
  unsigned char *ptr1, *ptr2, b[8];
  unsigned short int si, *ptr3, *ptr4;
  unsigned int        i, *ptr5, *ptr6;
  std::size_t size, length;
  
  if( _getEndianness() != im->endianness) {

    size = std::size_t(im->xdim) * im->ydim * im->zdim * im->vdim * im->wdim;
    if ( size <= 0 ) return;

    length = size / im->wdim;
    ptr1 = ptr2 = (unsigned char *) im->data;
    
    /* 2 bytes swap */
    if(im->wdim == 2) {
      /*
	while(length--) {
	b[0] = *ptr1++;
	b[1] = *ptr1++;
	*ptr2++ = b[1];
	*ptr2++ = b[0];
	}
      */
      ptr3 = ptr4 = (unsigned short int *) im->data;
      while( length-- ) {
	si = *ptr3++;
	*ptr4++ = (unsigned short int)(((si >> 8) & 0xff) | (si << 8));
      }
    }
    
    /* 4 bytes swap */
    else if(im->wdim == 4) {
      /*
	while(length--) {
	b[0] = *ptr1++;
	b[1] = *ptr1++;
	b[2] = *ptr1++;
	b[3] = *ptr1++;
	*ptr2++ = b[3];
	*ptr2++ = b[2];
	*ptr2++ = b[1];
	*ptr2++ = b[0];
	}
      */
      ptr5 = ptr6 = (unsigned int *) im->data;
      while( length-- ) {
	i = *ptr5++;
	*ptr6++ =  (i << 24) | ((i & 0xff00) << 8) | ((i >> 8) & 0xff00) | ((i >> 24) & 0xff);
      }
    }
    /* 8 bytes swap */
    else if(im->wdim == 8) {
      while(length--) {
	b[0] = *ptr1++;
	b[1] = *ptr1++;
	b[2] = *ptr1++;
	b[3] = *ptr1++;
	b[4] = *ptr1++;
	b[5] = *ptr1++;
	b[6] = *ptr1++;
	b[7] = *ptr1++;
	*ptr2++ = b[7];
	*ptr2++ = b[6];
	*ptr2++ = b[5];
	*ptr2++ = b[4];
	*ptr2++ = b[3];
	*ptr2++ = b[2];
	*ptr2++ = b[1];
	*ptr2++ = b[0];
      }
    }
  }
}






/* Read data of an inrimage.
   If im->data is not NULL, assume that the buffer was previously allocated
   Swap bytes depending on the endianness and the current architecture  */
CGAL_INLINE_FUNCTION
int _readImageData(_image *im) {
  unsigned long size, nread;

  if(im->openMode != OM_CLOSE) {
    size = im->xdim * im->ydim * im->zdim * im->vdim * im->wdim;
    
    if ( size <= 0 ) return -3;

    if(!im->data) {
      im->data = (unsigned char *) ImageIO_alloc(size);
      if(!im->data) return -2;
    }

    nread = ImageIO_read(im, im->data, size);
    if(nread != size) return -1;


    /* architecture is big endian and data little endian 
       length = nb of points
     */
    _swapImageData( im );


  }

  return 1;
}





/* Read data of a vectorial inrimage, making the resulting buffer non-
   inerlaced.
   If im->data is not NULL, assume that the buffer was previously allocated
   Swap bytes depending on the endianness and the current architecture. */
CGAL_INLINE_FUNCTION
int _readNonInterlacedImageData(_image *im) {
  unsigned long size, nread;
  unsigned char **vp, *buf;
  unsigned int i, j, k, v, w;

  if(im->vdim == 1) return _readImageData(im);
  
  if(im->openMode != OM_CLOSE) {
    size = im->xdim * im->ydim * im->zdim * im->vdim * im->wdim;

    if ( size <= 0 ) return -3;

    if(!im->data) {
      im->data = (unsigned char *) ImageIO_alloc(size);
      if(!im->data) return -2;
    }

    vp = (unsigned char **) ImageIO_alloc(im->vdim * sizeof(unsigned char *));
    buf = (unsigned char *) ImageIO_alloc(im->vdim * im->wdim);
    size = im->xdim * im->ydim * im->zdim * im->wdim;
    for(v = 0; v < im->vdim; v++)
      vp[v] = (unsigned char *) im->data + v * size;

    for(k = 0; k < im->zdim; k++) {
      for(j = 0; j < im->ydim; j++) {
	for(i = 0; i < im->xdim; i++) {
	  nread = ImageIO_read(im, buf, im->vdim * im->wdim);
	  if(nread != im->vdim * im->wdim) return -1;
	  for(v = 0; v < im->vdim; v++)
	    for(w = 0; w < im->wdim; w++)
	      *vp[v]++ = *buf++;
	  buf -= im->vdim * im->wdim;
	}
      }
    }

    ImageIO_free(buf);
    ImageIO_free(vp);

    /* architecture is big endian and data little endian */
    _swapImageData( im );

    
    /* reorder lines */
    /* no non-interlaced data for ANALYZE. But if ever... */
/*     if( im->imageFormat == IF_ANALYZE ) { */
/*        int v ; */
/*        int vdim = im->vdim ; */
/*        int lineSize = im->wdim * im->xdim ; */
/*        int vsize = lineSize * im->ydim * im->zdim ; */
/*        char* swapped = ImageIO_alloc(lineSize) ; */
/*        for( v = 0 ; v < vdim ; ++v ) */
/*        { */
/* 	  char* buf1 = (char*)im->data + v*vsize ; */
/* 	  char* buf2 = buf1 + vsize - lineSize ; */
	  
/* 	  while( buf1 < buf2 ) */
/* 	  { */
/* 	     memcpy( swapped, buf1, lineSize ) ; */
/* 	     memcpy( buf1, buf2, lineSize ) ; */
/* 	     memcpy( buf2, swapped, lineSize ) ; */
/* 	     buf1 += lineSize ; */
/* 	     buf2 -= lineSize ; */
/* 	  } */

/* 	  ImageIO_free( swapped ) ; */
/*        } */
/*     } */
  }

  return 1;
}


/* Reads body from a non-interlaced vectorial inrimage whose header has
   been read by _readImageHeader. The image buffer is interlaced. */
CGAL_INLINE_FUNCTION
int _readNonInterlacedFileData(_image *im) {
  unsigned long size, nread;
  unsigned char *ptr1, *vp, *buf;
  unsigned int i, j, k, v, w;

  if(im->vdim == 1) return _readImageData(im);

  if(im->openMode != OM_CLOSE) {
    size = im->xdim * im->ydim * im->zdim * im->vdim * im->wdim;

    if ( size <= 0 ) return -3;

    if(!im->data) {
      im->data = (unsigned char *) ImageIO_alloc(size);
      if(!im->data) return -2;
    }

    size = im->xdim * im->ydim * im->zdim * im->wdim;
    buf = ptr1 = (unsigned char *) ImageIO_alloc(size);

    for(v = 0; v < im->vdim; v++) {
      buf = ptr1;
      nread = ImageIO_read(im, buf, size);
      if(nread != size) return -1;
      vp = (unsigned char *) im->data + (v * im->wdim);
      for(k = 0; k < im->zdim; k++) {
	for(j = 0; j < im->ydim; j++) {
	  for(i = 0; i < im->xdim; i++) {
	    for(w = 0; w < im->wdim; w++) *vp++ = *buf++;
	    vp += (im->vdim - 1) * im->wdim;
	  }
	}
      }
    }

    ImageIO_free(buf);

    /* architecture is big endian and data little endian */
    _swapImageData( im );
    
    
    /* reorder lines */
    /* no non-interlaced data for ANALYZE. But if ever... */
/*     if( im->imageFormat == IF_ANALYZE ) { */
/*        int v ; */
/*        int vdim = im->vdim ; */
/*        int lineSize = im->wdim * im->xdim ; */
/*        int vsize = lineSize * im->ydim * im->zdim ; */
/*        char* swapped = ImageIO_alloc(lineSize) ; */
/*        for( v = 0 ; v < vdim ; ++v ) */
/*        { */
/* 	  char* buf1 = (char*)im->data + v*vsize ; */
/* 	  char* buf2 = buf1 + vsize - lineSize ; */
	  
/* 	  while( buf1 < buf2 ) */
/* 	  { */
/* 	     memcpy( swapped, buf1, lineSize ) ; */
/* 	     memcpy( buf1, buf2, lineSize ) ; */
/* 	     memcpy( buf2, swapped, lineSize ) ; */
/* 	     buf1 += lineSize ; */
/* 	     buf2 -= lineSize ; */
/* 	  } */

/* 	  ImageIO_free( swapped ) ; */
/*        } */
/*     } */
  }

  return 1;  
}










/*--------------------------------------------------
 *
 * ?????
 *
 --------------------------------------------------*/





/* check the type of image in fileName */
CGAL_INLINE_FUNCTION
PTRIMAGE_FORMAT imageType(const char *fileName) {
  _ImageIO_file f;
  char magic[5];
  PTRIMAGE_FORMAT format;

  if(!fileName) {
#ifdef CGAL_USE_ZLIB    
    f = gzdopen(fileno(stdin), "rb");
#else
    f = fdopen(fileno(stdin), "rb");
#endif
  }
  else {
#ifdef CGAL_USE_ZLIB      
    f = gzopen(fileName, "rb");
#else
    f = fopen(fileName, "rb");
#endif
  }

  if(!f) return NULL;
  
#ifdef CGAL_USE_ZLIB
  gzread( f, (void *) magic, 4);
#else
  fread( (void *) magic, 1, 4, f );
#endif


  magic[4] = '\0';

#ifdef CGAL_USE_ZLIB 
  gzclose( f );
#else
  if(fileName) fclose( f );
#endif

  if (get_static_firstFormat()==NULL)
    initSupportedFileFormat();

  for(format=get_static_firstFormat();(format!=NULL);format=format->next) {
    /* test if it is the correct header based on magic and file extension */
    if (((*format->testImageFormat)(magic,fileName)) >=0) {
      return format;
    }
  }
  return 0;

}





/*--------------------------------------------------
 *
 * Image Format Management
 *
 --------------------------------------------------*/





/** adds a format at the beginning of the list of image formats. 
    Test if all mandatory fields have been filled */
CGAL_INLINE_FUNCTION
int addImageFormat( PTRIMAGE_FORMAT format) 
{
  if ( (format->testImageFormat) &&
       (format->readImageHeader) &&
       (strlen(format->fileExtension)>0) &&
       (strlen(format->realName)>0) ) {

    format->next=get_static_firstFormat();
    get_static_firstFormat()=format;
    
    return 0;

  } 
  else {
    fprintf(stderr,"addImageFormat: information missing in file format %s\n",
	    format->realName);
    return -1;
  }
}

/** adds a format at the end of the list of image formats. 
    Test if all mandatory fields have been filled */
CGAL_INLINE_FUNCTION
int addImageFormatAtEnd( PTRIMAGE_FORMAT format) 
{
  PTRIMAGE_FORMAT f;
  if ( (format->testImageFormat) &&
       (format->readImageHeader) &&
       (strlen(format->fileExtension)>0) &&
       (strlen(format->realName)>0) ) {

    format->next = NULL;
    
    if (get_static_firstFormat() == NULL) {
      get_static_firstFormat()=format;
    }
    else {
      for(f=get_static_firstFormat();(f->next!=NULL);f=f->next)
	;
      f->next=format;    
    }
    
    return 0;

  } 
  else {
    fprintf(stderr,"addImageFormatAtEnd: information missing in file format %s\n",
	    format->realName);
    return -1;
  }
}


/** creates supported image formats */
CGAL_INLINE_FUNCTION
void initSupportedFileFormat() 
{
  PTRIMAGE_FORMAT f;
  if ( get_static_inrimageFormat() == NULL ) {
    f = createAnalyzeFormat();
    addImageFormatAtEnd( f );
    f = createBMPFormat();
    addImageFormatAtEnd( f );
    f = createGifFormat();
    addImageFormatAtEnd( f );
    f = createGisFormat();
    addImageFormatAtEnd( f );
    f = createIrisFormat();
    addImageFormatAtEnd( f );
    f = createPgmFormat();
    addImageFormatAtEnd( f );
    f = createPgmAscIIFormat();
    addImageFormatAtEnd( f );
    f = createPpmFormat();
    addImageFormatAtEnd( f );
    get_static_inrimageFormat() = createInrimageFormat();
    addImageFormat( get_static_inrimageFormat() );
  }
}



CGAL_INLINE_FUNCTION
PTRIMAGE_FORMAT firstImageFormat() {
  return get_static_firstFormat();
}



/** prints supported image formats */
CGAL_INLINE_FUNCTION
void printSupportedFileFormat() {    
  PTRIMAGE_FORMAT f;
  int i;

  initSupportedFileFormat();

  for(i=0, f=get_static_firstFormat();(f!=NULL);i++, f=f->next) {
    if ( (f->testImageFormat) &&
	 (f->readImageHeader) &&
	 (strlen(f->fileExtension)>0) &&
	 (strlen(f->realName)>0)) {
      fprintf( stderr, "#%2d: format name ='%s', extensions='%s'",
	      i, f->realName, f->fileExtension );
      if (f->readImageHeader) 
	fprintf( stderr, ", read" );
      if (f->writeImage) 
	fprintf( stderr, ", write" );
      fprintf( stderr, "\n" );
    }
  }
}


/** remove supported image formats */
CGAL_INLINE_FUNCTION
void removeSupportedFileFormat() {    
  PTRIMAGE_FORMAT f=get_static_firstFormat();
  
  while( f != NULL) {
    PTRIMAGE_FORMAT f_old = f;
    f = f->next;
    ImageIO_free( f_old);
  }
  get_static_inrimageFormat()=NULL;

}


/** trilinear interpolation in an _image float type
 */
CGAL_INLINE_FUNCTION
float triLinInterp(const _image* image,
                   float posx, 
                   float posy, 
                   float posz,
                   float value_outside /*= 0.f */)
{
  const std::size_t dimx = image->xdim;
  const std::size_t dimy = image->ydim;
  const std::size_t dimz = image->zdim;
  const std::size_t dimxy = dimx*dimy;
  
  if(posx < 0.f || posy < 0.f || posz < 0.f )
    return value_outside;

  posx = static_cast<float>(posx /(image->vx));
  posy = static_cast<float>(posy /(image->vy));
  posz = static_cast<float>(posz /(image->vz));

  //patch suggested by J.Cugnoni to prevent integer overflow
  if(posz >= dimz-1 || posy >= dimy-1 || posx >= dimx-1)
    return value_outside;
  
  const int i1 = (int)(posz);
  const int j1 = (int)(posy);
  const int k1 = (int)(posx);

  const int i2 = i1 + 1;
  const int j2 = j1 + 1;
  const int k2 = k1 + 1;

  const float KI2 = float(i2)-posz;
  const float KI1 = posz-float(i1);
  const float KJ2 = float(j2)-posy;
  const float KJ1 = posy-float(j1);

  CGAL_IMAGE_IO_CASE
    (image,
     Word *array = (Word *) image->data;
     return (((float)array[i1 * dimxy + j1 * dimx + k1] * KI2 +
              (float)array[i2 * dimxy + j1 * dimx + k1] * KI1) * KJ2 +
             ((float)array[i1 * dimxy + j2 * dimx + k1] * KI2 +
              (float)array[i2 * dimxy + j2 * dimx + k1] * KI1) * KJ1) * (float(k2)-posx)+
     (((float)array[i1 * dimxy + j1 * dimx + k2] * KI2 +
       (float)array[i2 * dimxy + j1 * dimx + k2] * KI1) * KJ2 +
      ((float)array[i1 * dimxy + j2 * dimx + k2] * KI2 +
       (float)array[i2 * dimxy + j2 * dimx + k2] * KI1) * KJ1) * (posx-float(k1));
     );
  return 0.f;
}

// Gives the value of the image at pixel (i,j,k), converted in float.
CGAL_INLINE_FUNCTION
float evaluate(const _image* image,
               const std::size_t i,
               const std::size_t j,
               const std::size_t k)
{
  using CGAL::IMAGEIO::static_evaluate;

  CGAL_IMAGE_IO_CASE(image, return (float)static_evaluate<Word>(image, i, j, k); );

  return 0.f;
}

/** convert the data of the image to float 
*/
CGAL_INLINE_FUNCTION
void convertImageTypeToFloat(_image* image){ 
  if(image->wordKind == WK_FLOAT && image->wdim == 4)
    return;

  const std::size_t dimx = image->xdim;
  const std::size_t dimy = image->ydim;
  const std::size_t dimz = image->zdim;
  
  float * array = (float*)ImageIO_alloc (dimx * dimy * dimz *sizeof(float));
  if (array == NULL ) {
    fprintf ( stderr, "allocation error\n" );
    return;
  }

  CGAL_IMAGE_IO_CASE
    (image, 
     Word * typedArray  = (Word *)(image->data);
     for(unsigned int i = 0; i<dimx * dimy * dimz;++i)
       array[i] = (float)(typedArray[i]);
     );

  ImageIO_free ( image->data );
  image->data = array;
  
  image->wordKind = WK_FLOAT;
  image->wdim = 4;
}
<|MERGE_RESOLUTION|>--- conflicted
+++ resolved
@@ -145,7 +145,7 @@
 /* call deallocation routine */
 
 
-
+CGAL_INLINE_FUNCTION
 unsigned int ImageIO_limit_len(size_t to_be_read)
 {
   return (unsigned int)(std::min)(to_be_read, size_t(1u<<30));
@@ -202,15 +202,12 @@
     return ( len - to_be_written );
 #endif
   }
-
-<<<<<<< HEAD
-  //return 0;
-=======
+}
+
 CGAL_INLINE_FUNCTION
 size_t ImageIO_limit_read(size_t to_be_read)
 {
   return (std::min)(to_be_read, size_t(1u<<30));
->>>>>>> c4758f09
 }
 
 /* mimics fread() function.
