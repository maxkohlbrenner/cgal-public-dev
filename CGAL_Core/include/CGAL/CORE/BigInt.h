/****************************************************************************
 * Core Library Version 1.7, August 2004
 * Copyright (c) 1995-2004 Exact Computation Project
 * All rights reserved.
 *
 * This file is part of CGAL (www.cgal.org).
 *
 * File: BigInt.h
 * Synopsis:
 *                 a wrapper class for mpz from GMP
 *
 * Written by
 *       Chee Yap <yap@cs.nyu.edu>
 *       Chen Li <chenli@cs.nyu.edu>
 *       Zilin Du <zilin@cs.nyu.edu>
 *
 * WWW URL: https://cs.nyu.edu/exact/
 * Email: exact@cs.nyu.edu
 *
 * $URL$
 * $Id$
 * SPDX-License-Identifier: LGPL-3.0-or-later
 ***************************************************************************/
#ifndef _CORE_BIGINT_H_
#define _CORE_BIGINT_H_

#include <CGAL/boost_mp_type.h>
#include <CGAL/CORE/Gmp.h>
#include <CGAL/CORE/RefCount.h>
#include <CGAL/CORE/MemoryPool.h>
#include <string>

<<<<<<< HEAD
=======
namespace CORE {


class BigIntRep : public RCRepImpl<BigIntRep> {
public:
  BigIntRep() {
    mpz_init(mp);
  }
  // Note : should the copy-ctor be allowed at all ? [Sylvain Pion]
  BigIntRep(const BigIntRep& z) : RCRepImpl<BigIntRep>() {
    mpz_init_set(mp, z.mp);
  }
  BigIntRep(signed char c) {
    mpz_init_set_si(mp, c);
  }
  BigIntRep(unsigned char c) {
    mpz_init_set_ui(mp, c);
  }
  BigIntRep(signed int i) {
    mpz_init_set_si(mp, i);
  }
  BigIntRep(unsigned int i) {
    mpz_init_set_ui(mp, i);
  }
  BigIntRep(signed short int s) {
    mpz_init_set_si(mp, s);
  }
  BigIntRep(unsigned short int s) {
    mpz_init_set_ui(mp, s);
  }
  BigIntRep(signed long int l) {
    mpz_init_set_si(mp, l);
  }
  BigIntRep(unsigned long int l) {
    mpz_init_set_ui(mp, l);
  }
  BigIntRep(float f) {
    mpz_init_set_d(mp, f);
  }
  BigIntRep(double d) {
    mpz_init_set_d(mp, d);
  }
  BigIntRep(const char* s, int base=0) {
    mpz_init_set_str(mp, s, base);
  }
  BigIntRep(const std::string& s, int base=0) {
    mpz_init_set_str(mp, s.c_str(), base);
  }
  explicit BigIntRep(mpz_srcptr z) {
    mpz_init_set(mp, z);
  }
  ~BigIntRep() {
    mpz_clear(mp);
  }

  CGAL_CORE_EXPORT CORE_NEW(BigIntRep)
  CGAL_CORE_EXPORT CORE_DELETE(BigIntRep)
>>>>>>> d979e070

#if !(BOOST_VERSION > 107900 && defined(CGAL_USE_BOOST_MP))
#define CGAL_CORE_USE_GMP_BACKEND 1
#endif

namespace CORE {

#ifdef CGAL_CORE_USE_GMP_BACKEND
  typedef boost::multiprecision::mpz_int BigInt;
#else
  typedef  boost::multiprecision::cpp_int BigInt;
#endif


inline int cmp(const BigInt& x, const BigInt& y) {
  return x.compare(y);
}


inline int set_str(BigInt& a, const char* s) {
      // AF   makeCopy();
    a = BigInt(s);
    return 0;  // should be -1 if not correct in the base (we ignore)
  }

  /// longValue
inline long longValue(const BigInt& a) {
  return a.convert_to<long>();;
}

  /// doubleValue
inline double doubleValue(const BigInt& a) {
  return a.convert_to<double>();;
}

  /// isEven
inline bool isEven(const BigInt& z) {
  return bit_test(z,0) == 0;
}
/// isOdd
inline bool isOdd(const BigInt& z) {
  return bit_test(z,0) == 1;
}

inline bool isDivisible(const BigInt& x, const BigInt& y) {
    BigInt q, r;
    divide_qr(x, y, q, r);
    return r.is_zero();
}

inline bool isDivisible(int x, int y) {
  return x % y == 0;
}

inline bool isDivisible(long x, long y) {
  return x % y == 0;

}
  /// get exponent of power 2
inline unsigned long getBinExpo(const BigInt& z) {
    if (z.is_zero()) {
        return (std::numeric_limits<unsigned long>::max)();
    }
    return lsb(abs(z));
}

  // bit length
inline int bitLength(const BigInt& a) {
    if (a.is_zero()) {
        return 0;
    }
  return msb(abs(a))+1;
}

/// floorLg -- floor of log_2(a)
/** Convention: a=0, floorLg(a) returns -1.
 *  This makes sense for integer a.
 */
inline long floorLg(const BigInt& a) {
  return (sign(a) == 0) ? (-1) : (bitLength(a)-1);
}


/// div_rem
inline void div_rem(BigInt& q, BigInt& r, const BigInt& a, const BigInt& b) {
  // AF q.makeCopy();
  // AF r.makeCopy();
  divide_qr(a, b, q, r);
}


  /// ulongValue
inline unsigned long ulongValue(const BigInt& a) {
    assert(a >= BigInt(0));
  return a.convert_to<unsigned long>();
}

  /// exact div
inline void divexact(BigInt& z, const BigInt& x, const BigInt& y) {
  // AF z.makeCopy();
  BigInt r;
  divide_qr(x, y, z, r );  // was void mpz_divexact (mpz_t q, const mpz_t n, const mpz_t d)   Is this faster?
  assert(r.is_zero());
}

// Chee (1/12/2004)   The definition of div_exact(x,y) next
//   ensure that in Polynomials<NT> works with both NT=BigInt and NT=int:
inline BigInt div_exact(const BigInt& x, const BigInt& y) {
  BigInt z;             // precodition: isDivisible(x,y)
  divexact(z, x, y); // z is set to x/y;
  return z;
}

inline int div_exact(int x, int y) {
  return x/y;  // precondition: isDivisible(x,y)
}

inline long div_exact(long x, long y) {
  return x/y;  // precondition: isDivisible(x,y)
}


/// ceilLg -- ceiling of log_2(a) where a=BigInt, int or long
/** Convention: a=0, ceilLg(a) returns -1.
 *  This makes sense for integer a.
 */
inline long ceilLg(const BigInt& a) {
  if (sign(a) == 0)
    return -1;
  unsigned long len = bitLength(a);

  return (lsb(abs(a)) == len - 1) ? (len - 1) : len;
}

inline long ceilLg(long a) { // need this for Polynomial<long>
  return ceilLg(BigInt(a));
}

inline long ceilLg(int a) { // need this for Polynomial<int>
  return ceilLg(BigInt(a));
}


/// negate
inline void negate(BigInt& a) {
  // AF a.makeCopy();
  a= - a;
}

/// get exponent of power k
inline void getKaryExpo(const BigInt& z, BigInt& m, int& e, unsigned long uk) {
    BigInt k(uk), q, r;
    e = 0;
    m = z;
    // AF m.makeCopy();
    for(;;) {
        divide_qr(m, k, q, r);
        if (!r.is_zero()) break;
        m = q;
        ++e;
    }
}

inline void power(BigInt& c, const BigInt& a, unsigned long ul) {
    // AF c.makeCopy();
  c = pow(a, ul);
}

} // namespace CORE



#endif // _CORE_BIGINT_H_<|MERGE_RESOLUTION|>--- conflicted
+++ resolved
@@ -30,66 +30,6 @@
 #include <CGAL/CORE/MemoryPool.h>
 #include <string>
 
-<<<<<<< HEAD
-=======
-namespace CORE {
-
-
-class BigIntRep : public RCRepImpl<BigIntRep> {
-public:
-  BigIntRep() {
-    mpz_init(mp);
-  }
-  // Note : should the copy-ctor be allowed at all ? [Sylvain Pion]
-  BigIntRep(const BigIntRep& z) : RCRepImpl<BigIntRep>() {
-    mpz_init_set(mp, z.mp);
-  }
-  BigIntRep(signed char c) {
-    mpz_init_set_si(mp, c);
-  }
-  BigIntRep(unsigned char c) {
-    mpz_init_set_ui(mp, c);
-  }
-  BigIntRep(signed int i) {
-    mpz_init_set_si(mp, i);
-  }
-  BigIntRep(unsigned int i) {
-    mpz_init_set_ui(mp, i);
-  }
-  BigIntRep(signed short int s) {
-    mpz_init_set_si(mp, s);
-  }
-  BigIntRep(unsigned short int s) {
-    mpz_init_set_ui(mp, s);
-  }
-  BigIntRep(signed long int l) {
-    mpz_init_set_si(mp, l);
-  }
-  BigIntRep(unsigned long int l) {
-    mpz_init_set_ui(mp, l);
-  }
-  BigIntRep(float f) {
-    mpz_init_set_d(mp, f);
-  }
-  BigIntRep(double d) {
-    mpz_init_set_d(mp, d);
-  }
-  BigIntRep(const char* s, int base=0) {
-    mpz_init_set_str(mp, s, base);
-  }
-  BigIntRep(const std::string& s, int base=0) {
-    mpz_init_set_str(mp, s.c_str(), base);
-  }
-  explicit BigIntRep(mpz_srcptr z) {
-    mpz_init_set(mp, z);
-  }
-  ~BigIntRep() {
-    mpz_clear(mp);
-  }
-
-  CGAL_CORE_EXPORT CORE_NEW(BigIntRep)
-  CGAL_CORE_EXPORT CORE_DELETE(BigIntRep)
->>>>>>> d979e070
 
 #if !(BOOST_VERSION > 107900 && defined(CGAL_USE_BOOST_MP))
 #define CGAL_CORE_USE_GMP_BACKEND 1
