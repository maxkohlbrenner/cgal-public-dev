--- conflicted
+++ resolved
@@ -297,12 +297,9 @@
   QOpenGLShaderProgram program;
   QMap<CGAL::Three::Viewer_interface*, QOpenGLVertexArrayObject*> vaos;
   mutable QOpenGLBuffer vbo[2];
-<<<<<<< HEAD
   Bbox last_bbox;
-=======
   //the scene will ignore the itemChanged() signals while this is true. 
   bool dont_emit_changes;
->>>>>>> 50bd428e
   bool visibility_recentering_enabled;
   bool sort_lists(QVector<QList<int> >&sorted_lists, bool up);
 }; // end class Scene
