#ifndef POLYHEDRON_DEMO_CREATE_SPHERE_H
#define POLYHEDRON_DEMO_CREATE_SPHERE_H

#include <vector>
#include <cmath>
#include <CGAL/number_type_config.h>

template <class FLOAT>
void create_flat_sphere(double R,
                        std::vector<FLOAT>& positions_spheres,
                        std::vector<FLOAT>& normals_spheres)
{
  //The more small they are, the more precise the Sphere will be.
  // Must be divisors of 180 and 360.
  const int rings=18;
  const int sectors=36;
  const float to_rad = static_cast<float>(CGAL_PI / 180.0);

  float T, P;
  float x[4],y[4],z[4];

  //Top of the sphere
  for(int t=0; t<360; t+=sectors)
  {

    positions_spheres.push_back(0);
    positions_spheres.push_back(0);
    positions_spheres.push_back(R);

    normals_spheres.push_back(0);
    normals_spheres.push_back(0);
    normals_spheres.push_back(1);

    P = rings*to_rad;
    T = t*to_rad;
    x[1] = sin(P) * cos(T) ;
    y[1] = sin(P) * sin(T) ;
    z[1] = cos(P);
    positions_spheres.push_back(R * x[1]);
    positions_spheres.push_back(R * y[1]);
    positions_spheres.push_back(R * z[1]);

    normals_spheres.push_back(x[1]);
    normals_spheres.push_back(y[1]);
    normals_spheres.push_back(z[1]);

    //
    P = rings*to_rad;
    T = (t+sectors)*to_rad;
    x[2] = sin(P) * cos(T) ;
    y[2] = sin(P) * sin(T) ;
    z[2] = cos(P);
    positions_spheres.push_back(R * x[2]);
    positions_spheres.push_back(R * y[2]);
    positions_spheres.push_back(R * z[2]);

    normals_spheres.push_back(x[2]);
    normals_spheres.push_back(y[2]);
    normals_spheres.push_back(z[2]);
  }

  //Body of the sphere
  for (int p=rings; p<180-rings; p+=rings)
    for(int t=0; t<360; t+=sectors)
    {
      //A
      P = p*to_rad;
      T = t*to_rad;
      x[0] = sin(P) * cos(T) ;
      y[0] = sin(P) * sin(T) ;
      z[0] = cos(P);

      positions_spheres.push_back(R * x[0]);
      positions_spheres.push_back(R * y[0]);
      positions_spheres.push_back(R * z[0]);

      normals_spheres.push_back(x[0]);
      normals_spheres.push_back(y[0]);
      normals_spheres.push_back(z[0]);

      //B
      P = (p+rings)*to_rad;
      T = t*to_rad;
      x[1] = sin(P) * cos(T) ;
      y[1] = sin(P) * sin(T) ;
      z[1] = cos(P);
      positions_spheres.push_back(R * x[1]);
      positions_spheres.push_back(R * y[1]);
      positions_spheres.push_back(R * z[1]);

      normals_spheres.push_back(x[1]);
      normals_spheres.push_back(y[1]);
      normals_spheres.push_back(z[1]);

      //C
      P = p*to_rad;
      T = (t+sectors)*to_rad;
      x[2] = sin(P) * cos(T) ;
      y[2] = sin(P) * sin(T) ;
      z[2] = cos(P);
      positions_spheres.push_back(R * x[2]);
      positions_spheres.push_back(R * y[2]);
      positions_spheres.push_back(R * z[2]);


      normals_spheres.push_back(x[2]);
      normals_spheres.push_back(y[2]);
      normals_spheres.push_back(z[2]);
      //D
      P = (p+rings)*to_rad;
      T = (t+sectors)*to_rad;
      x[3] = sin(P) * cos(T) ;
      y[3] = sin(P) * sin(T) ;
      z[3] = cos(P);
      positions_spheres.push_back(R * x[3]);
      positions_spheres.push_back(R * y[3]);
      positions_spheres.push_back(R * z[3]);


      normals_spheres.push_back(x[3]);
      normals_spheres.push_back(y[3]);
      normals_spheres.push_back(z[3]);

      positions_spheres.push_back(R * x[1]);
      positions_spheres.push_back(R * y[1]);
      positions_spheres.push_back(R * z[1]);

      normals_spheres.push_back(x[1]);
      normals_spheres.push_back(y[1]);
      normals_spheres.push_back(z[1]);

      positions_spheres.push_back(R * x[2]);
      positions_spheres.push_back(R * y[2]);
      positions_spheres.push_back(R * z[2]);

      normals_spheres.push_back(x[2]);
      normals_spheres.push_back(y[2]);
      normals_spheres.push_back(z[2]);

    }
  //Bottom of the sphere
  for(int t=0; t<360; t+=sectors)
  {
    positions_spheres.push_back(0);
    positions_spheres.push_back(0);
    positions_spheres.push_back(-R);

    normals_spheres.push_back(0);
    normals_spheres.push_back(0);
    normals_spheres.push_back(-1);


    P = (180-rings)*to_rad;
    T = t*to_rad;
    x[1] = sin(P) * cos(T) ;
    y[1] = sin(P) * sin(T) ;
    z[1] = cos(P);
    positions_spheres.push_back(R * x[1]);
    positions_spheres.push_back(R * y[1]);
    positions_spheres.push_back(R * z[1]);

    normals_spheres.push_back(x[1]);
    normals_spheres.push_back(y[1]);
    normals_spheres.push_back(z[1]);


    P = (180-rings)*to_rad;
    T = (t+sectors)*to_rad;
    x[2] = sin(P) * cos(T) ;
    y[2] = sin(P) * sin(T) ;
    z[2] = cos(P);
    positions_spheres.push_back(R * x[2]);
    positions_spheres.push_back(R * y[2]);
    positions_spheres.push_back(R * z[2]);

    normals_spheres.push_back(x[2]);
    normals_spheres.push_back(y[2]);
    normals_spheres.push_back(z[2]);

  }
}

template <class FLOAT>
void create_flat_and_wire_sphere(double R,
                   std::vector<FLOAT>& positions_spheres,
                   std::vector<FLOAT>& normals_spheres,
                   std::vector<FLOAT>& positions_wire_spheres,
                   int prec = 36)
{
<<<<<<< HEAD
  //The more small they are, the more precise the Sphere will be.
  // Must be divisors of 180 and 360.
  const int rings=18;
  const int sectors=36;
=======
  //The smaller they are, the more precise the Sphere will be.
  // Must be a divisor of 360 and 180.
  const int rings=prec/2;
  const int sectors=prec;
>>>>>>> c0229bba
  const float to_rad = static_cast<float>(CGAL_PI / 180.0);

  create_flat_sphere(R, positions_spheres, normals_spheres);
  
  float T, P;
  float x[4],y[4],z[4];

  //Top of the sphere
  for(int t=0; t<360; t+=sectors)
  {
    positions_wire_spheres.push_back(0);
    positions_wire_spheres.push_back(0);
    positions_wire_spheres.push_back(R);

    P = rings*to_rad;
    T = t*to_rad;
    x[1] = sin(P) * cos(T) ;
    y[1] = sin(P) * sin(T) ;
    z[1] = cos(P);

    positions_wire_spheres.push_back(R * x[1]);
    positions_wire_spheres.push_back(R * y[1]);
    positions_wire_spheres.push_back(R * z[1]);

    positions_wire_spheres.push_back(R * x[1]);
    positions_wire_spheres.push_back(R * y[1]);
    positions_wire_spheres.push_back(R * z[1]);

    //
    P = rings*to_rad;
    T = (t+sectors)*to_rad;
    x[2] = sin(P) * cos(T) ;
    y[2] = sin(P) * sin(T) ;
    z[2] = cos(P);
    positions_wire_spheres.push_back(R * x[2]);
    positions_wire_spheres.push_back(R * y[2]);
    positions_wire_spheres.push_back(R * z[2]);

    positions_wire_spheres.push_back(R * x[2]);
    positions_wire_spheres.push_back(R * y[2]);
    positions_wire_spheres.push_back(R * z[2]);

    positions_wire_spheres.push_back(0);
    positions_wire_spheres.push_back(0);
    positions_wire_spheres.push_back(R);
  }

  //Body of the sphere
  for (int p=rings; p<180-rings; p+=rings)
    for(int t=0; t<360; t+=sectors)
    {
      //A
      P = p*to_rad;
      T = t*to_rad;
      x[0] = sin(P) * cos(T) ;
      y[0] = sin(P) * sin(T) ;
      z[0] = cos(P);

      //B
      P = (p+rings)*to_rad;
      T = t*to_rad;
      x[1] = sin(P) * cos(T) ;
      y[1] = sin(P) * sin(T) ;
      z[1] = cos(P);

      //C
      P = p*to_rad;
      T = (t+sectors)*to_rad;
      x[2] = sin(P) * cos(T) ;
      y[2] = sin(P) * sin(T) ;
      z[2] = cos(P);

      //D
      P = (p+rings)*to_rad;
      T = (t+sectors)*to_rad;
      x[3] = sin(P) * cos(T) ;
      y[3] = sin(P) * sin(T) ;
      z[3] = cos(P);

      positions_wire_spheres.push_back(R * x[0]);
      positions_wire_spheres.push_back(R * y[0]);
      positions_wire_spheres.push_back(R * z[0]);


      positions_wire_spheres.push_back(R * x[1]);
      positions_wire_spheres.push_back(R * y[1]);
      positions_wire_spheres.push_back(R * z[1]);


      positions_wire_spheres.push_back(R * x[1]);
      positions_wire_spheres.push_back(R * y[1]);
      positions_wire_spheres.push_back(R * z[1]);



      positions_wire_spheres.push_back(R * x[3]);
      positions_wire_spheres.push_back(R * y[3]);
      positions_wire_spheres.push_back(R * z[3]);



      positions_wire_spheres.push_back(R * x[3]);
      positions_wire_spheres.push_back(R * y[3]);
      positions_wire_spheres.push_back(R * z[3]);



      positions_wire_spheres.push_back(R * x[2]);
      positions_wire_spheres.push_back(R * y[2]);
      positions_wire_spheres.push_back(R * z[2]);


      positions_wire_spheres.push_back(R * x[2]);
      positions_wire_spheres.push_back(R * y[2]);
      positions_wire_spheres.push_back(R * z[2]);


      positions_wire_spheres.push_back(R * x[0]);
      positions_wire_spheres.push_back(R * y[0]);
      positions_wire_spheres.push_back(R * z[0]);

    }
  //Bottom of the sphere
  for(int t=0; t<360; t+=sectors)
  {
    P = (180-rings)*to_rad;
    T = t*to_rad;
    x[1] = sin(P) * cos(T) ;
    y[1] = sin(P) * sin(T) ;
    z[1] = cos(P);

    P = (180-rings)*to_rad;
    T = (t+sectors)*to_rad;
    x[2] = sin(P) * cos(T) ;
    y[2] = sin(P) * sin(T) ;
    z[2] = cos(P);

    positions_wire_spheres.push_back(0);
    positions_wire_spheres.push_back(0);
    positions_wire_spheres.push_back(-R);

    positions_wire_spheres.push_back(R * x[1]);
    positions_wire_spheres.push_back(R * y[1]);
    positions_wire_spheres.push_back(R * z[1]);


    positions_wire_spheres.push_back(R * x[1]);
    positions_wire_spheres.push_back(R * y[1]);
    positions_wire_spheres.push_back(R * z[1]);

    positions_wire_spheres.push_back(R * x[2]);
    positions_wire_spheres.push_back(R * y[2]);
    positions_wire_spheres.push_back(R * z[2]);


    positions_wire_spheres.push_back(R * x[2]);
    positions_wire_spheres.push_back(R * y[2]);
    positions_wire_spheres.push_back(R * z[2]);

    positions_wire_spheres.push_back(0);
    positions_wire_spheres.push_back(0);
    positions_wire_spheres.push_back(-R);
  }
}

#endif //POLYHEDRON_DEMO_DRAW_SPHERE_H<|MERGE_RESOLUTION|>--- conflicted
+++ resolved
@@ -8,12 +8,13 @@
 template <class FLOAT>
 void create_flat_sphere(double R,
                         std::vector<FLOAT>& positions_spheres,
-                        std::vector<FLOAT>& normals_spheres)
+                        std::vector<FLOAT>& normals_spheres,
+                        int prec = 36)
 {
   //The more small they are, the more precise the Sphere will be.
   // Must be divisors of 180 and 360.
-  const int rings=18;
-  const int sectors=36;
+  const int rings=prec/2;
+  const int sectors=prec;
   const float to_rad = static_cast<float>(CGAL_PI / 180.0);
 
   float T, P;
@@ -187,17 +188,10 @@
                    std::vector<FLOAT>& positions_wire_spheres,
                    int prec = 36)
 {
-<<<<<<< HEAD
-  //The more small they are, the more precise the Sphere will be.
-  // Must be divisors of 180 and 360.
-  const int rings=18;
-  const int sectors=36;
-=======
   //The smaller they are, the more precise the Sphere will be.
   // Must be a divisor of 360 and 180.
   const int rings=prec/2;
   const int sectors=prec;
->>>>>>> c0229bba
   const float to_rad = static_cast<float>(CGAL_PI / 180.0);
 
   create_flat_sphere(R, positions_spheres, normals_spheres);
