#include "config.h"
#include "create_sphere.h"
#include "Scene_c3t3_item.h"

#include <QVector>
#include <QColor>
#include <QPixmap>
#include <QPainter>
#include <QtCore/qglobal.h>

#include <map>
#include <vector>
#include <CGAL/gl.h>
#include <CGAL/Mesh_3/dihedral_angle_3.h>
#include <CGAL/Three/Scene_interface.h>

#include <QGLViewer/manipulatedFrame.h>
#include <QGLViewer/qglviewer.h>

#include <boost/function_output_iterator.hpp>
#include <boost/foreach.hpp>

struct Scene_c3t3_item_priv {
  Scene_c3t3_item_priv() : c3t3() {}
  Scene_c3t3_item_priv(const C3t3& c3t3_) : c3t3(c3t3_) {}

  C3t3 c3t3;
  QVector<QColor> colors;
};

void Scene_c3t3_item::compile_shaders()
{
    program_sphere = new QOpenGLShaderProgram();

    //Source code
    const char vertex_source[] =
    {
        "#version 120                                                                                             \n"
        "attribute highp vec4 vertex;                                                                             \n"
        "attribute highp vec3 normals;                                                                            \n"
        "attribute highp vec3 colors;                                                                             \n"
        "attribute highp vec3 center;                                                                             \n"
        "attribute highp float radius;                                                                            \n"
        "uniform highp vec4 cutplane;                                                                             \n"
        "uniform highp mat4 mvp_matrix;                                                                           \n"
        "uniform highp mat4 mv_matrix;                                                                            \n"
        "varying highp vec4 fP;                                                                                   \n"
        "varying highp vec3 fN;                                                                                   \n"
        "varying highp vec4 color;                                                                                \n"
        "                                                                                                         \n"
        "                                                                                                         \n"
        "void main(void)                                                                                          \n"
        "{                                                                                                        \n"
        " if(center.x * cutplane.x  + center.y * cutplane.y  + center.z * cutplane.z  +  cutplane.w > 0){         \n"
        "    color = vec4(colors,0.0);                                                                            \n"
        " }else{                                                                                                  \n"
        "  color = vec4(colors,1.0);}                                                                             \n"
        "  fP = mv_matrix * vertex;                                                                               \n"
        "  fN = mat3(mv_matrix)* normals;                                                                         \n"
        "  gl_Position =  mvp_matrix *                                                                            \n"
        "  vec4(radius*vertex.x + center.x, radius* vertex.y + center.y, radius*vertex.z + center.z, 1.0) ;       \n"
        "}                                                                                                        \n"
    };
    QOpenGLShader *vertex_shader = new QOpenGLShader(QOpenGLShader::Vertex);
    if(!vertex_shader->compileSourceCode(vertex_source))
    {
        std::cerr<<"Compiling vertex source FAILED"<<std::endl;
    }


    if(!program_sphere->addShader(vertex_shader))
    {
        std::cerr<<"adding vertex shader FAILED"<<std::endl;
    }
    if(!program_sphere->addShaderFromSourceFile(QOpenGLShader::Fragment,":/cgal/Polyhedron_3/resources/shader_c3t3.f" ))
    {
        std::cerr<<"adding fragment shader FAILED"<<std::endl;
    }
    if(!program_sphere->link())
    {
        //std::cerr<<"linking Program FAILED"<<std::endl;
        qDebug() << program_sphere->log();
    }
}
double complex_diag(const Scene_item* item) {
  const Scene_item::Bbox& bbox = item->bbox();
  const double& xdelta = bbox.xmax-bbox.xmin;
  const double& ydelta = bbox.ymax-bbox.ymin;
  const double& zdelta = bbox.zmax-bbox.zmin;
  const double diag = std::sqrt(xdelta*xdelta +
                                ydelta*ydelta +
                                zdelta*zdelta);
  return diag * 0.7;
}

Scene_c3t3_item::Scene_c3t3_item()
  : Scene_item(NumberOfBuffers, NumberOfVaos)
  , d(new Scene_c3t3_item_priv())
  , frame(new ManipulatedFrame())
  , last_known_scene(NULL)
  , data_item_(NULL)
  , histogram_()
  , indices_()
{
  are_intersection_buffers_filled = false;
  positions_lines.resize(0);
  positions_poly.resize(0);
  normals.resize(0);
  s_vertex.resize(0);
  s_normals.resize(0);
  ws_vertex.resize(0);
  need_changed = false;
  startTimer(0);
  connect(frame, SIGNAL(modified()), this, SLOT(changed()));
  c3t3_changed();
  setRenderingMode(FlatPlusEdges);
  compile_shaders();
  spheres_are_shown = false;
  create_flat_and_wire_sphere(1.0f,s_vertex,s_normals, ws_vertex);

}

Scene_c3t3_item::Scene_c3t3_item(const C3t3& c3t3)
  : Scene_item(NumberOfBuffers, NumberOfVaos)
  , d(new Scene_c3t3_item_priv(c3t3))
  , frame(new ManipulatedFrame())
  , last_known_scene(NULL)  
  , data_item_(NULL)  
  , histogram_()
  , indices_()
{
  positions_lines.resize(0);
  positions_poly.resize(0);
  normals.resize(0);
  s_vertex.resize(0);
  s_normals.resize(0);
  ws_vertex.resize(0);
  need_changed = false;
  startTimer(0);
  connect(frame, SIGNAL(modified()), this, SLOT(changed()));
  reset_cut_plane();
  c3t3_changed();
  setRenderingMode(FlatPlusEdges);
  compile_shaders();
  spheres_are_shown = false;
  create_flat_and_wire_sphere(1.0f,s_vertex,s_normals, ws_vertex);
}

Scene_c3t3_item::~Scene_c3t3_item()
{
  frame = 0;
  delete frame;
  delete d;
}



const Scene_item*
Scene_c3t3_item::data_item() const
{
  return data_item_;
}

void
Scene_c3t3_item::set_data_item(const Scene_item* data_item)
{
  data_item_ = data_item;
  if (NULL != data_item)
  {
    connect(data_item, SIGNAL(aboutToBeDestroyed()),
      this, SLOT(data_item_destroyed()));
  }
}

void
Scene_c3t3_item::data_item_destroyed()
{
  set_data_item(NULL);
}

const C3t3&
Scene_c3t3_item::c3t3() const {
  return d->c3t3;
}

C3t3&
Scene_c3t3_item::c3t3()
{
  return d->c3t3;
}

void
Scene_c3t3_item::changed()
{
  need_changed = true;
}

void Scene_c3t3_item::timerEvent(QTimerEvent* /*event*/)
{ // just handle deformation - paint like selection is handled in eventFilter()
  if(need_changed) {
    are_intersection_buffers_filled = false;
    need_changed = false;
  }
}

void
Scene_c3t3_item::c3t3_changed()
{
  // Update colors
  // Fill indices map and get max subdomain value
  indices_.clear();

  int max = 0;
  for (C3t3::Cells_in_complex_iterator cit = this->c3t3().cells_in_complex_begin(),
    end = this->c3t3().cells_in_complex_end(); cit != end; ++cit)
  {
    max = (std::max)(max, cit->subdomain_index());
    indices_.insert(cit->subdomain_index());
  }
  for (C3t3::Facets_in_complex_iterator fit = this->c3t3().facets_in_complex_begin(),
    end = this->c3t3().facets_in_complex_end(); fit != end; ++fit)
  {
    max = (std::max)(max, fit->first->surface_patch_index(fit->second));
    indices_.insert(fit->first->surface_patch_index(fit->second));
  }

  d->colors.resize(max + 1);
  compute_color_map(color_);

  // Rebuild histogram
  build_histogram();
  
}

QPixmap
Scene_c3t3_item::graphicalToolTip() const
{
  if (!histogram_.isNull())
  {
    return histogram_;
  }
  else
  {
    const_cast<Scene_c3t3_item&>(*this).build_histogram();
    return histogram_;
  }
}

template<typename C3t3>
std::vector<int>
create_histogram(const C3t3& c3t3, double& min_value, double& max_value)
{
  typedef typename C3t3::Triangulation::Point Point_3;

  std::vector<int> histo(181, 0);

  min_value = 180.;
  max_value = 0.;

  for (typename C3t3::Cells_in_complex_iterator cit = c3t3.cells_in_complex_begin();
    cit != c3t3.cells_in_complex_end();
    ++cit)
  {
    if (!c3t3.is_in_complex(cit))
      continue;

#ifdef CGAL_MESH_3_DEMO_DONT_COUNT_TETS_ADJACENT_TO_SHARP_FEATURES_FOR_HISTOGRAM
    if (c3t3.in_dimension(cit->vertex(0)) <= 1
      || c3t3.in_dimension(cit->vertex(1)) <= 1
      || c3t3.in_dimension(cit->vertex(2)) <= 1
      || c3t3.in_dimension(cit->vertex(3)) <= 1)
      continue;
#endif //CGAL_MESH_3_DEMO_DONT_COUNT_TETS_ADJACENT_TO_SHARP_FEATURES_FOR_HISTOGRAM

    const Point_3& p0 = cit->vertex(0)->point();
    const Point_3& p1 = cit->vertex(1)->point();
    const Point_3& p2 = cit->vertex(2)->point();
    const Point_3& p3 = cit->vertex(3)->point();

    double a = CGAL::to_double(CGAL::abs(CGAL::Mesh_3::dihedral_angle(p0, p1, p2, p3)));
    histo[static_cast<int>(std::floor(a))] += 1;
    min_value = (std::min)(min_value, a);
    max_value = (std::max)(max_value, a);

    a = CGAL::to_double(CGAL::abs(CGAL::Mesh_3::dihedral_angle(p0, p2, p1, p3)));
    histo[static_cast<int>(std::floor(a))] += 1;
    min_value = (std::min)(min_value, a);
    max_value = (std::max)(max_value, a);

    a = CGAL::to_double(CGAL::abs(CGAL::Mesh_3::dihedral_angle(p0, p3, p1, p2)));
    histo[static_cast<int>(std::floor(a))] += 1;
    min_value = (std::min)(min_value, a);
    max_value = (std::max)(max_value, a);

    a = CGAL::to_double(CGAL::abs(CGAL::Mesh_3::dihedral_angle(p1, p2, p0, p3)));
    histo[static_cast<int>(std::floor(a))] += 1;
    min_value = (std::min)(min_value, a);
    max_value = (std::max)(max_value, a);

    a = CGAL::to_double(CGAL::abs(CGAL::Mesh_3::dihedral_angle(p1, p3, p0, p2)));
    histo[static_cast<int>(std::floor(a))] += 1;
    min_value = (std::min)(min_value, a);
    max_value = (std::max)(max_value, a);

    a = CGAL::to_double(CGAL::abs(CGAL::Mesh_3::dihedral_angle(p2, p3, p0, p1)));
    histo[static_cast<int>(std::floor(a))] += 1;
    min_value = (std::min)(min_value, a);
    max_value = (std::max)(max_value, a);

  }

  return histo;
}

void
Scene_c3t3_item::build_histogram()
{
#ifdef CGAL_MESH_3_DEMO_BIGGER_HISTOGRAM_WITH_WHITE_BACKGROUNG
  // Create an histogram_ and display it
  const int height = 280;
  const int top_margin = 5;
  const int left_margin = 20;
  const int drawing_height = height - top_margin * 2;
  const int width = 804;
  const int cell_width = 4;
  const int text_margin = 3;
  const int text_height = 34;

  histogram_ = QPixmap(width, height + text_height);
  histogram_.fill(QColor(255, 255, 255));
#else
  // Create an histogram_ and display it
  const int height = 140;
  const int top_margin = 5;
  const int left_margin = 20;
  const int drawing_height = height - top_margin * 2;
  const int width = 402;
  const int cell_width = 2;
  const int text_margin = 3;
  const int text_height = 20;

  histogram_ = QPixmap(width, height + text_height);
  histogram_.fill(QColor(192, 192, 192));
#endif  

  QPainter painter(&histogram_);
  painter.setPen(Qt::black);
  painter.setBrush(QColor(128, 128, 128));
  //painter.setFont(QFont("Arial", 30));

  // Build histogram_ data
  double min_value, max_value;
  std::vector<int> histo_data = create_histogram(c3t3(), min_value, max_value);

  // Get maximum value (to normalize)
  int max_size = 0;
  for (std::vector<int>::iterator it = histo_data.begin(), end = histo_data.end();
    it != end; ++it)
  {
    max_size = (std::max)(max_size, *it);
  }

  // colored histogram
  int j = 0;

  // draw
  int i = left_margin;
  for (std::vector<int>::iterator it = histo_data.begin(), end = histo_data.end();
    it != end; ++it, i += cell_width)
  {
    int line_height = static_cast<int>(std::ceil(static_cast<double>(drawing_height)*
      static_cast<double>(*it) / static_cast<double>(max_size)) + .5);

    painter.fillRect(i,
      drawing_height + top_margin - line_height,
      cell_width,
      line_height,
      get_histogram_color(j++));
  }

  // draw bottom horizontal line
  painter.setPen(Qt::blue);

  painter.drawLine(QPoint(left_margin, drawing_height + top_margin),
    QPoint(left_margin + static_cast<int>(histo_data.size())*cell_width,
    drawing_height + top_margin));


  // draw min value and max value
  const int min_tr_width = static_cast<int>(2 * (std::floor(min_value)*cell_width + left_margin));
  const int max_tr_width = static_cast<int>(
    2 * ((histo_data.size() - std::floor(max_value))*cell_width + left_margin));
  const int tr_y = drawing_height + top_margin + text_margin;

  painter.setPen(get_histogram_color(min_value));
  QRect min_text_rect(0, tr_y, min_tr_width, text_height);
  painter.drawText(min_text_rect, Qt::AlignCenter, tr("%1").arg(min_value, 0, 'f', 1));

  painter.setPen(get_histogram_color(max_value));
  QRect max_text_rect(width - max_tr_width, tr_y, max_tr_width, text_height);
  painter.drawText(max_text_rect, Qt::AlignCenter, tr("%1").arg(max_value, 0, 'f', 1));
}

QColor
Scene_c3t3_item::get_histogram_color(const double v) const
{
  if (v < 5)            { return Qt::red; }
  else if (v < 10)      { return QColor(215, 108, 0); }
  else if (v < 15)      { return QColor(138, 139, 0); }
  else if (v < 165)     { return QColor(60, 136, 64); }
  else if (v < 170)     { return QColor(138, 139, 1); }
  else if (v < 175)     { return QColor(215, 108, 0); }
  else /* 175<v<=180 */   { return Qt::red; }
}

void
Scene_c3t3_item::update_histogram()
{
  build_histogram();
}

void
Scene_c3t3_item::compute_color_map(const QColor& c)
{
  typedef Indices::size_type size_type;

  size_type nb_domains = indices_.size();
  size_type i = 0;
  for (Indices::iterator it = indices_.begin(), end = indices_.end();
    it != end; ++it, ++i)
  {
    double hue = c.hueF() + 1. / nb_domains * i;
    if (hue > 1) { hue -= 1.; }
    d->colors[*it] = QColor::fromHsvF(hue, c.saturationF(), c.valueF());
  }
}

Kernel::Plane_3 Scene_c3t3_item::plane() const {
  const qglviewer::Vec& pos = frame->position();
  const qglviewer::Vec& n =
    frame->inverseTransformOf(qglviewer::Vec(0.f, 0.f, 1.f));
  return Kernel::Plane_3(n[0], n[1], n[2], -n * pos);
}

void Scene_c3t3_item::compute_bbox() const {
  if (isEmpty())
    _bbox = Bbox();
  else {
    CGAL::Bbox_3 result;
    for (Tr::Finite_vertices_iterator
<<<<<<< HEAD
           vit = ++c3t3().triangulation().finite_vertices_begin(),
           end = c3t3().triangulation().finite_vertices_end();
=======
         vit = ++c3t3().triangulation().finite_vertices_begin(),
         end = c3t3().triangulation().finite_vertices_end();
>>>>>>> cc5f5060
         vit != end; ++vit)
    {
      if(vit->in_dimension() == -1) continue;
      result = result + vit->point().bbox();
    }
    _bbox = Bbox(result.xmin(), result.ymin(), result.zmin(),
                 result.xmax(), result.ymax(), result.zmax());
  }
}

QString Scene_c3t3_item::toolTip() const {
  int number_of_tets = 0;
  for (Tr::Finite_cells_iterator
    cit = c3t3().triangulation().finite_cells_begin(),
    end = c3t3().triangulation().finite_cells_end();
    cit != end; ++cit)
  {
    if (c3t3().is_in_complex(cit))
      ++number_of_tets;
  }
  return tr("<p><b>3D complex in a 3D triangulation</b></p>"
    "<p>Number of vertices: %1<br />"
    "Number of surface facets: %2<br />"
    "Number of volume tetrahedra: %3</p>")
    .arg(c3t3().triangulation().number_of_vertices())
    .arg(c3t3().number_of_facets())
    .arg(number_of_tets);
}

void Scene_c3t3_item::draw(CGAL::Three::Viewer_interface* viewer) const {
  Scene_c3t3_item* ncthis = const_cast<Scene_c3t3_item*>(this);

  if (!are_buffers_filled)
  {
    ncthis->compute_elements();
    ncthis->initialize_buffers(viewer);
  }

  vaos[Grid]->bind();
  program = getShaderProgram(PROGRAM_WITHOUT_LIGHT);
  attrib_buffers(viewer, PROGRAM_WITHOUT_LIGHT);
  program->bind();
  program->setAttributeValue("colors", QColor(Qt::black));
  QMatrix4x4 f_mat;
  for (int i = 0; i<16; i++)
    f_mat.data()[i] = frame->matrix()[i];
  program->setUniformValue("f_matrix", f_mat);
  viewer->glDrawArrays(GL_LINES, 0, static_cast<GLsizei>(positions_grid.size() / 3));
  program->release();
  vaos[Grid]->release();

  vaos[Facets]->bind();
  program = getShaderProgram(PROGRAM_C3T3);
  attrib_buffers(viewer, PROGRAM_C3T3);
  program->bind();
  QVector4D cp(this->plane().a(),this->plane().b(),this->plane().c(),this->plane().d());
  program->setUniformValue("cutplane", cp);
  // positions_poly_size is the number of total facets in the C3T3
  // it is only computed once and positions_poly is emptied at the end
  viewer->glDrawArrays(GL_TRIANGLES, 0, static_cast<GLsizei>(positions_poly_size / 3));
  program->release();
  vaos[Facets]->release();


 if (!are_intersection_buffers_filled)
  {
     ncthis->compute_intersections();
     ncthis->initialize_intersection_buffers(viewer);
  }
  vaos[iFacets]->bind();
  program = getShaderProgram(PROGRAM_WITH_LIGHT);
  attrib_buffers(viewer, PROGRAM_WITH_LIGHT);
  program->bind();

  // positions_poly is also used for the faces in the cut plane
  // and changes when the cut plane is moved
  viewer->glDrawArrays(GL_TRIANGLES, 0, static_cast<GLsizei>(positions_poly.size() / 3));
  program->release();
  vaos[iFacets]->release();


  if(spheres_are_shown)
  {
    vaos[Spheres]->bind();
    program_sphere->bind();
    //ModelViewMatrix used for the transformation of the camera.
    QMatrix4x4 mvp_mat;
    // ModelView Matrix used for the lighting system
    QMatrix4x4 mv_mat;
    GLdouble d_mat[16];
    GLint is_both_sides = 0;
    viewer->camera()->getModelViewProjectionMatrix(d_mat);
    //Convert the GLdoubles matrices in GLfloats
    for (int i=0; i<16; ++i){
      mvp_mat.data()[i] = GLfloat(d_mat[i]);
    }
    viewer->camera()->getModelViewMatrix(d_mat);
    for (int i=0; i<16; ++i)
      mv_mat.data()[i] = GLfloat(d_mat[i]);
    QVector4D position(0.0f,0.0f,1.0f, 1.0f );
    QVector4D ambient(0.4f, 0.4f, 0.4f, 0.4f);
    // Diffuse
    QVector4D diffuse(1.0f, 1.0f, 1.0f, 1.0f);
    // Specular
    QVector4D specular(0.0f, 0.0f, 0.0f, 1.0f);
    viewer->glGetIntegerv(GL_LIGHT_MODEL_TWO_SIDE, &is_both_sides);

    QVector4D cp(this->plane().a(),this->plane().b(),this->plane().c(),this->plane().d());

    program_sphere->setUniformValue("cutplane", cp);
    program_sphere->setUniformValue("mvp_matrix", mvp_mat);
    program_sphere->setUniformValue("mv_matrix", mv_mat);
    program_sphere->setUniformValue("light_pos", position);
    program_sphere->setUniformValue("light_diff",diffuse);
    program_sphere->setUniformValue("light_spec", specular);
    program_sphere->setUniformValue("light_amb", ambient);
    program_sphere->setUniformValue("spec_power", 51.8f);
    program_sphere->setUniformValue("is_two_side", is_both_sides);

    viewer->glDrawArraysInstanced(GL_TRIANGLES, 0,
                                  static_cast<GLsizei>(s_vertex.size()/3),
                                  static_cast<GLsizei>(s_radius.size()));
    program_sphere->release();
    vaos[Spheres]->release();
  }
}

void Scene_c3t3_item::draw_edges(CGAL::Three::Viewer_interface* viewer) const {
  Scene_c3t3_item* ncthis = const_cast<Scene_c3t3_item*>(this);
  if (!are_buffers_filled)
  {
    ncthis->compute_elements();
    ncthis->initialize_buffers(viewer);
  }

  if(renderingMode() == Wireframe)
  {
    vaos[Grid]->bind();
    program = getShaderProgram(PROGRAM_WITHOUT_LIGHT);
    attrib_buffers(viewer, PROGRAM_WITHOUT_LIGHT);
    program->bind();
    program->setAttributeValue("colors", QColor(Qt::black));
    QMatrix4x4 f_mat;
    for (int i = 0; i<16; i++)
        f_mat.data()[i] = frame->matrix()[i];
    program->setUniformValue("f_matrix", f_mat);
    viewer->glDrawArrays(GL_LINES, 0, static_cast<GLsizei>(positions_grid.size() / 3));
    program->release();
    vaos[Grid]->release();
  }
  vaos[Edges]->bind();
  program = getShaderProgram(PROGRAM_C3T3_EDGES);
  attrib_buffers(viewer, PROGRAM_C3T3_EDGES);
  program->bind();
  QVector4D cp(this->plane().a(),this->plane().b(),this->plane().c(),this->plane().d());
  program->setUniformValue("cutplane", cp);
  program->setAttributeValue("colors", QColor(Qt::black));
  viewer->glDrawArrays(GL_LINES, 0, static_cast<GLsizei>(positions_lines_size / 3));
  program->release();
  vaos[Edges]->release();

  vaos[iEdges]->bind();
  program = getShaderProgram(PROGRAM_NO_SELECTION);
  attrib_buffers(viewer, PROGRAM_NO_SELECTION);
  program->bind();
  program->setAttributeValue("colors", QColor(Qt::black));
  viewer->glDrawArrays(GL_LINES, 0, static_cast<GLsizei>(positions_lines.size() / 3));
  program->release();
  vaos[iEdges]->release();

  if(spheres_are_shown)
  {
      vaos[Wired_spheres]->bind();
      program_sphere->bind();
      //ModelViewMatrix used for the transformation of the camera.
      QMatrix4x4 mvp_mat;
      // ModelView Matrix used for the lighting system
      QMatrix4x4 mv_mat;
      GLdouble d_mat[16];
      GLint is_both_sides = 0;
      viewer->camera()->getModelViewProjectionMatrix(d_mat);
      //Convert the GLdoubles matrices in GLfloats
      for (int i=0; i<16; ++i){
          mvp_mat.data()[i] = GLfloat(d_mat[i]);
      }
      viewer->camera()->getModelViewMatrix(d_mat);
      for (int i=0; i<16; ++i)
          mv_mat.data()[i] = GLfloat(d_mat[i]);
      QVector4D position(0.0f,0.0f,1.0f, 1.0f );
      QVector4D ambient(0.4f, 0.4f, 0.4f, 0.4f);
      // Diffuse
      QVector4D diffuse(1.0f, 1.0f, 1.0f, 1.0f);
      // Specular
      QVector4D specular(0.0f, 0.0f, 0.0f, 1.0f);
      viewer->glGetIntegerv(GL_LIGHT_MODEL_TWO_SIDE, &is_both_sides);


      program_sphere->setUniformValue("mvp_matrix", mvp_mat);
      program_sphere->setUniformValue("mv_matrix", mv_mat);
      program_sphere->setUniformValue("light_pos", position);
      program_sphere->setUniformValue("light_diff",diffuse);
      program_sphere->setUniformValue("light_spec", specular);
      program_sphere->setUniformValue("light_amb", ambient);
      program_sphere->setUniformValue("spec_power", 51.8f);
      program_sphere->setUniformValue("is_two_side", is_both_sides);

      viewer->glDrawArraysInstanced(GL_TRIANGLES, 0,
                                    static_cast<GLsizei>(ws_vertex.size()/3),
                                    static_cast<GLsizei>(s_radius.size()));
      program_sphere->release();
      vaos[Wired_spheres]->release();
  }
}

void Scene_c3t3_item::draw_points(CGAL::Three::Viewer_interface * viewer) const
{
  Scene_c3t3_item* ncthis = const_cast<Scene_c3t3_item*>(this);
  if (!are_buffers_filled)
  {
    ncthis->compute_elements();
    ncthis-> initialize_buffers(viewer);
  }
  vaos[Edges]->bind();
  program = getShaderProgram(PROGRAM_C3T3_EDGES);
  attrib_buffers(viewer, PROGRAM_C3T3_EDGES);
  program->bind();
  QVector4D cp(this->plane().a(),this->plane().b(),this->plane().c(),this->plane().d());
  program->setUniformValue("cutplane", cp);
  program->setAttributeValue("colors", this->color());
  viewer->glDrawArrays(GL_POINTS, 0, static_cast<GLsizei>(positions_lines.size() / 3));
  vaos[Edges]->release();
  program->release();

  vaos[Grid]->bind();
  program = getShaderProgram(PROGRAM_WITHOUT_LIGHT);
  attrib_buffers(viewer, PROGRAM_WITHOUT_LIGHT);
  program->bind();
  program->setAttributeValue("colors", this->color());
  QMatrix4x4 f_mat;
  for (int i = 0; i<16; i++)
    f_mat.data()[i] = frame->matrix()[i];
  program->setUniformValue("f_matrix", f_mat);
  viewer->glDrawArrays(GL_LINES, 0, static_cast<GLsizei>(positions_grid.size() / 3));
  program->release();
  vaos[Grid]->release();
}

void Scene_c3t3_item::draw_triangle(const Kernel::Point_3& pa,
  const Kernel::Point_3& pb,
  const Kernel::Point_3& pc, bool /* is_cut */) const {

  #undef darker
  Kernel::Vector_3 n = cross_product(pb - pa, pc - pa);
  n = n / CGAL::sqrt(n*n);


  for (int i = 0; i<3; i++)
  {
    normals.push_back(n.x());
    normals.push_back(n.y());
    normals.push_back(n.z());
  }
  positions_poly.push_back(pa.x());
  positions_poly.push_back(pa.y());
  positions_poly.push_back(pa.z());

  positions_poly.push_back(pb.x());
  positions_poly.push_back(pb.y());
  positions_poly.push_back(pb.z());

  positions_poly.push_back(pc.x());
  positions_poly.push_back(pc.y());
  positions_poly.push_back(pc.z());



}

void Scene_c3t3_item::draw_triangle_edges(const Kernel::Point_3& pa,
  const Kernel::Point_3& pb,
  const Kernel::Point_3& pc)const {

#undef darker
  positions_lines.push_back(pa.x());
  positions_lines.push_back(pa.y());
  positions_lines.push_back(pa.z());

  positions_lines.push_back(pb.x());
  positions_lines.push_back(pb.y());
  positions_lines.push_back(pb.z());

  positions_lines.push_back(pb.x());
  positions_lines.push_back(pb.y());
  positions_lines.push_back(pb.z());

  positions_lines.push_back(pc.x());
  positions_lines.push_back(pc.y());
  positions_lines.push_back(pc.z());

  positions_lines.push_back(pc.x());
  positions_lines.push_back(pc.y());
  positions_lines.push_back(pc.z());

  positions_lines.push_back(pa.x());
  positions_lines.push_back(pa.y());
  positions_lines.push_back(pa.z());

}

double Scene_c3t3_item::complex_diag() const {
  const Bbox& bbox = this->bbox();
  const double& xdelta = bbox.xmax - bbox.xmin;
  const double& ydelta = bbox.ymax - bbox.ymin;
  const double& zdelta = bbox.zmax - bbox.zmin;
  const double diag = std::sqrt(xdelta*xdelta +
    ydelta*ydelta +
    zdelta*zdelta);
  return diag * 0.7;
}

void Scene_c3t3_item::export_facets_in_complex()
{
  std::stringstream off_sstream;
  c3t3().output_facets_in_complex_to_off(off_sstream);
  std::string backup = off_sstream.str();
  // Try to read .off in a polyhedron
  Scene_polyhedron_item* item = new Scene_polyhedron_item;
  if (!item->load(off_sstream))
  {
    delete item;
    off_sstream.str(backup);

    // Try to read .off in a polygon soup
    Scene_polygon_soup_item* soup_item = new Scene_polygon_soup_item;

    if (!soup_item->load(off_sstream)) {
      delete soup_item;
      return;
    }

    soup_item->setName(QString("%1_%2").arg(this->name()).arg("facets"));
    last_known_scene->addItem(soup_item);
  }
  else{
    item->setName(QString("%1_%2").arg(this->name()).arg("facets"));
    last_known_scene->addItem(item);
  }
}

QMenu* Scene_c3t3_item::contextMenu()
{
  const char* prop_name = "Menu modified by Scene_c3t3_item.";

  QMenu* menu = Scene_item::contextMenu();

  // Use dynamic properties:
  // http://doc.qt.io/qt-5/qobject.html#property
  bool menuChanged = menu->property(prop_name).toBool();

  if (!menuChanged) {
    QAction* actionExportFacetsInComplex =
      menu->addAction(tr("Export facets in complex"));
    actionExportFacetsInComplex->setObjectName("actionExportFacetsInComplex");
    connect(actionExportFacetsInComplex,
      SIGNAL(triggered()), this,
      SLOT(export_facets_in_complex()));

    QAction* actionShowSpheres =
      menu->addAction(tr("Show protecting &spheres"));
    actionShowSpheres->setCheckable(true);
    actionShowSpheres->setObjectName("actionShowSpheres");
    connect(actionShowSpheres, SIGNAL(toggled(bool)),
            this, SLOT(show_spheres(bool)));
    menu->setProperty(prop_name, true);
  }
  return menu;
}


void Scene_c3t3_item::initialize_intersection_buffers(CGAL::Three::Viewer_interface *viewer)
{
 //vao containing the data for the facets
  {
    program = getShaderProgram(PROGRAM_WITH_LIGHT, viewer);
    program->bind();

    vaos[iFacets]->bind();
    buffers[iFacet_vertices].bind();
    buffers[iFacet_vertices].allocate(positions_poly.data(),
      static_cast<int>(positions_poly.size()*sizeof(float)));
    program->enableAttributeArray("vertex");
    program->setAttributeBuffer("vertex", GL_FLOAT, 0, 3);
    buffers[iFacet_vertices].release();

    buffers[iFacet_normals].bind();
    buffers[iFacet_normals].allocate(normals.data(),
      static_cast<int>(normals.size()*sizeof(float)));
    program->enableAttributeArray("normals");
    program->setAttributeBuffer("normals", GL_FLOAT, 0, 3);
    buffers[iFacet_normals].release();

    buffers[iFacet_colors].bind();
    buffers[iFacet_colors].allocate(f_colors.data(),
      static_cast<int>(f_colors.size()*sizeof(float)));
    program->enableAttributeArray("colors");
    program->setAttributeBuffer("colors", GL_FLOAT, 0, 3);
    buffers[iFacet_colors].release();

    vaos[iFacets]->release();
    program->release();

  }
    //vao containing the data for the lines
    {
        program = getShaderProgram(PROGRAM_NO_SELECTION, viewer);
        program->bind();

        vaos[iEdges]->bind();
        buffers[iEdges_vertices].bind();
        buffers[iEdges_vertices].allocate(positions_lines.data(),
                                         static_cast<int>(positions_lines.size()*sizeof(float)));
        program->enableAttributeArray("vertex");
        program->setAttributeBuffer("vertex", GL_FLOAT, 0, 3);
        buffers[iEdges_vertices].release();

        vaos[iEdges]->release();
        program->release();
    }
        are_intersection_buffers_filled = true;
}


void Scene_c3t3_item::initialize_buffers(CGAL::Three::Viewer_interface *viewer)
{
  //vao containing the data for the facets
  {
    program = getShaderProgram(PROGRAM_C3T3, viewer);
    program->bind();

    vaos[Facets]->bind();
    buffers[Facet_vertices].bind();
    buffers[Facet_vertices].allocate(positions_poly.data(),
      static_cast<int>(positions_poly.size()*sizeof(float)));
    program->enableAttributeArray("vertex");
    program->setAttributeBuffer("vertex", GL_FLOAT, 0, 3);
    buffers[Facet_vertices].release();

    buffers[Facet_normals].bind();
    buffers[Facet_normals].allocate(normals.data(),
      static_cast<int>(normals.size()*sizeof(float)));
    program->enableAttributeArray("normals");
    program->setAttributeBuffer("normals", GL_FLOAT, 0, 3);
    buffers[Facet_normals].release();

    buffers[Facet_colors].bind();
    buffers[Facet_colors].allocate(f_colors.data(),
      static_cast<int>(f_colors.size()*sizeof(float)));
    program->enableAttributeArray("colors");
    program->setAttributeBuffer("colors", GL_FLOAT, 0, 3);
    buffers[Facet_colors].release();

    vaos[Facets]->release();
    program->release();
    
    positions_poly_size = positions_poly.size();
    positions_poly.clear();
    positions_poly.swap(positions_poly);
    normals.clear();
    normals.swap(normals);
    f_colors.clear();
    f_colors.swap(f_colors);
  }

  //vao containing the data for the lines
  {
    program = getShaderProgram(PROGRAM_C3T3_EDGES, viewer);
    program->bind();

    vaos[Edges]->bind();
    buffers[Edges_vertices].bind();
    buffers[Edges_vertices].allocate(positions_lines.data(),
                                     static_cast<int>(positions_lines.size()*sizeof(float)));
    program->enableAttributeArray("vertex");
    program->setAttributeBuffer("vertex", GL_FLOAT, 0, 3);
    buffers[Edges_vertices].release();

    vaos[Edges]->release();
    program->release();

    positions_lines_size = positions_lines.size();
    positions_lines.clear();
    positions_lines.swap(positions_lines);
    
  }

  //vao containing the data for the grid
  {
    program = getShaderProgram(PROGRAM_WITHOUT_LIGHT, viewer);
    program->bind();

    vaos[Grid]->bind();
    buffers[Grid_vertices].bind();
    buffers[Grid_vertices].allocate(positions_grid.data(),
                                    static_cast<int>(positions_grid.size()*sizeof(float)));
    program->enableAttributeArray("vertex");
    program->setAttributeBuffer("vertex", GL_FLOAT, 0, 3);
    buffers[Grid_vertices].release();
    vaos[Grid]->release();
    program->release();
  }

  //vao containing the data for the spheres
  {
    program_sphere->bind();

    vaos[Spheres]->bind();
    buffers[Sphere_vertices].bind();
    buffers[Sphere_vertices].allocate(s_vertex.data(),
                                      static_cast<int>(s_vertex.size()*sizeof(float)));
    program_sphere->enableAttributeArray("vertex");
    program_sphere->setAttributeBuffer("vertex", GL_FLOAT, 0, 3);
    buffers[Sphere_vertices].release();

    buffers[Sphere_normals].bind();
    buffers[Sphere_normals].allocate(s_normals.data(),
                                     static_cast<int>(s_normals.size()*sizeof(float)));
    program_sphere->enableAttributeArray("normals");
    program_sphere->setAttributeBuffer("normals", GL_FLOAT, 0, 3);
    buffers[Sphere_normals].release();

    buffers[Sphere_colors].bind();
    buffers[Sphere_colors].allocate(s_colors.data(),
                                    static_cast<int>(s_colors.size()*sizeof(float)));
    program_sphere->enableAttributeArray("colors");
    program_sphere->setAttributeBuffer("colors", GL_FLOAT, 0, 3);
    buffers[Sphere_colors].release();

    buffers[Sphere_radius].bind();
    buffers[Sphere_radius].allocate(s_radius.data(),
                                    static_cast<int>(s_radius.size()*sizeof(float)));
    program_sphere->enableAttributeArray("radius");
    program_sphere->setAttributeBuffer("radius", GL_FLOAT, 0, 1);
    buffers[Sphere_radius].release();

    buffers[Sphere_center].bind();
    buffers[Sphere_center].allocate(s_center.data(),
                                    static_cast<int>(s_center.size()*sizeof(float)));
    program_sphere->enableAttributeArray("center");
    program_sphere->setAttributeBuffer("center", GL_FLOAT, 0, 3);
    buffers[Sphere_center].release();

    viewer->glVertexAttribDivisor(program_sphere->attributeLocation("center"), 1);
    viewer->glVertexAttribDivisor(program_sphere->attributeLocation("radius"), 1);
    viewer->glVertexAttribDivisor(program_sphere->attributeLocation("colors"), 1);
    vaos[Spheres]->release();

  }

    //vao containing the data for the wired spheres
    {
      program_sphere->bind();

      vaos[Wired_spheres]->bind();
      buffers[Wired_spheres_vertices].bind();
      buffers[Wired_spheres_vertices].allocate(s_vertex.data(),
                                               static_cast<int>(s_vertex.size()*sizeof(float)));
      program_sphere->enableAttributeArray("vertex");
      program_sphere->setAttributeBuffer("vertex", GL_FLOAT, 0, 3);
      buffers[Wired_spheres_vertices].release();

      buffers[Sphere_normals].bind();
      program_sphere->enableAttributeArray("normals");
      program_sphere->setAttributeBuffer("normals", GL_FLOAT, 0, 3);
      buffers[Sphere_normals].release();

      buffers[Sphere_colors].bind();
      program_sphere->enableAttributeArray("colors");
      program_sphere->setAttributeBuffer("colors", GL_FLOAT, 0, 3);
      buffers[Sphere_colors].release();

      buffers[Sphere_radius].bind();
      program_sphere->enableAttributeArray("radius");
      program_sphere->setAttributeBuffer("radius", GL_FLOAT, 0, 1);
      buffers[Sphere_radius].release();

      buffers[Sphere_center].bind();
      program_sphere->enableAttributeArray("center");
      program_sphere->setAttributeBuffer("center", GL_FLOAT, 0, 3);
      buffers[Sphere_center].release();

      viewer->glVertexAttribDivisor(program_sphere->attributeLocation("center"), 1);
      viewer->glVertexAttribDivisor(program_sphere->attributeLocation("radius"), 1);
      viewer->glVertexAttribDivisor(program_sphere->attributeLocation("colors"), 1);
      vaos[Wired_spheres]->release();

      program_sphere->release();
    }
    program_sphere->release();
    are_buffers_filled = true;
}



void Scene_c3t3_item::compute_intersection(const Primitive& facet)
{  
  const Kernel::Point_3& pa = facet.id().first->vertex(0)->point();
  const Kernel::Point_3& pb = facet.id().first->vertex(1)->point();
  const Kernel::Point_3& pc = facet.id().first->vertex(2)->point();
  const Kernel::Point_3& pd = facet.id().first->vertex(3)->point();

  QColor color = d->colors[facet.id().first->subdomain_index()].darker(150);

  for(int i=0; i < 12;i++){
    f_colors.push_back(color.redF());f_colors.push_back(color.greenF());f_colors.push_back(color.blueF());
  }
  draw_triangle(pb, pa, pc, true);
  draw_triangle(pa, pb, pd, true);
  draw_triangle(pa, pd, pc, true);
  draw_triangle(pb, pc, pd, true);

  draw_triangle_edges(pb, pa, pc);
  draw_triangle_edges(pa, pb, pd);
  draw_triangle_edges(pa, pd, pc);
  draw_triangle_edges(pb, pc, pd);

  {
    Tr::Cell_handle nh = facet.id().first->neighbor(facet.id().second);
    if(c3t3().is_in_complex(nh)){
      const Kernel::Point_3& pa = nh->vertex(0)->point();
      const Kernel::Point_3& pb = nh->vertex(1)->point();
      const Kernel::Point_3& pc = nh->vertex(2)->point();
      const Kernel::Point_3& pd = nh->vertex(3)->point();

      for(int i=0; i < 12;i++){
        f_colors.push_back(color.redF());f_colors.push_back(color.greenF());f_colors.push_back(color.blueF());
      }
      draw_triangle(pb, pa, pc, true);
      draw_triangle(pa, pb, pd, true);
      draw_triangle(pa, pd, pc, true);
      draw_triangle(pb, pc, pd, true);

      draw_triangle_edges(pb, pa, pc);
      draw_triangle_edges(pa, pb, pd);
      draw_triangle_edges(pa, pd, pc);
      draw_triangle_edges(pb, pc, pd);
    }
  }

}


void Scene_c3t3_item::compute_intersections()
{
  positions_poly.clear();
  normals.clear();
  f_colors.clear();
  positions_lines.clear();
  const Kernel::Plane_3& plane = this->plane();
  tree.all_intersected_primitives(plane, boost::make_function_output_iterator(Compute_intersection(*this)));
}


void Scene_c3t3_item::compute_elements()
{
  positions_poly.clear();
  normals.clear();
  f_colors.clear();
  positions_lines.clear();
  s_colors.resize(0);
  s_center.resize(0);
  s_radius.resize(0);


  //The grid
  {
    float x = (2 * (float)complex_diag()) / 10.0;
    float y = (2 * (float)complex_diag()) / 10.0;
    for (int u = 0; u < 11; u++)
    {

      positions_grid.push_back(-(float)complex_diag() + x* u);
      positions_grid.push_back(-(float)complex_diag());
      positions_grid.push_back(0.0);

      positions_grid.push_back(-(float)complex_diag() + x* u);
      positions_grid.push_back((float)complex_diag());
      positions_grid.push_back(0.0);
    }
    for (int v = 0; v<11; v++)
    {

      positions_grid.push_back(-(float)complex_diag());
      positions_grid.push_back(-(float)complex_diag() + v * y);
      positions_grid.push_back(0.0);

      positions_grid.push_back((float)complex_diag());
      positions_grid.push_back(-(float)complex_diag() + v * y);
      positions_grid.push_back(0.0);
    }
  }


  if (isEmpty()){
    return;
  }
  for (Tr::Finite_facets_iterator
         fit = c3t3().triangulation().finite_facets_begin(),
         end = c3t3().triangulation().finite_facets_end();
       fit != end; ++fit)
    {
      Tr::Cell_handle ch = fit->first, nh =ch->neighbor(fit->second);

      if( (!c3t3().is_in_complex(ch)) &&  (!c3t3().is_in_complex(nh)) )
        continue;
      
      if(c3t3().is_in_complex(ch)){
        tree.insert(Primitive(fit));
      } else{
        int ni = nh->index(ch);
        tree.insert(Primitive(Tr::Facet(nh,ni)));
      }
    }
    tree.build();

  //The facets
  {  
    for (C3t3::Facet_iterator
      fit = c3t3().facets_begin(),
      end = c3t3().facets_end();
    fit != end; ++fit)
    {
      const Tr::Cell_handle& cell = fit->first;
      const int& index = fit->second;
      const Kernel::Point_3& pa = cell->vertex((index + 1) & 3)->point();
      const Kernel::Point_3& pb = cell->vertex((index + 2) & 3)->point();
      const Kernel::Point_3& pc = cell->vertex((index + 3) & 3)->point();

      QColor color = d->colors[cell->surface_patch_index(index)];
      f_colors.push_back(color.redF());f_colors.push_back(color.greenF());f_colors.push_back(color.blueF());
      f_colors.push_back(color.redF());f_colors.push_back(color.greenF());f_colors.push_back(color.blueF());
      f_colors.push_back(color.redF());f_colors.push_back(color.greenF());f_colors.push_back(color.blueF());
      if ((index % 2 == 1) == c3t3().is_in_complex(cell)) draw_triangle(pb, pa, pc, false);
      else draw_triangle(pa, pb, pc, false);
      draw_triangle_edges(pa, pb, pc);
    }


  }
  //The Spheres
  {
    for(Tr::Finite_vertices_iterator
          vit = d->c3t3.triangulation().finite_vertices_begin(),
          end =  d->c3t3.triangulation().finite_vertices_end();
        vit != end; ++vit)
    {
      if(vit->point().weight()==0) continue;

      typedef Tr::Vertex_handle Vertex_handle;
      std::vector<Vertex_handle> incident_vertices;
      d->c3t3.triangulation().incident_vertices(vit, std::back_inserter(incident_vertices));
      bool red = vit->is_special();
      for(std::vector<Vertex_handle>::const_iterator
            vvit = incident_vertices.begin(), end = incident_vertices.end();
          vvit != end; ++vvit)
      {
        if(Kernel::Sphere_3(vit->point().point(),
                            vit->point().weight()).bounded_side((*vvit)->point().point())
           == CGAL::ON_BOUNDED_SIDE)
          red = true;
      }
      if(red){
        s_colors.push_back(1.0);
        s_colors.push_back(0.0);
        s_colors.push_back(0.0);

      }
      else{
        QColor c = this->color().darker(250);
        s_colors.push_back(c.redF());
        s_colors.push_back(c.greenF());
        s_colors.push_back(c.blueF());
      }
      s_center.push_back(vit->point().point().x());
      s_center.push_back(vit->point().point().y());
      s_center.push_back(vit->point().point().z());

      s_radius.push_back(CGAL::sqrt(vit->point().weight()));
    }
  }
}


bool Scene_c3t3_item::load_binary(std::istream& is)
{
  if(!CGAL::Mesh_3::load_binary_file(is, c3t3())) return false;
  if(is && frame == 0) {
    frame = new qglviewer::ManipulatedFrame();
  }
  reset_cut_plane();
  if(is.good()) {
    c3t3_changed();
    changed();
    return true;
  }
  else
    return false;
}

void
Scene_c3t3_item::reset_cut_plane() {
  const Bbox& bbox = this->bbox();
  const float xcenter = static_cast<float>((bbox.xmax+bbox.xmin)/2.);
  const float ycenter = static_cast<float>((bbox.ymax+bbox.ymin)/2.);
  const float zcenter = static_cast<float>((bbox.zmax+bbox.zmin)/2.);

  frame->setPosition(qglviewer::Vec(xcenter, ycenter, zcenter));
}

void
Scene_c3t3_item::setColor(QColor c)
{
  color_ = c;
  compute_color_map(c);
  invalidateOpenGLBuffers();
// changed() doesn't work because the timerEvent delays it out of the draw
// function and the intersection is not drawn before the next draw call
  are_intersection_buffers_filled = false;
}<|MERGE_RESOLUTION|>--- conflicted
+++ resolved
@@ -448,13 +448,8 @@
   else {
     CGAL::Bbox_3 result;
     for (Tr::Finite_vertices_iterator
-<<<<<<< HEAD
            vit = ++c3t3().triangulation().finite_vertices_begin(),
            end = c3t3().triangulation().finite_vertices_end();
-=======
-         vit = ++c3t3().triangulation().finite_vertices_begin(),
-         end = c3t3().triangulation().finite_vertices_end();
->>>>>>> cc5f5060
          vit != end; ++vit)
     {
       if(vit->in_dimension() == -1) continue;
