#include "Scene.h"
#include "config.h"
#include "Scene_triangulation_3_item.h"
#include "Scene_surface_mesh_item.h"
#include "Scene_spheres_item.h"
#include "Plugins/PCA/Scene_edit_box_item.h"

#include <QVector>
#include <QColor>
#include <QPixmap>
#include <QApplication>
#include <QPainter>
#include <QtCore/qglobal.h>
#include <QGuiApplication>
#include <QSlider>
#include <QWidgetAction>
#include <QKeyEvent>
#include <QMouseEvent>

#include <map>
#include <vector>
#include <unordered_map>
#include <bitset>

#include <CGAL/Three/Scene_item.h>
#include <CGAL/Three/Scene_interface.h>
#include <CGAL/Three/Triangle_container.h>
#include <CGAL/Three/Edge_container.h>
#include <CGAL/Three/Point_container.h>
#include <CGAL/Three/Three.h>

#include <CGAL/Real_timer.h>

#include <CGAL/Qt/manipulatedFrame.h>
#include <CGAL/Qt/qglviewer.h>

#include <boost/iterator/function_output_iterator.hpp>
#include <boost/dynamic_bitset.hpp>

#include <CGAL/AABB_tree.h>
#include <CGAL/AABB_traits.h>
#include <CGAL/AABB_triangulation_3_cell_primitive.h>
#include <CGAL/facets_in_complex_3_to_triangle_mesh.h>
#include <CGAL/IO/Color.h>

#include "Scene_polygon_soup_item.h"


typedef CGAL::AABB_triangulation_3_cell_primitive<EPICK,
                                                  Tr> Primitive;
typedef CGAL::AABB_traits<EPICK, Primitive> Traits;
typedef CGAL::AABB_tree<Traits> Tree;
typedef Tree::Point_and_primitive_id Point_and_primitive_id;
using namespace CGAL::Three;
typedef Triangle_container Tc;
typedef Edge_container Ec;
typedef Point_container Pc;
typedef Viewer_interface Vi;

QVector4D cgal_plane_to_vector4d(EPICK::Plane_3 plane) {
  return {
    static_cast<float>(-plane.a()),
    static_cast<float>(-plane.b()),
    static_cast<float>(-plane.c()),
    static_cast<float>(-plane.d()) };
}


class Scene_intersection_item : public CGAL::Three::Scene_item_rendering_helper
{
  Q_OBJECT
public :
  Scene_intersection_item(Scene_triangulation_3_item* parent)
  :is_fast(false)
  {
    setParent(parent);
    alphaSlider = NULL;
    m_alpha = 1.0f;
    setTriangleContainer(0, new Tc(Vi::PROGRAM_C3T3, false));
    setEdgeContainer(0, new Ec(Vi::PROGRAM_NO_SELECTION, false));
  }
  bool isFinite() const Q_DECL_OVERRIDE{ return false; }
  ~Scene_intersection_item()
  {
    if(alphaSlider)
         delete alphaSlider;
  }
  void compute_bbox() const Q_DECL_OVERRIDE{}

  void gl_initialization(Vi* viewer)
  {
    if(!isInit(viewer))
      initGL(viewer);
    computeElements();
    initializeBuffers(viewer);
  }
  void init_vectors(
      std::vector<float> *p_vertices,
      std::vector<float> *p_normals,
      std::vector<float> *p_edges,
      std::vector<float> *p_colors,
      std::vector<float> *p_bary,
      std::vector<float> *p_subdomain_ids)
  {
    vertices = p_vertices;
    normals = p_normals;
    edges = p_edges;
    colors = p_colors;
    barycenters = p_bary;
    subdomain_ids = p_subdomain_ids;
  }
  void setColor(QColor c) Q_DECL_OVERRIDE
  {
    qobject_cast<Scene_triangulation_3_item*>(this->parent())->setColor(c);
    Scene_item::setColor(c);
  }
  // Indicates if rendering mode is supported
  bool supportsRenderingMode(RenderingMode m) const Q_DECL_OVERRIDE{
    return (m != Gouraud && m != PointsPlusNormals && m != Points && m != ShadedPoints);
  }
  void computeElements() const Q_DECL_OVERRIDE
  {
    getTriangleContainer(0)->reset_vbos(ALL);
    getEdgeContainer(0)->reset_vbos(ALL);

    getTriangleContainer(0)->allocate(Tc::Flat_vertices,
          vertices->data(), static_cast<int>(vertices->size()*sizeof(float)));
    getTriangleContainer(0)->allocate(Tc::Flat_normals, normals->data(),
                              static_cast<int>(normals->size()*sizeof(float)));
    getTriangleContainer(0)->allocate(Tc::FColors, colors->data(),
                             static_cast<int>(colors->size()*sizeof(float)));
    getTriangleContainer(0)->allocate(Tc::Facet_centers, barycenters->data(),
                                  static_cast<int>(barycenters->size()*sizeof(float)));
    getTriangleContainer(0)->allocate(Tc::Subdomain_indices, subdomain_ids->data(),
                                      static_cast<int>(subdomain_ids->size()*sizeof(float)));
    getEdgeContainer(0)->allocate(Ec::Vertices, edges->data(),
                            static_cast<int>(edges->size()*sizeof(float)));
    setBuffersFilled(true);
  }
  void initializeBuffers(CGAL::Three::Viewer_interface *viewer)const Q_DECL_OVERRIDE
  {
    //vao containing the data for the facets
    {
      getTriangleContainer(0)->initializeBuffers(viewer);
      getTriangleContainer(0)->setFlatDataSize(vertices->size());
    }
    //vao containing the data for the lines
    {
      getEdgeContainer(0)->initializeBuffers(viewer);
      getEdgeContainer(0)->setFlatDataSize(edges->size());
    }
  }

  //Displays the item
  void draw(CGAL::Three::Viewer_interface* viewer) const Q_DECL_OVERRIDE
  {
    if(is_fast)
      return;

    if(!alphaSlider)
    {
      alphaSlider = new QSlider(::Qt::Horizontal);
      alphaSlider->setMinimum(0);
      alphaSlider->setMaximum(255);
      alphaSlider->setValue(255);
    }
    const EPICK::Plane_3& plane = qobject_cast<Scene_triangulation_3_item*>(this->parent())->plane();
    float shrink_factor = qobject_cast<Scene_triangulation_3_item*>(this->parent())->getShrinkFactor();
    QVector4D cp = cgal_plane_to_vector4d(plane);
    getTriangleContainer(0)->setPlane(-cp);
    getTriangleContainer(0)->setShrinkFactor(shrink_factor);
    // positions_poly is also used for the faces in the cut plane
    // and changes when the cut plane is moved
    getTriangleContainer(0)->setAlpha(alpha());
    getTriangleContainer(0)->draw(viewer, false);
  }
  void drawEdges(CGAL::Three::Viewer_interface* viewer) const Q_DECL_OVERRIDE
  {
    if(is_fast)
      return;
    const EPICK::Plane_3& plane = qobject_cast<Scene_triangulation_3_item*>(this->parent())->plane();
    QVector4D cp = cgal_plane_to_vector4d(plane);
    getEdgeContainer(0)->setPlane(cp);
    getEdgeContainer(0)->setColor(QColor(Qt::black));
    if (!cut_edges) {
      bool clipping = getEdgeContainer(0)->getClipping();
      getEdgeContainer(0)->setClipping(false);
      getEdgeContainer(0)->draw(viewer, true);
      getEdgeContainer(0)->setClipping(clipping);
    }
    else {
      getEdgeContainer(0)->draw(viewer, true);
    }

  }

  void setFast(bool b)
  {
    is_fast = b;
  }

  void addTriangle(const Tr::Bare_point& pa, const Tr::Bare_point& pb,
                   const Tr::Bare_point& pc, const CGAL::IO::Color color)
  {
    const CGAL::qglviewer::Vec offset = Three::mainViewer()->offset();
    Geom_traits::Vector_3 n = cross_product(pb - pa, pc - pa);
    n = n / CGAL::sqrt(n*n);

    auto push_normal = [this](auto n) {
      normals->push_back(static_cast<float>(n.x()));
      normals->push_back(static_cast<float>(n.y()));
      normals->push_back(static_cast<float>(n.z()));
    };

    auto push_vertex = [this, &offset](const auto& p) {
      this->vertices->push_back(static_cast<float>(p.x()+offset.x));
      this->vertices->push_back(static_cast<float>(p.y()+offset.y));
      this->vertices->push_back(static_cast<float>(p.z()+offset.z));
    };

    auto push_edge = [this, &offset](const auto& pa, const auto& pb) {
      this->edges->push_back(static_cast<float>(pa.x()+offset.x));
      this->edges->push_back(static_cast<float>(pa.y()+offset.y));
      this->edges->push_back(static_cast<float>(pa.z()+offset.z));
      this->edges->push_back(static_cast<float>(pb.x()+offset.x));
      this->edges->push_back(static_cast<float>(pb.y()+offset.y));
      this->edges->push_back(static_cast<float>(pb.z()+offset.z));
    };

    for (int i = 0; i<3; i++)
    {
      push_normal(n);
    }
    push_vertex(pa);
    push_vertex(pb);
    push_vertex(pc);

    push_edge(pa, pb);
    push_edge(pb, pc);
    push_edge(pc, pa);

    for(int i=0; i<3; i++)
    {
      colors->push_back((float)color.red()/255);
      colors->push_back((float)color.green()/255);
      colors->push_back((float)color.blue()/255);

      barycenters->push_back(static_cast<float>((pa[0]+pb[0]+pc[0])/3.0 + offset.x));
      barycenters->push_back(static_cast<float>((pa[1]+pb[1]+pc[1])/3.0 + offset.y));
      barycenters->push_back(static_cast<float>((pa[2]+pb[2]+pc[2])/3.0 + offset.z));
    }
  }

  Scene_item* clone() const Q_DECL_OVERRIDE{return 0;}
  QString toolTip() const Q_DECL_OVERRIDE{return QString();}
  QMenu* contextMenu() Q_DECL_OVERRIDE
  {
    QMenu* menu = Scene_item::contextMenu();

    const char* prop_name = "Menu modified by Scene_surface_mesh_item.";
    bool menuChanged = menu->property(prop_name).toBool();

    if(!menuChanged) {
      menu->addSeparator();
      QMenu *container = new QMenu(tr("Alpha value"));
      container->menuAction()->setProperty("is_groupable", true);
      QWidgetAction *sliderAction = new QWidgetAction(0);
      sliderAction->setDefaultWidget(alphaSlider);
      connect(alphaSlider, &QSlider::valueChanged,
              [this](){
        setAlpha(alphaSlider->value());
        redraw();
      });
      container->addAction(sliderAction);
      menu->addMenu(container);
      setProperty("menu_changed", true);
      menu->setProperty(prop_name, true);

    }
    return menu;
  }
  float alpha() const Q_DECL_OVERRIDE
  {
    return m_alpha ;
  }

  void setAlpha(int a) Q_DECL_OVERRIDE
  {
    m_alpha = a / 255.0f;
    redraw();
  }
  void setCutEdges(bool b)
  {
    cut_edges = b;
  }
private:

  //contains the data
  mutable std::vector<float> *vertices;
  mutable std::vector<float> *normals;
  mutable std::vector<float> *edges;
  mutable std::vector<float> *colors;
  mutable std::vector<float> *barycenters;
  mutable std::vector<float> *subdomain_ids;
  mutable bool is_fast;
  mutable QSlider* alphaSlider;
  mutable float m_alpha ;

  bool cut_edges;
}; //end of class Scene_triangle_item


struct Scene_triangulation_3_item_priv {
  typedef CGAL::qglviewer::ManipulatedFrame ManipulatedFrame;
  Scene_triangulation_3_item_priv(Scene_triangulation_3_item* item)
    : item(item), triangulation()
    , frame(new ManipulatedFrame())
    , data_item_(NULL)
    , histogram_()
    , surface_patch_indices_()
    , subdomain_indices_()
  {
    init_default_values();
    tet_Slider = new QSlider(Qt::Horizontal);
    tet_Slider->setMinimum(0);
    tet_Slider->setMaximum(100);
    tet_Slider->setValue(100);
    invalidate_stats();
  }
  Scene_triangulation_3_item_priv(const T3& triangulation_, Scene_triangulation_3_item* item)
    : item(item), triangulation(triangulation_)
    , frame(new ManipulatedFrame())
    , data_item_(NULL)
    , histogram_()
    , surface_patch_indices_()
    , subdomain_indices_()
  {
    init_default_values();
    tet_Slider = new QSlider(Qt::Horizontal);
    tet_Slider->setMinimum(0);
    tet_Slider->setMaximum(100);
    tet_Slider->setValue(100);
    invalidate_stats();
  }
  ~Scene_triangulation_3_item_priv()
  {
    if(alphaSlider)
      delete alphaSlider;
    item->triangulation().clear();
    tree.clear();
    if(frame)
    {
      delete frame;
      frame = NULL;
      delete tet_Slider;
    }
  }

  void init_default_values() {
    positions_lines.resize(0);
    positions_poly.resize(0);
    normals.resize(0);
    s_vertex.resize(0);
    s_normals.resize(0);
    ws_vertex.resize(0);
    need_changed = false;
    spheres = NULL;
    intersection = NULL;
    spheres_are_shown = false;
    is_aabb_tree_built = false;
    alphaSlider = NULL;
    is_filterable = true;
<<<<<<< HEAD
    memset(visible_biteset, 0xFFFF, Scene_triangulation_3_item::number_of_bitset * sizeof(uint)); // all bits set to 1
=======
    visible_bitset.fill(0xFFFFFFFF);
>>>>>>> b83479ee
  }
  void computeIntersection(const Primitive& facet);
  void fill_aabb_tree() {
    if(item->isEmpty()) return;
    QGuiApplication::setOverrideCursor(Qt::WaitCursor);
    CGAL::Real_timer timer;
    timer.start();
    tree.clear();
    for (Tr::Finite_cells_iterator
           cit = item->triangulation().finite_cells_begin(),
           end = item->triangulation().finite_cells_end();
         cit != end; ++cit)
    {
      if(!item->do_take_cell(cit)) continue;
      tree.insert(Primitive(cit));
    }
    tree.build();
    is_aabb_tree_built = true;
    QGuiApplication::restoreOverrideCursor();
  }
  void reset_cut_plane();
  void draw_triangle(const Tr::Bare_point& pa,
                     const Tr::Bare_point& pb,
                     const Tr::Bare_point& pc) const;
  void draw_triangle_edges(const Tr::Bare_point& pa,
                           const Tr::Bare_point& pb,
                           const Tr::Bare_point& pc) const;
  double complex_diag() const;
  void compute_color_map(const QColor& c);
  void initializeBuffers(CGAL::Three::Viewer_interface *viewer);
  void initialize_intersection_buffers(CGAL::Three::Viewer_interface *viewer);
  void computeSpheres();
  void computeElements();
  void computeIntersections(CGAL::Three::Viewer_interface* viewer);
  void invalidate_stats()
  {
    min_edges_length = (std::numeric_limits<float>::max)();
    max_edges_length = 0;
    mean_edges_length = 0;
    min_dihedral_angle = (std::numeric_limits<float>::max)();
    max_dihedral_angle = 0;
    mean_dihedral_angle = 0;
    nb_subdomains = 0;
    nb_spheres = 0;
    nb_vertices = 0;
    nb_tets = 0;
    spheres_are_shown = false;
    smallest_radius_radius = (std::numeric_limits<float>::max)();
    smallest_edge_radius = (std::numeric_limits<float>::max)();
    biggest_v_sma_cube = 0;
    computed_stats = false;
  }

  enum STATS {
    MIN_EDGES_LENGTH = 0,
    MAX_EDGES_LENGTH,
    MEAN_EDGES_LENGTH,
    MIN_DIHEDRAL_ANGLE,
    MAX_DIHEDRAL_ANGLE,
    MEAN_DIHEDRAL_ANGLE,
    NB_SPHERES,
    NB_VERTICES,
    NB_TETS,
    SMALLEST_RAD_RAD,
    SMALLEST_EDGE_RAD,
    BIGGEST_VL3_CUBE,
    NB_SUBDOMAINS
  };
  Scene_triangulation_3_item* item;
  T3 triangulation;
  bool is_grid_shown;
  CGAL::qglviewer::ManipulatedFrame* frame;
  bool need_changed;
  mutable std::map<CGAL::Three::Viewer_interface*, bool> are_intersection_buffers_filled;
  bool areInterBufFilled(CGAL::Three::Viewer_interface* viewer)
  {
    if(are_intersection_buffers_filled.find(viewer) != are_intersection_buffers_filled.end())
      return are_intersection_buffers_filled[viewer];
    return false;
  }
  Scene_spheres_item *spheres;
  std::vector<Tr::Vertex> tr_vertices;
  Scene_intersection_item *intersection;
  void set_intersection_enabled(bool b)
  {
    if (intersection)
      intersection->setVisible(b);
    cut_plane_enabled = b;
  }
  bool is_intersection_enabled()
  {
    return cut_plane_enabled;
  }
  bool is_item_clip_box(int id)
  {
    if(dynamic_cast<Scene_edit_box_item*>(CGAL::Three::Three::scene()->item(id)))
      return true;
    else
      return false;
  }
  bool spheres_are_shown;
  const Scene_item* data_item_;
  QPixmap histogram_;
  typedef std::set<int> Indices;
  Indices surface_patch_indices_;
  Indices subdomain_indices_;
  std::unordered_map<int, int> visible_surface_patch_to_subdomain;
  std::unordered_map<int, int> id_to_compact;
  QSlider* tet_Slider;
  bool is_filterable;

  //!Allows OpenGL 2.0 context to get access to glDrawArraysInstanced.
  typedef void (APIENTRYP PFNGLDRAWARRAYSINSTANCEDARBPROC) (GLenum mode, GLint first, GLsizei count, GLsizei primcount);
  //!Allows OpenGL 2.0 context to get access to glVertexAttribDivisor.
  typedef void (APIENTRYP PFNGLVERTEXATTRIBDIVISORARBPROC) (GLuint index, GLuint divisor);
  //!Allows OpenGL 2.0 context to get access to gkFrameBufferTexture2D.
  PFNGLDRAWARRAYSINSTANCEDARBPROC glDrawArraysInstanced;
  //!Allows OpenGL 2.0 context to get access to glVertexAttribDivisor.
  PFNGLVERTEXATTRIBDIVISORARBPROC glVertexAttribDivisor;

  mutable std::size_t positions_poly_size;
  mutable std::size_t positions_lines_size;
  mutable std::vector<float> positions_lines;
  mutable std::vector<float> positions_grid;
  mutable std::vector<float> positions_poly;
  mutable std::vector<float> positions_barycenter;
  mutable std::vector<float> inter_subdomain_ids;

  mutable std::vector<float> normals;
  mutable std::vector<float> f_colors;
  mutable std::vector<float> s_normals;
  mutable std::vector<float> s_colors;
  mutable std::vector<float> s_vertex;
  mutable std::vector<float> ws_vertex;
  mutable std::vector<float> s_radius;
  mutable std::vector<float> s_center;
  mutable std::vector<float> subdomain_ids;
  mutable bool computed_stats;
  mutable float max_edges_length;
  mutable float min_edges_length;
  mutable float mean_edges_length;
  mutable float min_dihedral_angle;
  mutable float max_dihedral_angle;
  mutable float mean_dihedral_angle;
  mutable std::size_t nb_spheres;
  mutable std::size_t nb_subdomains;
  mutable std::size_t nb_vertices;
  mutable std::size_t nb_tets;
  mutable float smallest_radius_radius;
  mutable float smallest_edge_radius;
  mutable float biggest_v_sma_cube;
  QSlider* alphaSlider;

  Tree tree;
  QVector<QColor> colors;
  QVector<QColor> colors_subdomains;
  boost::dynamic_bitset<> visible_subdomain;
<<<<<<< HEAD
  std::bitset<32> visible_biteset[Scene_triangulation_3_item::number_of_bitset];
=======
  std::array<std::bitset<32>, Scene_triangulation_3_item::number_of_bitset> visible_bitset;
>>>>>>> b83479ee
  bool show_tetrahedra;
  bool cut_plane_enabled;
  bool is_aabb_tree_built;
  bool last_intersection;
  bool cut_edges;

  void push_normal(std::vector<float>& normals, const EPICK::Vector_3& n) const
  {
    normals.push_back(static_cast<float>(n.x()));
    normals.push_back(static_cast<float>(n.y()));
    normals.push_back(static_cast<float>(n.z()));
  }
  void push_point(std::vector<float>& points, const EPICK::Point_3& p,
                  const CGAL::qglviewer::Vec& offset) const
  {
    points.push_back(static_cast<float>(p.x()+offset.x));
    points.push_back(static_cast<float>(p.y()+offset.y));
    points.push_back(static_cast<float>(p.z()+offset.z));
  }
  void push_edge(std::vector<float>& edges,
                 const EPICK::Point_3& pa,
                 const EPICK::Point_3& pb,
                 const CGAL::qglviewer::Vec& offset) const
  {
    push_point(edges, pa, offset);
    push_point(edges, pb, offset);
  }
};

struct Set_show_tetrahedra {
  Scene_triangulation_3_item_priv* priv;
  Set_show_tetrahedra(Scene_triangulation_3_item_priv* priv) : priv(priv) {}
  void operator()(bool b) {
    priv->show_tetrahedra = b;
    priv->item->show_intersection(b);
  }
};

void Scene_triangulation_3_item::common_constructor(bool display_elements)
{
  d->frame = new CGAL::qglviewer::ManipulatedFrame();
  connect(d->frame, SIGNAL(modified()), this, SLOT(changed()));
  triangulation_changed();
  setRenderingMode(FlatPlusEdges);
  create_flat_and_wire_sphere(1.0f,d->s_vertex,d->s_normals, d->ws_vertex);

  d->is_grid_shown = display_elements;
  d->show_tetrahedra = display_elements;
  d->cut_plane_enabled = display_elements;
  d->last_intersection = !d->show_tetrahedra;

  setTriangleContainer(T3_faces, new Tc(Vi::PROGRAM_C3T3, false));

  setEdgeContainer(Grid_edges, new Ec(Vi::PROGRAM_NO_SELECTION, false));
  setEdgeContainer(T3_edges, new Ec(Vi::PROGRAM_C3T3_EDGES, false));
  for(auto v : CGAL::QGLViewer::QGLViewerPool())
  {
    v->installEventFilter(this);
  }
  for(int i = 0, end = scene->numberOfEntries();
       i < end; ++i)
  {
    if (d->is_item_clip_box(i))
      d->set_intersection_enabled(false);
  }
  connect(static_cast<Scene*>(CGAL::Three::Three::scene()), SIGNAL(newItem(int)), this, SLOT(check_new_item(int)));
  connect(static_cast<Scene*>(CGAL::Three::Three::scene()), SIGNAL(indexErased(Scene_interface::Item_id)), this, SLOT(check_deleted_item(Scene_interface::Item_id)));
}
Scene_triangulation_3_item::Scene_triangulation_3_item(bool display_elements)
  : Scene_group_item("unnamed")
  , d(new Scene_triangulation_3_item_priv(this))
{
  common_constructor(display_elements);
}

Scene_triangulation_3_item::Scene_triangulation_3_item(const T3 triangulation, bool display_elements)
  : Scene_group_item("unnamed")
  , d(new Scene_triangulation_3_item_priv(triangulation, this))
{
  common_constructor(display_elements);
  d->reset_cut_plane();
  triangulation_changed();
  changed();
}

Scene_triangulation_3_item::~Scene_triangulation_3_item()
{
  if(d)
  {
    delete d;
    d = NULL;
  }
}



const Scene_item*
Scene_triangulation_3_item::data_item() const
{
  return d->data_item_;
}

void
Scene_triangulation_3_item::set_data_item(const Scene_item* data_item)
{
  d->data_item_ = data_item;
  if (NULL != data_item)
  {
    connect(d->data_item_, SIGNAL(aboutToBeDestroyed()),
      this, SLOT(data_item_destroyed()));
  }
}

void
Scene_triangulation_3_item::data_item_destroyed()
{
  set_data_item(NULL);
}

void
Scene_triangulation_3_item::check_new_item(int id)
{
  if (d->is_item_clip_box(id))
    d->set_intersection_enabled(false);
}

void
Scene_triangulation_3_item::check_deleted_item(Scene_interface::Item_id id)
{
  if (d->is_item_clip_box(id))
    d->set_intersection_enabled(true);
}

const T3&
Scene_triangulation_3_item::triangulation() const {
  return d->triangulation;
}

T3&
Scene_triangulation_3_item::triangulation()
{
  return d->triangulation;
}

void
Scene_triangulation_3_item::changed()
{
  if(!d)
    return;
  d->need_changed = true;
  QTimer::singleShot(0,this, SLOT(updateCutPlane()));
}

void Scene_triangulation_3_item::updateCutPlane()
{
  // just handle deformation - paint like selection is handled in eventFilter()
  if(!d)
    return;
  if(d->need_changed) {
    for(auto v : CGAL::QGLViewer::QGLViewerPool())
    {
      CGAL::Three::Viewer_interface* viewer = static_cast<CGAL::Three::Viewer_interface*>(v);
      d->are_intersection_buffers_filled[viewer] = false;
    }
    d->need_changed = false;
  }
}

void
Scene_triangulation_3_item::triangulation_changed()
{
  // Update colors
  // Fill indices map and get max subdomain value
  d->surface_patch_indices_.clear();
  d->subdomain_indices_.clear();
  d->visible_surface_patch_to_subdomain.clear();
  d->visible_subdomain.clear();
  d->id_to_compact.clear();

  int max = 0;
  int compact = 0;
  for (Tr::Finite_cells_iterator cit = triangulation().finite_cells_begin(),
       end = triangulation().finite_cells_end(); cit != end; ++cit)
  {
    max = (std::max)(max, cit->subdomain_index());
    if(d->subdomain_indices_.insert(cit->subdomain_index()).second)
        {
          d->id_to_compact[cit->subdomain_index()] = compact++;
        }
  }
  const int max_subdomain_index = max;
  d->visible_subdomain.resize(max_subdomain_index+1, true);
  d->is_filterable &=( d->subdomain_indices_.size() < 32*number_of_bitset-1);
  for (Tr::Finite_facets_iterator fit = triangulation().finite_facets_begin(),
       end = triangulation().finite_facets_end(); fit != end; ++fit)
  {
    max = (std::max)(max, fit->first->surface_patch_index(fit->second));
    int index = fit->first->surface_patch_index(fit->second);
    d->surface_patch_indices_.insert(index);
    int dom0 = fit->first->subdomain_index();
    int dom1 = fit->first->neighbor(fit->second)->subdomain_index();
    if (dom0 == 0) // if cell is not in complex
    {
        d->visible_surface_patch_to_subdomain[index] = dom1;
    }
    else if (dom1 == 0)  // if opposite cell is not in complex
    {
        d->visible_surface_patch_to_subdomain[index] = dom0;
    }
  }

  d->colors.resize(max + 1);
  d->colors_subdomains.resize(max_subdomain_index + 1);
  d->compute_color_map(color_);
  // Rebuild histogram
  build_histogram();

  d->tree.clear();
  d->is_aabb_tree_built = false;
}

QPixmap
Scene_triangulation_3_item::graphicalToolTip() const
{
  if (!d->histogram_.isNull())
  {
    return d->histogram_;
  }
  const_cast<Scene_triangulation_3_item&>(*this).build_histogram();
  return d->histogram_;
}

std::vector<int>
create_histogram(const T3& triangulation, double& min_value, double& max_value)
{

  Geom_traits::Compute_approximate_dihedral_angle_3 approx_dihedral_angle
    = triangulation.geom_traits().compute_approximate_dihedral_angle_3_object();
  Geom_traits::Construct_point_3 wp2p
    = triangulation.geom_traits().construct_point_3_object();

  std::vector<int> histo(181, 0);

  min_value = 180.;
  max_value = 0.;
  for (T3::Finite_cells_iterator cit = triangulation.finite_cells_begin();
    cit != triangulation.finite_cells_end();
    ++cit)
  {
    if(cit->subdomain_index() == 0)
      continue;

#ifdef CGAL_MESH_3_DEMO_DONT_COUNT_TETS_ADJACENT_TO_SHARP_FEATURES_FOR_HISTOGRAM
    if (triangulation.in_dimension(cit->vertex(0)) <= 1
      || triangulation.in_dimension(cit->vertex(1)) <= 1
      || triangulation.in_dimension(cit->vertex(2)) <= 1
      || triangulation.in_dimension(cit->vertex(3)) <= 1)
      continue;
#endif //CGAL_MESH_3_DEMO_DONT_COUNT_TETS_ADJACENT_TO_SHARP_FEATURES_FOR_HISTOGRAM

    const Tr::Bare_point& p0 = wp2p(cit->vertex(0)->point());
    const Tr::Bare_point& p1 = wp2p(cit->vertex(1)->point());
    const Tr::Bare_point& p2 = wp2p(cit->vertex(2)->point());
    const Tr::Bare_point& p3 = wp2p(cit->vertex(3)->point());

    double a = CGAL::to_double(CGAL::abs(approx_dihedral_angle(p0, p1, p2, p3)));
    histo[static_cast<int>(std::floor(a))] += 1;
    min_value = (std::min)(min_value, a);
    max_value = (std::max)(max_value, a);

    a = CGAL::to_double(CGAL::abs(approx_dihedral_angle(p0, p2, p1, p3)));
    histo[static_cast<int>(std::floor(a))] += 1;
    min_value = (std::min)(min_value, a);
    max_value = (std::max)(max_value, a);

    a = CGAL::to_double(CGAL::abs(approx_dihedral_angle(p0, p3, p1, p2)));
    histo[static_cast<int>(std::floor(a))] += 1;
    min_value = (std::min)(min_value, a);
    max_value = (std::max)(max_value, a);

    a = CGAL::to_double(CGAL::abs(approx_dihedral_angle(p1, p2, p0, p3)));
    histo[static_cast<int>(std::floor(a))] += 1;
    min_value = (std::min)(min_value, a);
    max_value = (std::max)(max_value, a);

    a = CGAL::to_double(CGAL::abs(approx_dihedral_angle(p1, p3, p0, p2)));
    histo[static_cast<int>(std::floor(a))] += 1;
    min_value = (std::min)(min_value, a);
    max_value = (std::max)(max_value, a);

    a = CGAL::to_double(CGAL::abs(approx_dihedral_angle(p2, p3, p0, p1)));
    histo[static_cast<int>(std::floor(a))] += 1;
    min_value = (std::min)(min_value, a);
    max_value = (std::max)(max_value, a);

  }
  return histo;
}

void
Scene_triangulation_3_item::build_histogram()
{
#ifdef CGAL_MESH_3_DEMO_BIGGER_HISTOGRAM_WITH_WHITE_BACKGROUNG
  // Create an histogram_ and display it
  const int height = 280;
  const int top_margin = 5;
  const int left_margin = 20;
  const int drawing_height = height - top_margin * 2;
  const int width = 804;
  const int cell_width = 4;
  const int text_margin = 3;
  const int text_height = 34;

  d->histogram_ = QPixmap(width, height + text_height);
  d->histogram_.fill(QColor(255, 255, 255));
#else
  // Create an histogram_ and display it
  const int height = 140;
  const int top_margin = 5;
  const int left_margin = 20;
  const int drawing_height = height - top_margin * 2;
  const int width = 402;
  const int cell_width = 2;
  const int text_margin = 3;
  const int text_height = 20;

  d->histogram_ = QPixmap(width, height + text_height);
  d->histogram_.fill(QColor(192, 192, 192));
#endif

  QPainter painter(&d->histogram_);
  painter.setPen(Qt::black);
  painter.setBrush(QColor(128, 128, 128));
  //painter.setFont(QFont("Arial", 30));

  // Build histogram_ data
  double min_value, max_value;
  std::vector<int> histo_data = create_histogram(triangulation(), min_value, max_value);

  // Get maximum value (to normalize)
  int max_size = 0;
  for (std::vector<int>::iterator it = histo_data.begin(), end = histo_data.end();
    it != end; ++it)
  {
    max_size = (std::max)(max_size, *it);
  }
  if(max_size == 0)
    return;

  // colored histogram
  int j = 0;

  // draw
  int i = left_margin;
  for (std::vector<int>::iterator it = histo_data.begin(), end = histo_data.end();
    it != end; ++it, i += cell_width)
  {
    int line_height = static_cast<int>(std::ceil(static_cast<double>(drawing_height)*
      static_cast<double>(*it) / static_cast<double>(max_size)) + .5);

    painter.fillRect(i,
      drawing_height + top_margin - line_height,
      cell_width,
      line_height,
      get_histogram_color(j++));
  }

  // draw bottom horizontal line
  painter.setPen(Qt::blue);

  painter.drawLine(QPoint(left_margin, drawing_height + top_margin),
    QPoint(left_margin + static_cast<int>(histo_data.size())*cell_width,
    drawing_height + top_margin));


  // draw min value and max value
  const int min_tr_width =
    static_cast<int>(2 * (std::floor(min_value)*cell_width + left_margin));
  const int max_tr_width =
    static_cast<int>(2 * ((double(histo_data.size()) -
                           std::floor(max_value))*cell_width + left_margin));
  const int tr_y = drawing_height + top_margin + text_margin;

  painter.setPen(get_histogram_color(min_value));
  QRect min_text_rect(0, tr_y, min_tr_width, text_height);
  painter.drawText(min_text_rect, Qt::AlignCenter, tr("%1").arg(min_value, 0, 'f', 1));

  painter.setPen(get_histogram_color(max_value));
  QRect max_text_rect(width - max_tr_width, tr_y, max_tr_width, text_height);
  painter.drawText(max_text_rect, Qt::AlignCenter, tr("%1").arg(max_value, 0, 'f', 1));
}

QColor
Scene_triangulation_3_item::get_histogram_color(const double v) const
{
  if (v < 5)            { return Qt::red; }
  else if (v < 10)      { return QColor(215, 108, 0); }
  else if (v < 15)      { return QColor(138, 139, 0); }
  else if (v < 165)     { return QColor(60, 136, 64); }
  else if (v < 170)     { return QColor(138, 139, 1); }
  else if (v < 175)     { return QColor(215, 108, 0); }
  else /* 175<v<=180 */   { return Qt::red; }
}

void
Scene_triangulation_3_item::update_histogram()
{
  build_histogram();
}

void
Scene_triangulation_3_item_priv::compute_color_map(const QColor& c)
{
  typedef Indices::size_type size_type;

  const size_type nb_domains = subdomain_indices_.size();
  double i = 0;
  for (Indices::iterator it = subdomain_indices_.begin(),
         end = subdomain_indices_.end(); it != end; ++it, i += 1.)
  {
    double hue = c.hueF() + 1. / double(nb_domains) * i;
    if (hue > 1) { hue -= 1.; }
    colors_subdomains[*it] = QColor::fromHsvF(hue, c.saturationF(), c.valueF());
  }
  const size_type nb_patch_indices = surface_patch_indices_.size();
  i = 0;
  double patch_hsv_value = fmod(c.valueF() + .5, 1.);
  for (Indices::iterator it = surface_patch_indices_.begin(),
         end = surface_patch_indices_.end(); it != end; ++it, i += 1.)
  {
    double hue = c.hueF() + 1. / double(nb_patch_indices) * i;
    if (hue > 1) { hue -= 1.; }
    colors[*it] = QColor::fromHsvF(hue, c.saturationF(), patch_hsv_value);
  }

  for (std::unordered_map<int, int>::iterator it = visible_surface_patch_to_subdomain.begin(),
       end = visible_surface_patch_to_subdomain.end(); it != end; ++it)
  {
    colors[it->first] = colors_subdomains[it->second];
  }
}

Geom_traits::Plane_3 Scene_triangulation_3_item::plane(CGAL::qglviewer::Vec offset) const
{
  if (!d->is_intersection_enabled())
    return Geom_traits::Plane_3(1.0, 0.0, 0.0, std::numeric_limits<float>::max());
  const CGAL::qglviewer::Vec& pos = d->frame->position() - offset;
  const CGAL::qglviewer::Vec& n =
    d->frame->inverseTransformOf(CGAL::qglviewer::Vec(0.f, 0.f, 1.f));
  return Geom_traits::Plane_3(n[0], n[1], n[2], -n * pos);
}

void Scene_triangulation_3_item::compute_bbox() const {
  if (isEmpty())
    _bbox = Bbox();
  else {
    bool bbox_init = false;
    CGAL::Bbox_3 result;
    for (Tr::Finite_vertices_iterator
           vit = triangulation().finite_vertices_begin(),
           end = triangulation().finite_vertices_end();
         vit != end; ++vit)
    {
      //if(!do_take_vertex(vit)) continue;
      if (bbox_init)
        result = result + vit->point().bbox();
      else
      {
        result = vit->point().bbox();
        bbox_init = true;
      }
    }
    _bbox = Bbox(result.xmin(), result.ymin(), result.zmin(),
                 result.xmax(), result.ymax(), result.zmax());
  }
}

QString Scene_triangulation_3_item::toolTip() const {
  return tr("<p><b>3D triangulation</b></p>"
    "<p>Number of vertices: %1<br />"
    "Number of finite facets: %2<br />"
    "Number of finite cells: %3</p>%4")
    .arg(triangulation().number_of_vertices())
    .arg(triangulation().number_of_finite_facets())
    .arg(triangulation().number_of_finite_cells())
    .arg(property("toolTip").toString());
}

void Scene_triangulation_3_item::draw(CGAL::Three::Viewer_interface* viewer) const {
  if(!viewer->isOpenGL_4_3())
   {
     d->is_filterable = false;
   }
  if(!visible())
    return;
  Scene_triangulation_3_item* ncthis = const_cast<Scene_triangulation_3_item*>(this);
  if(!isInit(viewer))
    initGL(viewer);

  if ( getBuffersFilled() &&
       ! getBuffersInit(viewer))
  {
    initializeBuffers(viewer);
    setBuffersInit(viewer, true);
  }
  if(!getBuffersFilled())
  {
    computeElements();
    initializeBuffers(viewer);
  }
  if(renderingMode() == Flat ||
     renderingMode() == FlatPlusEdges)
  {
    QVector4D cp = cgal_plane_to_vector4d(this->plane());
    getTriangleContainer(T3_faces)->setPlane(cp);
    float shrink_factor = getShrinkFactor();
    getTriangleContainer(T3_faces)->setShrinkFactor(shrink_factor);
    // positions_poly_size is the number of total facets in the C3T3
    // it is only computed once and positions_poly is emptied at the end
    getTriangleContainer(T3_faces)->setAlpha(alpha());
    getTriangleContainer(T3_faces)->setIsSurface(is_surface());
    QOpenGLShaderProgram* program = viewer->getShaderProgram(getTriangleContainer(T3_faces)->getProgram());
    program->bind();
    if(d->is_filterable)
    {
<<<<<<< HEAD
      GLuint visible_bitset_ulong[number_of_bitset];
      memcpy(visible_bitset_ulong, d->visible_biteset, number_of_bitset * sizeof(uint));
      program->setUniformValueArray("is_visible_bitset", visible_bitset_ulong, number_of_bitset);
=======
      std::array<GLuint, number_of_bitset> visible_bitset_ulong;
      std::transform(d->visible_bitset.cbegin(), d->visible_bitset.cend(), visible_bitset_ulong.begin(),
                     [](const std::bitset<32>& bitset) { return bitset.to_ulong(); }
                     );
      program->setUniformValueArray("is_visible_bitset", visible_bitset_ulong.data(), number_of_bitset);
>>>>>>> b83479ee
    }
    program->setUniformValue("is_filterable", d->is_filterable);
    program->release();
    getTriangleContainer(T3_faces)->draw(viewer, false);
    if(d->show_tetrahedra){
      ncthis->show_intersection(true);
      if(!d->frame->isManipulated())
        d->intersection->setFast(false);
      else
        d->intersection->setFast(true);

      if(!d->frame->isManipulated() && !d->areInterBufFilled(viewer))
      {
        //initGL
        ncthis->d->computeIntersections(viewer);
        d->are_intersection_buffers_filled[viewer] = true;
        ncthis->show_intersection(true);
      }
    }
    if(d->spheres_are_shown)
    {
      d->spheres->setPlane(this->plane());
    }
  }
  if(d->is_grid_shown && d->is_intersection_enabled())
  {

    getEdgeContainer(Grid_edges)->setColor(QColor(Qt::black));
    QMatrix4x4 f_mat;
    for (int i = 0; i<16; i++)
      f_mat.data()[i] = static_cast<float>(d->frame->matrix()[i]);
    getEdgeContainer(Grid_edges)->setFrameMatrix(f_mat);
    // always draw plane (disable clipping)
    bool clipping = getEdgeContainer(Grid_edges)->getClipping();
    getEdgeContainer(Grid_edges)->setClipping(false);
    getEdgeContainer(Grid_edges)->draw(viewer, true);
    getEdgeContainer(Grid_edges)->setClipping(clipping);
  }
}

void Scene_triangulation_3_item::drawEdges(CGAL::Three::Viewer_interface* viewer) const {
  if(!visible())
    return;
  if(renderingMode() == Wireframe ||
     renderingMode() == FlatPlusEdges )
  {
    if(renderingMode() == FlatPlusEdges)
    {
      GLint renderMode;
      viewer->glGetIntegerv(GL_RENDER_MODE, &renderMode);
      if(renderMode == GL_SELECT) return;
    }
    Scene_triangulation_3_item* ncthis = const_cast<Scene_triangulation_3_item*>(this);
    if(!isInit(viewer))
      initGL(viewer);
    if ( getBuffersFilled() &&
         ! getBuffersInit(viewer))
    {
      initializeBuffers(viewer);
      setBuffersInit(viewer, true);
    }
    if(!getBuffersFilled())
    {
      computeElements();
      initializeBuffers(viewer);
    }
    if(renderingMode() == Wireframe && d->is_grid_shown && d->is_intersection_enabled())
    {
     getEdgeContainer(Grid_edges)->setColor(QColor(Qt::black));
      QMatrix4x4 f_mat;
      for (int i = 0; i<16; i++)
        f_mat.data()[i] = static_cast<float>(d->frame->matrix()[i]);
      getEdgeContainer(Grid_edges)->setFrameMatrix(f_mat);
      // always draw plane (disable clipping)
      bool clipping = getEdgeContainer(Grid_edges)->getClipping();
      getEdgeContainer(Grid_edges)->setClipping(false);
      getEdgeContainer(Grid_edges)->draw(viewer, true);
      getEdgeContainer(Grid_edges)->setClipping(clipping);
    }

    QVector4D cp = cgal_plane_to_vector4d(this->plane());
    QOpenGLShaderProgram* program = viewer->getShaderProgram(getEdgeContainer(T3_edges)->getProgram());
        program->bind();
        if(d->is_filterable)
        {
<<<<<<< HEAD
          GLuint visible_bitset_ulong[number_of_bitset];
          memcpy(visible_bitset_ulong, d->visible_biteset, number_of_bitset * sizeof(uint));
          program->setUniformValueArray("is_visible_bitset", visible_bitset_ulong, number_of_bitset);
=======
          std::array<GLuint, number_of_bitset> visible_bitset_ulong;
          std::transform(d->visible_bitset.cbegin(), d->visible_bitset.cend(), visible_bitset_ulong.begin(),
                         [](const std::bitset<32>& bitset) { return bitset.to_ulong(); }
                         );
          program->setUniformValueArray("is_visible_bitset", visible_bitset_ulong.data(), number_of_bitset);
>>>>>>> b83479ee
        }
        program->setUniformValue("is_filterable", d->is_filterable);
        program->release();
    getEdgeContainer(T3_edges)->setPlane(cp);
    getEdgeContainer(T3_edges)->setIsSurface(is_surface());
    getEdgeContainer(T3_edges)->setColor(QColor(Qt::black));
    if (!d->cut_edges) {
      bool clipping = getEdgeContainer(T3_edges)->getClipping();
      getEdgeContainer(T3_edges)->setClipping(false);
      getEdgeContainer(T3_edges)->draw(viewer, true);
      getEdgeContainer(T3_edges)->setClipping(clipping);
    }
    else {
      getEdgeContainer(T3_edges)->draw(viewer, true);
    }

    if(d->show_tetrahedra){
      if(!d->frame->isManipulated())
        d->intersection->setFast(false);
      else
        d->intersection->setFast(true);
      if(!d->frame->isManipulated() && !d->areInterBufFilled(viewer))
      {
        ncthis->d->computeIntersections(viewer);
        d->are_intersection_buffers_filled[viewer]=true;
      }
    }
    if(d->spheres_are_shown)
    {
      d->spheres->setPlane(this->plane());
    }
  }
}

void Scene_triangulation_3_item::drawPoints(CGAL::Three::Viewer_interface *) const
{

}

void Scene_triangulation_3_item_priv::draw_triangle(const Tr::Bare_point& pa,
                                         const Tr::Bare_point& pb,
                                         const Tr::Bare_point& pc) const
{
  Geom_traits::Vector_3 n = cross_product(pb - pa, pc - pa);
  n = n / CGAL::sqrt(n*n);
  const CGAL::qglviewer::Vec offset = Three::mainViewer()->offset();

  for (int i = 0; i<3; i++)
  {
    push_normal(normals, n);
  }
  push_point(positions_poly, pa, offset);
  push_point(positions_poly, pb, offset);
  push_point(positions_poly, pc, offset);

  for(int i=0; i<3; ++i)
  {
    push_point(positions_barycenter, CGAL::centroid(pa, pb, pc), offset);
  }
}

void Scene_triangulation_3_item_priv::draw_triangle_edges(const Tr::Bare_point& pa,
                                               const Tr::Bare_point& pb,
                                               const Tr::Bare_point& pc) const
{
  const CGAL::qglviewer::Vec offset = Three::mainViewer()->offset();
  push_edge(positions_lines, pa, pb, offset);
  push_edge(positions_lines, pb, pc, offset);
  push_edge(positions_lines, pc, pa, offset);
}

double Scene_triangulation_3_item_priv::complex_diag() const {
  const CGAL::Three::Scene_item::Bbox& bbox = item->bbox();
  const double& xdelta = bbox.xmax() - bbox.xmin();
  const double& ydelta = bbox.ymax() - bbox.ymin();
  const double& zdelta = bbox.zmax() - bbox.zmin();
  const double diag = std::sqrt(xdelta*xdelta +
    ydelta*ydelta +
    zdelta*zdelta);
  return diag * 0.7;
}

QMenu* Scene_triangulation_3_item::contextMenu()
{
  const char* prop_name = "Menu modified by Scene_triangulation_3_item.";

  QMenu* menu = Scene_item::contextMenu();

  // Use dynamic properties:
  // https://doc.qt.io/qt-5/qobject.html#property
  bool menuChanged = menu->property(prop_name).toBool();

  if (!menuChanged) {

    QMenu *container = new QMenu(tr("Alpha value"));
    container->menuAction()->setProperty("is_groupable", true);
    QWidgetAction *sliderAction = new QWidgetAction(0);
    sliderAction->setDefaultWidget(alphaSlider());
    connect(d->alphaSlider, &QSlider::valueChanged,
            [this]()
    {
      if(d->intersection)
        d->intersection->setAlpha(d->alphaSlider->value());
      redraw();
    }
    );
    container->addAction(sliderAction);
    menu->addMenu(container);

    container = new QMenu(tr("Tetrahedra's Shrink Factor"));
    sliderAction = new QWidgetAction(0);
    connect(d->tet_Slider, &QSlider::valueChanged, this, &Scene_triangulation_3_item::itemChanged);
    sliderAction->setDefaultWidget(d->tet_Slider);
    container->addAction(sliderAction);
    menu->addMenu(container);

    QAction* actionShowTets =
      menu->addAction(tr("Show &tetrahedra"));
    actionShowTets->setCheckable(true);
    actionShowTets->setObjectName("actionShowTets");
    connect(actionShowTets, &QAction::toggled, Set_show_tetrahedra(this->d));

    QAction* actionShowGrid=
      menu->addAction(tr("Show &grid"));
    actionShowGrid->setCheckable(true);
    actionShowGrid->setChecked(true);
    actionShowGrid->setObjectName("actionShowGrid");
    connect(actionShowGrid, SIGNAL(toggled(bool)),
            this, SLOT(show_grid(bool)));

    bool should_show_spheres = false;
    for(Tr::Finite_vertices_iterator
        vit = triangulation().finite_vertices_begin(),
        end =  triangulation().finite_vertices_end();
        vit != end; ++vit)
    {
      if(vit->point().weight()!=0)
      {
        should_show_spheres = true;
        break;
      }
    }
    if(should_show_spheres)
    {
      QAction* actionShowSpheres =
          menu->addAction(tr("Show protecting &spheres"));
      actionShowSpheres->setCheckable(true);
      actionShowSpheres->setObjectName("actionShowSpheres");
      connect(actionShowSpheres, SIGNAL(toggled(bool)),
              this, SLOT(show_spheres(bool)));
    }

    QAction* actionToggleCutEdges =
        menu->addAction(tr("Cut &edges"));
    actionToggleCutEdges->setCheckable(true);
    actionToggleCutEdges->setChecked(true);
    actionToggleCutEdges->setObjectName("actionToggleCutEdges");
    connect(actionToggleCutEdges, SIGNAL(toggled(bool)),
            this, SLOT(set_cut_edge(bool)));

    menu->setProperty(prop_name, true);
  }
  return menu;
}


void Scene_triangulation_3_item_priv::initializeBuffers(CGAL::Three::Viewer_interface *viewer)
{
  //vao containing the data for the facets
  {
    item->getTriangleContainer(Scene_triangulation_3_item::T3_faces)->initializeBuffers(viewer);
    item->getTriangleContainer(Scene_triangulation_3_item::T3_faces)->setFlatDataSize(
          positions_poly_size);


    positions_poly.clear();
    positions_poly.shrink_to_fit();
    normals.clear();
    normals.shrink_to_fit();
    f_colors.clear();
    f_colors.shrink_to_fit();
    positions_barycenter.clear();
    positions_barycenter.shrink_to_fit();
  }

  //vao containing the data for the lines
  {
    item->getEdgeContainer(Scene_triangulation_3_item::T3_edges)->initializeBuffers(viewer);
    item->getEdgeContainer(Scene_triangulation_3_item::T3_edges)->setFlatDataSize(
          positions_lines_size);
    positions_lines.clear();
    positions_lines.shrink_to_fit();
  }

  //vao containing the data for the grid
  {
    item->getEdgeContainer(Scene_triangulation_3_item::Grid_edges)->initializeBuffers(viewer);
    item->getEdgeContainer(Scene_triangulation_3_item::Grid_edges)->setFlatDataSize(
          positions_grid.size());
  }
}



void Scene_triangulation_3_item_priv::computeIntersection(const Primitive& cell)
{
  Geom_traits::Construct_point_3 wp2p
    = item->triangulation().geom_traits().construct_point_3_object();

  typedef unsigned char UC;
  Tr::Cell_handle ch = cell.id();
  if(!visible_subdomain[ch->subdomain_index()])
    {
      return;
    }
  QColor c = this->colors_subdomains[ch->subdomain_index()].lighter(50);

  const Tr::Bare_point& pa = wp2p(ch->vertex(0)->point());
  const Tr::Bare_point& pb = wp2p(ch->vertex(1)->point());
  const Tr::Bare_point& pc = wp2p(ch->vertex(2)->point());
  const Tr::Bare_point& pd = wp2p(ch->vertex(3)->point());

  CGAL::IO::Color color(UC(c.red()), UC(c.green()), UC(c.blue()));

  if(is_filterable)
  {
    float id = static_cast<float>(id_to_compact[ch->subdomain_index()]);
    for(int i=0; i< 48; ++i)
    {
      inter_subdomain_ids.push_back(id);
    }
  }

  intersection->addTriangle(pb, pa, pc, color);
  intersection->addTriangle(pa, pb, pd, color);
  intersection->addTriangle(pa, pd, pc, color);
  intersection->addTriangle(pb, pc, pd, color);
}

struct ComputeIntersection {
  Scene_triangulation_3_item_priv& item_priv;

  ComputeIntersection(Scene_triangulation_3_item_priv& item_priv)
    : item_priv(item_priv)
  {}

  void operator()(const Primitive& facet) const
  {
    item_priv.computeIntersection(facet);
  }
};

void Scene_triangulation_3_item_priv::computeIntersections(CGAL::Three::Viewer_interface* viewer)
{
  const CGAL::qglviewer::Vec offset = Three::mainViewer()->offset();
  if(!is_aabb_tree_built) fill_aabb_tree();

  positions_poly.clear();
  normals.clear();
  f_colors.clear();
  positions_lines.clear();
  positions_barycenter.clear();
  inter_subdomain_ids.clear();
  const Geom_traits::Plane_3& plane = item->plane(offset);
  tree.all_intersected_primitives(plane,
        boost::make_function_output_iterator(ComputeIntersection(*this)));
  intersection->gl_initialization(viewer);
}

void Scene_triangulation_3_item_priv::computeSpheres()
{
  Geom_traits::Construct_point_3 wp2p
    = item->triangulation().geom_traits().construct_point_3_object();

  if(!spheres)
    return;
  int s_id = 0;
  for(Tr::Finite_vertices_iterator
      vit = item->triangulation().finite_vertices_begin(),
      end =  item->triangulation().finite_vertices_end();
      vit != end; ++vit)
  {
    if(vit->point().weight()==0) continue;

    typedef Tr::Vertex_handle Vertex_handle;
    std::vector<Vertex_handle> incident_vertices;
    item->triangulation().incident_vertices(vit, std::back_inserter(incident_vertices));
    bool red = vit->is_special();
    for(std::vector<Vertex_handle>::const_iterator
        vvit = incident_vertices.begin(), end = incident_vertices.end();
        vvit != end; ++vvit)
    {
      if(item->triangulation().is_infinite(*vvit)) continue;
      if(Geom_traits::Sphere_3(wp2p(vit->point()),
                               vit->point().weight()).bounded_side(wp2p((*vvit)->point()))
         == CGAL::ON_BOUNDED_SIDE)
        red = true;
    }

    QColor c;
    if(red)
      c = QColor(Qt::red);
    else
      c = spheres->color();

    switch(vit->in_dimension())
    {
    case 0:
      c = QColor::fromHsv((c.hue()+120)%360, c.saturation(),c.lightness(), c.alpha());
      break;
    case 1:
      break;
    default:
      c.setRgb(50,50,50,255);
    }

    const CGAL::qglviewer::Vec offset = Three::mainViewer()->offset();
    Tr::Bare_point center(wp2p(vit->point()).x() + offset.x,
                          wp2p(vit->point()).y() + offset.y,
                          wp2p(vit->point()).z() + offset.z);
    double radius = vit->point().weight() ;
    typedef unsigned char UC;
    tr_vertices.push_back(*vit);
    spheres->add_sphere(Geom_traits::Sphere_3(center, radius),s_id++,
                        CGAL::IO::Color(UC(c.red()), UC(c.green()), UC(c.blue())));

  }
  spheres->invalidateOpenGLBuffers();
}

void Scene_triangulation_3_item_priv::computeElements()
{
  if(!alphaSlider)
   {
     alphaSlider = new QSlider(::Qt::Horizontal);
     alphaSlider->setMinimum(0);
     alphaSlider->setMaximum(255);
     alphaSlider->setValue(255);
   }

  positions_poly.clear();
  positions_grid.clear();
  normals.clear();
  f_colors.clear();
  positions_lines.clear();
  s_colors.resize(0);
  s_center.resize(0);
  s_radius.resize(0);
  subdomain_ids.resize(0);

  //The grid
  {
    positions_grid.resize(0);

    float x = (2 * (float)complex_diag()) / 10.0f;
    float y = (2 * (float)complex_diag()) / 10.0f;
    for (float u = 0; u < 11; u += 1.f)
    {

      positions_grid.push_back(-(float)complex_diag() + x* u);
      positions_grid.push_back(-(float)complex_diag());
      positions_grid.push_back(0.0f);

      positions_grid.push_back(-(float)complex_diag() + x* u);
      positions_grid.push_back((float)complex_diag());
      positions_grid.push_back(0.0f);
    }
    for (float v = 0; v<11; v += 1.f)
    {

      positions_grid.push_back(-(float)complex_diag());
      positions_grid.push_back(-(float)complex_diag() + v * y);
      positions_grid.push_back(0.0f);

      positions_grid.push_back((float)complex_diag());
      positions_grid.push_back(-(float)complex_diag() + v * y);
      positions_grid.push_back(0.0f);
    }
  }

  //the facets
  {
    Geom_traits::Construct_point_3 wp2p
        = item->triangulation().geom_traits().construct_point_3_object();

    for (Tr::Finite_facets_iterator
         fit = item->triangulation().finite_facets_begin(),
         end = item->triangulation().finite_facets_end();
         fit != end; ++fit)
    {
      if(!item->do_take_facet(*fit)) continue;
      const Tr::Cell_handle& cell = fit->first;
      const Tr::Cell_handle& cell2 = cell->neighbor(fit->second);
      const int& index = fit->second;
      const Tr::Bare_point& pa = wp2p(cell->vertex((index + 1) & 3)->point());
      const Tr::Bare_point& pb = wp2p(cell->vertex((index + 2) & 3)->point());
      const Tr::Bare_point& pc = wp2p(cell->vertex((index + 3) & 3)->point());

      QColor color = colors[cell->surface_patch_index(index)];
      f_colors.push_back((float)color.redF());f_colors.push_back((float)color.greenF());f_colors.push_back((float)color.blueF());
      f_colors.push_back((float)color.redF());f_colors.push_back((float)color.greenF());f_colors.push_back((float)color.blueF());
      f_colors.push_back((float)color.redF());f_colors.push_back((float)color.greenF());f_colors.push_back((float)color.blueF());
      //As a facet belongs to 2 cells, we need both to decide if it should be hidden or not.
      //Also 0 is a forbidden value, that is reserved for the "outside of the domain", so it won't be in the bs table.
      if(is_filterable)
      {
        float dom1 = (cell->subdomain_index() != 0) ? static_cast<float>(id_to_compact[cell->subdomain_index()])
            : static_cast<float>(id_to_compact[cell2->subdomain_index()]);

        float dom2 = (cell2->subdomain_index() != 0) ? static_cast<float>(id_to_compact[cell2->subdomain_index()])
            : static_cast<float>(id_to_compact[cell->subdomain_index()]);
        for(int i=0; i<6; ++i)
        {
          subdomain_ids.push_back(dom1);
          subdomain_ids.push_back(dom2);
        }
      }
      if(item->is_facet_oriented(*fit))
          draw_triangle(pb, pa, pc);
      else
        draw_triangle(pa, pb, pc);
      draw_triangle_edges(pa, pb, pc);
    }
  }
}

bool Scene_triangulation_3_item::load_binary(std::istream& is)
{
  is >> triangulation();
  if(!is)
    return false;
  d->reset_cut_plane();
  if(is.good()) {
    triangulation_changed();
    changed();
    return true;
  }
  else
    return false;
}

void
Scene_triangulation_3_item_priv::reset_cut_plane()
{
  if(frame == 0)
    frame = new CGAL::qglviewer::ManipulatedFrame();
  const CGAL::Three::Scene_item::Bbox& bbox = item->bbox();
  const float xcenter = static_cast<float>((bbox.xmax()+bbox.xmin())/2.);
  const float ycenter = static_cast<float>((bbox.ymax()+bbox.ymin())/2.);
  const float zcenter = static_cast<float>((bbox.zmax()+bbox.zmin())/2.);
 const CGAL::qglviewer::Vec offset = Three::mainViewer()->offset();
 CGAL::qglviewer::Vec center(xcenter+offset.x, ycenter+offset.y, zcenter+offset.z);
  frame->setPosition(center);
}

void
Scene_triangulation_3_item::setColor(QColor c)
{
  color_ = c;
  d->compute_color_map(c);
  invalidateOpenGLBuffers();
  d->invalidate_stats();
  for(auto v : CGAL::QGLViewer::QGLViewerPool())
  {
    CGAL::Three::Viewer_interface* viewer = static_cast<CGAL::Three::Viewer_interface*>(v);
    d->are_intersection_buffers_filled[viewer] = false;
  }
}

void Scene_triangulation_3_item::show_grid(bool b)
{
  d->is_grid_shown = b;
  contextMenu()->findChild<QAction*>("actionShowGrid")->setChecked(b);
  itemChanged();
}

void Scene_triangulation_3_item::show_intersection(bool b)
{
  contextMenu()->findChild<QAction*>("actionShowTets")->setChecked(b);
  if(b && !d->intersection)
  {
    d->intersection = new Scene_intersection_item(this);
    d->intersection->init_vectors(&d->positions_poly,
                                  &d->normals,
                                  &d->positions_lines,
                                  &d->f_colors,
                                  &d->positions_barycenter,
                                  &d->inter_subdomain_ids);
    d->intersection->setName("Intersection tetrahedra");
    d->intersection->setRenderingMode(renderingMode());
    connect(d->intersection, SIGNAL(destroyed()), this, SLOT(reset_intersection_item()));

    for(auto v : CGAL::QGLViewer::QGLViewerPool())
    {
      CGAL::Three::Viewer_interface* viewer = static_cast<CGAL::Three::Viewer_interface*>(v);
      d->are_intersection_buffers_filled[viewer] = false;
      if(!d->areInterBufFilled(viewer))
      {
        //initGL
        Scene_triangulation_3_item* ncthis = const_cast<Scene_triangulation_3_item*>(this);
        ncthis->d->computeIntersections(viewer);
        d->are_intersection_buffers_filled[viewer] = true;
      }
    }
    scene->addItem(d->intersection);
    scene->changeGroup(d->intersection, this);
    lockChild(d->intersection);
  }
  else if (!b && d->intersection!=NULL)
  {
    unlockChild(d->intersection);
    scene->erase(scene->item_id(d->intersection));
  }
  if(d->last_intersection != b)
  {
    d->last_intersection = b;
    Q_EMIT redraw();
  }
}

void Scene_triangulation_3_item::reset_intersection_item()
{
  d->intersection = NULL;
}

void Scene_triangulation_3_item::reset_spheres()
{
  d->spheres = NULL;
}

CGAL::Three::Scene_item::ManipulatedFrame* Scene_triangulation_3_item::manipulatedFrame() {
  if(d)
    return d->frame;
  else
    return NULL;
}

void Scene_triangulation_3_item::setPosition(float x, float y, float z) {
   const CGAL::qglviewer::Vec offset = Three::mainViewer()->offset();
  d->frame->setPosition(x+offset.x, y+offset.y, z+offset.z);
}

bool Scene_triangulation_3_item::has_spheres()const {
  return d->spheres_are_shown;
}

bool Scene_triangulation_3_item::has_grid()const { return d->is_grid_shown;}

bool Scene_triangulation_3_item::has_tets()const { return d->intersection; }

void Scene_triangulation_3_item::setNormal(float x, float y, float z) {
  d->frame->setOrientation(x, y, z, 0.f);
}

void Scene_triangulation_3_item::copyProperties(Scene_item *item)
{
  Scene_triangulation_3_item* t3_item = qobject_cast<Scene_triangulation_3_item*>(item);
  if(!t3_item)
    return;
   const CGAL::qglviewer::Vec offset = Three::mainViewer()->offset();
  d->frame->setPositionAndOrientation(t3_item->manipulatedFrame()->position() - offset,
                                      t3_item->manipulatedFrame()->orientation());

  show_intersection(t3_item->has_tets());
  show_spheres(t3_item->has_spheres());

  show_grid(t3_item->has_grid());
  int value = t3_item->alphaSlider()->value();
  alphaSlider()->setValue(value);
}

float Scene_triangulation_3_item::getShrinkFactor() const
{
  return float(d->tet_Slider->value())/100.0f;
}

bool Scene_triangulation_3_item::eventFilter(QObject *, QEvent *event)
{
  if(event->type() == QEvent::MouseButtonRelease)
  {
    redraw();
  }
  return false;
}

bool Scene_triangulation_3_item::keyPressEvent(QKeyEvent *event)
{
 if(event->key() == Qt::Key_Plus)
 {
   d->tet_Slider->setValue(d->tet_Slider->value() + 5);
   itemChanged();
 }
 else if(event->key() == Qt::Key_Minus)
 {
   d->tet_Slider->setValue(d->tet_Slider->value() -5);
   itemChanged();
 }
 return false;
}

QString Scene_triangulation_3_item::computeStats(int type)
{
  Geom_traits::Construct_point_3 wp2p
    = triangulation().geom_traits().construct_point_3_object();

  if(!d->computed_stats)
  {
    d->nb_tets = 0;
    double nb_edges = 0;
    double total_edges = 0;
    double nb_angle = 0;
    double total_angle = 0;

    for (T3::Finite_facets_iterator
      fit = triangulation().finite_facets_begin(),
      end = triangulation().finite_facets_end();
    fit != end; ++fit)
    {
      if(!do_take_facet(*fit)) continue;

      const Tr::Cell_handle& cell = fit->first;
      const int& index = fit->second;
      const Tr::Bare_point& pa = wp2p(cell->vertex((index + 1) & 3)->point());
      const Tr::Bare_point& pb = wp2p(cell->vertex((index + 2) & 3)->point());
      const Tr::Bare_point& pc = wp2p(cell->vertex((index + 3) & 3)->point());
      double edges[3];
      edges[0]=(std::sqrt(CGAL::squared_distance(pa, pb)));
      edges[1]=(std::sqrt(CGAL::squared_distance(pa, pc)));
      edges[2]=(std::sqrt(CGAL::squared_distance(pb, pc)));
      for(int i=0; i<3; ++i)
      {
        if(edges[i] < d->min_edges_length){ d->min_edges_length = static_cast<float>(edges[i]); }
        if(edges[i] > d->max_edges_length){ d->max_edges_length = static_cast<float>(edges[i]); }
        total_edges+=edges[i];
        ++nb_edges;
      }
    }
    d->mean_edges_length = static_cast<float>(total_edges/nb_edges);
    for(Tr::Finite_vertices_iterator
        vit = triangulation().finite_vertices_begin(),
        end =  triangulation().finite_vertices_end();
        vit != end; ++vit)
    {
      if(vit->point().weight()==0) continue;
      ++d->nb_spheres;
    }

    Geom_traits::Compute_approximate_dihedral_angle_3 approx_dihedral_angle
      = triangulation().geom_traits().compute_approximate_dihedral_angle_3_object();

    QVector<int> sub_ids;
    for (T3::Finite_cells_iterator cit = triangulation().finite_cells_begin();
      cit != triangulation().finite_cells_end();
      ++cit)
    {
      if(!do_take_cell(cit))
         continue;
      if(!sub_ids.contains(cit->subdomain_index()))
      {
        sub_ids.push_back(cit->subdomain_index());
      }

      const Tr::Bare_point& p0 = wp2p(cit->vertex(0)->point());
      const Tr::Bare_point& p1 = wp2p(cit->vertex(1)->point());
      const Tr::Bare_point& p2 = wp2p(cit->vertex(2)->point());
      const Tr::Bare_point& p3 = wp2p(cit->vertex(3)->point());
      double v = std::abs(CGAL::volume(p0, p1, p2, p3));
      double circumradius = std::sqrt(CGAL::squared_radius(p0, p1, p2, p3));
      //find smallest edge
      double edges[6];
      edges[0] = std::sqrt(CGAL::squared_distance(p0, p1));
      edges[1] = std::sqrt(CGAL::squared_distance(p0, p2));
      edges[2] = std::sqrt(CGAL::squared_distance(p0, p3));
      edges[3] = std::sqrt(CGAL::squared_distance(p2, p1));
      edges[4] = std::sqrt(CGAL::squared_distance(p2, p3));
      edges[5] = std::sqrt(CGAL::squared_distance(p1, p3));

      double min_edge = edges[0];
      for(int i=1; i<6; ++i)
      {
       if(edges[i]<min_edge)
         min_edge=edges[i];
      }
      double sumar = std::sqrt(CGAL::squared_area(p0,p1,p2))+std::sqrt(CGAL::squared_area(p1,p2,p3))+
          std::sqrt(CGAL::squared_area(p2,p3,p0)) + std::sqrt(CGAL::squared_area(p3,p1,p0));
      double inradius = 3*v/sumar;
      double smallest_edge_radius = min_edge/circumradius*std::sqrt(6)/4.0;//*sqrt(6)/4 so that the perfect tet ratio is 1
      double smallest_radius_radius = inradius/circumradius*3; //*3 so that the perfect tet ratio is 1 instead of 1/3
      double biggest_v_sma_cube = v/std::pow(min_edge,3)*6*std::sqrt(2);//*6*sqrt(2) so that the perfect tet ratio is 1 instead

      if(smallest_edge_radius < d->smallest_edge_radius)
        d->smallest_edge_radius = static_cast<float>(smallest_edge_radius);

      if(smallest_radius_radius < d->smallest_radius_radius)
        d->smallest_radius_radius = static_cast<float>(smallest_radius_radius);

      if(biggest_v_sma_cube > d->biggest_v_sma_cube)
        d->biggest_v_sma_cube = static_cast<float>(biggest_v_sma_cube);

      auto update_min_max_dihedral_angle = [this](double a) {
        if(a < this->d->min_dihedral_angle) { this->d->min_dihedral_angle = static_cast<float>(a); }
        if(a > this->d->max_dihedral_angle) { this->d->max_dihedral_angle = static_cast<float>(a); }
      };

      double a = CGAL::to_double(CGAL::abs(approx_dihedral_angle(p0, p1, p2, p3)));
      update_min_max_dihedral_angle(a);
      total_angle+=a;
      ++nb_angle;
      a = CGAL::to_double(CGAL::abs(approx_dihedral_angle(p0, p2, p1, p3)));
      update_min_max_dihedral_angle(a);
      total_angle+=a;
      ++nb_angle;
      a = CGAL::to_double(CGAL::abs(approx_dihedral_angle(p0, p3, p1, p2)));
      update_min_max_dihedral_angle(a);
      total_angle+=a;
      ++nb_angle;
      a = CGAL::to_double(CGAL::abs(approx_dihedral_angle(p1, p2, p0, p3)));
      update_min_max_dihedral_angle(a);
      total_angle+=a;
      ++nb_angle;
      a = CGAL::to_double(CGAL::abs(approx_dihedral_angle(p1, p3, p0, p2)));
      update_min_max_dihedral_angle(a);
      total_angle+=a;
      ++nb_angle;
      a = CGAL::to_double(CGAL::abs(approx_dihedral_angle(p2, p3, p0, p1)));
      update_min_max_dihedral_angle(a);
      total_angle+=a;
      ++nb_angle;
      ++d->nb_tets;
    }
    d->nb_vertices = 0;
    for(T3::Finite_vertices_iterator vit = triangulation().finite_vertices_begin();
        vit != triangulation().finite_vertices_end();
        ++vit)
    {
      if(!do_take_vertex(vit))
        continue;
      ++d->nb_vertices;
    }
    d->mean_dihedral_angle = static_cast<float>(total_angle/nb_angle);
    d->nb_subdomains = sub_ids.size();
    d->computed_stats = true;
  }

  switch (type)
  {
  case Scene_triangulation_3_item_priv::MIN_EDGES_LENGTH:
    return QString::number(d->min_edges_length);
  case Scene_triangulation_3_item_priv::MAX_EDGES_LENGTH:
    return QString::number(d->max_edges_length);
  case Scene_triangulation_3_item_priv::MEAN_EDGES_LENGTH:
    return QString::number(d->mean_edges_length);
  case Scene_triangulation_3_item_priv::MIN_DIHEDRAL_ANGLE:
    return QString::number(d->min_dihedral_angle);
  case Scene_triangulation_3_item_priv::MAX_DIHEDRAL_ANGLE:
    return QString::number(d->max_dihedral_angle);
  case Scene_triangulation_3_item_priv::MEAN_DIHEDRAL_ANGLE:
    return QString::number(d->mean_dihedral_angle);
  case Scene_triangulation_3_item_priv::NB_SPHERES:
    return QString::number(d->nb_spheres);
  case Scene_triangulation_3_item_priv::NB_VERTICES:
    return QString::number(d->nb_vertices);
  case Scene_triangulation_3_item_priv::NB_TETS:
    return QString::number(d->nb_tets);
  case Scene_triangulation_3_item_priv::SMALLEST_RAD_RAD:
    return QString::number(d->smallest_radius_radius);
  case Scene_triangulation_3_item_priv::SMALLEST_EDGE_RAD:
    return QString::number(d->smallest_edge_radius);
  case Scene_triangulation_3_item_priv::BIGGEST_VL3_CUBE:
    return QString::number(d->biggest_v_sma_cube);
  case Scene_triangulation_3_item_priv::NB_SUBDOMAINS:
    return QString::number(d->nb_subdomains);

  default:
    return QString();
  }
}
CGAL::Three::Scene_item::Header_data Scene_triangulation_3_item::header() const
{
  CGAL::Three::Scene_item::Header_data data;
  //categories
  data.categories.append(std::pair<QString,int>(QString("Properties"),13));


  //titles
  data.titles.append(QString("Min Edges Length"));
  data.titles.append(QString("Max Edges Length"));
  data.titles.append(QString("Mean Edges Length"));
  data.titles.append(QString("Min Dihedral Angle"));
  data.titles.append(QString("Max Dihedral Angle"));
  data.titles.append(QString("Mean Dihedral Angle"));
  data.titles.append(QString("#Protecting Spheres"));
  data.titles.append(QString("#Vertices in Complex"));
  data.titles.append(QString("#Cells"));
  data.titles.append(QString("Smallest Radius-Radius Ratio"));
  data.titles.append(QString("Smallest Edge-Radius Ratio"));
  data.titles.append(QString("Biggest Vl^3"));
  data.titles.append(QString("#Subdomains"));
  return data;
}

void Scene_triangulation_3_item::invalidateOpenGLBuffers()
{
  setBuffersFilled(false);
  getTriangleContainer(T3_faces)->reset_vbos(ALL);
  getEdgeContainer(T3_edges)->reset_vbos(ALL);
  getEdgeContainer(Grid_edges)->reset_vbos(ALL);

  Q_FOREACH(CGAL::QGLViewer* v, CGAL::QGLViewer::QGLViewerPool())
  {
    CGAL::Three::Viewer_interface* viewer = static_cast<CGAL::Three::Viewer_interface*>(v);
    if(viewer == NULL)
      continue;
    setBuffersInit(viewer, false);
  }
  d->invalidate_stats();
}
void Scene_triangulation_3_item::resetCutPlane()
{
  if(!d)
    return;
  d->reset_cut_plane();
}

void Scene_triangulation_3_item::itemAboutToBeDestroyed(Scene_item *item)
{
  Scene_item::itemAboutToBeDestroyed(item);

  if(d && item == this)
  {
    triangulation().clear();
    d->tree.clear();
    if(d->frame)
    {
      Three::mainViewer()->setManipulatedFrame(0);
      delete d->frame;
      d->frame = NULL;
      delete d->tet_Slider;
    }
    delete d;
    d=0;
  }

}

void Scene_triangulation_3_item::on_spheres_color_changed()
{
  if(!d->spheres)
    return;
  d->spheres->clear_spheres();
  d->computeSpheres();
}

float Scene_triangulation_3_item::alpha() const
{
  if(!d->alphaSlider)
    return 1.0f;
  return (float)d->alphaSlider->value() / 255.0f;
}

void Scene_triangulation_3_item::setAlpha(int alpha)
{
  if(!d->alphaSlider)
    d->computeElements();
  d->alphaSlider->setValue(alpha);
  if(d->intersection)
    d->intersection->setAlpha(alpha);
  redraw();
}

QSlider* Scene_triangulation_3_item::alphaSlider() {
  if(!d->alphaSlider)
    d->computeElements();
  return d->alphaSlider;
}

void Scene_triangulation_3_item::initializeBuffers(Viewer_interface *v) const
{
  const_cast<Scene_triangulation_3_item*>(this)->d->initializeBuffers(v);
}

void Scene_triangulation_3_item::computeElements()const
{
  QApplication::setOverrideCursor(Qt::WaitCursor);
  compute_bbox();

  const_cast<Scene_triangulation_3_item*>(this)->d->computeElements();

  getTriangleContainer(T3_faces)->allocate(
        Tc::Flat_vertices, d->positions_poly.data(),
        static_cast<int>(d->positions_poly.size()*sizeof(float)));

  getTriangleContainer(T3_faces)->allocate(
        Tc::Flat_normals,
        d->normals.data(),
        static_cast<int>(d->normals.size()*sizeof(float)));


  getTriangleContainer(T3_faces)->allocate(
        Tc::FColors,
        d->f_colors.data(),
        static_cast<int>(d->f_colors.size()*sizeof(float)));

  getTriangleContainer(T3_faces)->allocate(
        Tc::Facet_centers,
        d->positions_barycenter.data(),
        static_cast<int>(d->positions_barycenter.size()*sizeof(float)));

  getTriangleContainer(T3_faces)->allocate(
        Tc::Subdomain_indices, d->subdomain_ids.data(),
        static_cast<int>(d->subdomain_ids.size()*sizeof(float)));

  d->positions_poly_size = d->positions_poly.size();

  getEdgeContainer(T3_edges)->allocate(
        Ec::Vertices,
        d->positions_lines.data(),
        static_cast<int>(d->positions_lines.size()*sizeof(float)));
  getEdgeContainer(T3_edges)->allocate(
        Ec::Subdomain_indices, d->subdomain_ids.data(),
        static_cast<int>(d->subdomain_ids.size()*sizeof(float)));

  d->positions_lines_size = d->positions_lines.size();

  getEdgeContainer(Grid_edges)->allocate(
        Ec::Vertices,
        d->positions_grid.data(),
        static_cast<int>(d->positions_grid.size()*sizeof(float)));

  setBuffersFilled(true);
  d->reset_cut_plane();
  QApplication::restoreOverrideCursor();
}

void Scene_triangulation_3_item::newViewer(Viewer_interface *viewer)
{
  viewer->installEventFilter(this);
  Scene_item_rendering_helper::newViewer(viewer);
  if(d->intersection)
  {
    d->intersection->newViewer(viewer);
    d->computeIntersections(viewer);
  }
}

Scene_triangulation_3_item* Scene_triangulation_3_item::clone() const
{
  return new Scene_triangulation_3_item(d->triangulation);
}

void Scene_triangulation_3_item::show_spheres(bool b)
{
  d->spheres_are_shown = b;
  QAction* action_show_spheres = contextMenu()->findChild<QAction*>("actionShowSpheres");
  if(action_show_spheres)
  {
    action_show_spheres->setChecked(b);
    if(b && !d->spheres)
    {
      d->spheres = new Scene_spheres_item(this, triangulation().number_of_vertices(), true);
      connect(d->spheres, &Scene_spheres_item::picked,
              this, [this](std::size_t id)
      {
        if(id == (std::size_t)(-1))
          return;
        QString msg = QString("Vertex's index : %1; Vertex's in dimension: %2.").arg(d->tr_vertices[id].index()).arg(d->tr_vertices[id].in_dimension());
        CGAL::Three::Three::information(msg);
        CGAL::Three::Three::mainViewer()->displayMessage(msg, 5000);

      });
      d->spheres->setName("Protecting spheres");
      d->spheres->setRenderingMode(Gouraud);
      connect(d->spheres, SIGNAL(destroyed()), this, SLOT(reset_spheres()));
      connect(d->spheres, SIGNAL(on_color_changed()), this, SLOT(on_spheres_color_changed()));
      d->computeSpheres();
      lockChild(d->spheres);
      scene->addItem(d->spheres);
      scene->changeGroup(d->spheres, this);
    }
    else if (!b && d->spheres!=NULL)
    {
      unlockChild(d->spheres);
      scene->erase(scene->item_id(d->spheres));
    }
  }
  Q_EMIT redraw();
}

Scene_item::Bbox Scene_triangulation_3_item::bbox() const
{
  if(!is_bbox_computed)
    compute_bbox();
  is_bbox_computed = true;
  return _bbox;
}

const std::set<int>& Scene_triangulation_3_item::subdomain_indices() const
{
  return d->subdomain_indices_;
}

QColor Scene_triangulation_3_item::getSubdomainIndexColor(int i) const
{
  return d->colors_subdomains[i];
}

void Scene_triangulation_3_item::resetVisibleSubdomain()
{
  d->visible_subdomain.set();
<<<<<<< HEAD
  memset(d->visible_biteset, 0xFFFF, number_of_bitset * sizeof(uint));
=======
  d->visible_bitset.fill(0xFFFFFFFF);
>>>>>>> b83479ee
}

void Scene_triangulation_3_item::switchVisibleSubdomain(int id)
{
  d->visible_subdomain[id] = !d->visible_subdomain[id];
  int compact_id = d->id_to_compact[id];
  int i = compact_id/32;
  int j = compact_id%32;

<<<<<<< HEAD
  d->visible_biteset[i][j] = d->visible_subdomain[id];
=======
  d->visible_bitset[i][j] = d->visible_subdomain[id];
>>>>>>> b83479ee
}

bool Scene_triangulation_3_item::isVisibleSubdomain(int id) const
{
  return d->visible_subdomain[id];
}

void Scene_triangulation_3_item::computeIntersection()
{
  for(auto v : CGAL::QGLViewer::QGLViewerPool())
  {
    d->computeIntersections(static_cast<CGAL::Three::Viewer_interface*>(v));
  }
}

void Scene_triangulation_3_item::set_cut_edge(bool b)
{
  d->cut_edges = b;
  d->intersection->setCutEdges(b);
  Q_EMIT redraw();
}

#include "Scene_triangulation_3_item.moc"
<|MERGE_RESOLUTION|>--- conflicted
+++ resolved
@@ -370,11 +370,7 @@
     is_aabb_tree_built = false;
     alphaSlider = NULL;
     is_filterable = true;
-<<<<<<< HEAD
-    memset(visible_biteset, 0xFFFF, Scene_triangulation_3_item::number_of_bitset * sizeof(uint)); // all bits set to 1
-=======
     visible_bitset.fill(0xFFFFFFFF);
->>>>>>> b83479ee
   }
   void computeIntersection(const Primitive& facet);
   void fill_aabb_tree() {
@@ -532,11 +528,7 @@
   QVector<QColor> colors;
   QVector<QColor> colors_subdomains;
   boost::dynamic_bitset<> visible_subdomain;
-<<<<<<< HEAD
-  std::bitset<32> visible_biteset[Scene_triangulation_3_item::number_of_bitset];
-=======
   std::array<std::bitset<32>, Scene_triangulation_3_item::number_of_bitset> visible_bitset;
->>>>>>> b83479ee
   bool show_tetrahedra;
   bool cut_plane_enabled;
   bool is_aabb_tree_built;
@@ -1062,17 +1054,11 @@
     program->bind();
     if(d->is_filterable)
     {
-<<<<<<< HEAD
-      GLuint visible_bitset_ulong[number_of_bitset];
-      memcpy(visible_bitset_ulong, d->visible_biteset, number_of_bitset * sizeof(uint));
-      program->setUniformValueArray("is_visible_bitset", visible_bitset_ulong, number_of_bitset);
-=======
       std::array<GLuint, number_of_bitset> visible_bitset_ulong;
       std::transform(d->visible_bitset.cbegin(), d->visible_bitset.cend(), visible_bitset_ulong.begin(),
                      [](const std::bitset<32>& bitset) { return bitset.to_ulong(); }
                      );
       program->setUniformValueArray("is_visible_bitset", visible_bitset_ulong.data(), number_of_bitset);
->>>>>>> b83479ee
     }
     program->setUniformValue("is_filterable", d->is_filterable);
     program->release();
@@ -1158,17 +1144,11 @@
         program->bind();
         if(d->is_filterable)
         {
-<<<<<<< HEAD
-          GLuint visible_bitset_ulong[number_of_bitset];
-          memcpy(visible_bitset_ulong, d->visible_biteset, number_of_bitset * sizeof(uint));
-          program->setUniformValueArray("is_visible_bitset", visible_bitset_ulong, number_of_bitset);
-=======
           std::array<GLuint, number_of_bitset> visible_bitset_ulong;
           std::transform(d->visible_bitset.cbegin(), d->visible_bitset.cend(), visible_bitset_ulong.begin(),
                          [](const std::bitset<32>& bitset) { return bitset.to_ulong(); }
                          );
           program->setUniformValueArray("is_visible_bitset", visible_bitset_ulong.data(), number_of_bitset);
->>>>>>> b83479ee
         }
         program->setUniformValue("is_filterable", d->is_filterable);
         program->release();
@@ -2178,11 +2158,7 @@
 void Scene_triangulation_3_item::resetVisibleSubdomain()
 {
   d->visible_subdomain.set();
-<<<<<<< HEAD
-  memset(d->visible_biteset, 0xFFFF, number_of_bitset * sizeof(uint));
-=======
   d->visible_bitset.fill(0xFFFFFFFF);
->>>>>>> b83479ee
 }
 
 void Scene_triangulation_3_item::switchVisibleSubdomain(int id)
@@ -2192,11 +2168,7 @@
   int i = compact_id/32;
   int j = compact_id%32;
 
-<<<<<<< HEAD
-  d->visible_biteset[i][j] = d->visible_subdomain[id];
-=======
   d->visible_bitset[i][j] = d->visible_subdomain[id];
->>>>>>> b83479ee
 }
 
 bool Scene_triangulation_3_item::isVisibleSubdomain(int id) const
