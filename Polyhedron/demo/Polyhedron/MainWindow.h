#ifndef MAINWINDOW_H
#define MAINWINDOW_H
#include "config.h"
#include "MainWindow_config.h"

#include <QtOpenGL/qgl.h>
#include <CGAL/Qt/DemosMainWindow.h>
#include <CGAL/Three/Three.h>

#include <QScriptEngine>
#include <QScriptable>


#include <QVector>
#include <QList>
#include <QFileInfo>
#include <QStringList>
#include <QSet>
#include <QModelIndex>
#include <QLineEdit>

class Scene;
class Viewer;
class QTreeView;
class QMenu;
class QWidgetAction;
namespace CGAL {
namespace Three{
class Polyhedron_demo_io_plugin_interface;
class Polyhedron_demo_plugin_interface;
class Scene_item;
}
}

class QSortFilterProxyModel;

namespace Ui {
  class MainWindow;
  class Statistics_on_item_dialog;
}

#include "Messages_interface.h"

/*!
 * \brief The main window of the applicatipon.
 *
 * It contains all the widgets, the menus and the elements of interface
 * of the application.*/

class MAINWINDOW_EXPORT MainWindow : 
  public CGAL::Qt::DemosMainWindow,
  public Messages_interface,
  public CGAL::Three::Three,
  protected QScriptable
{
  Q_OBJECT
  Q_INTERFACES(Messages_interface)
public:
  //! \brief Global state of the application.
  //!
  //! A plugin that outputs a `Facegraph_item` will match the input type for the output.
  //! But when the input is not a `Facegraph_item`, the plugin will use this state to know what type to use.
  enum Face_graph_mode{
    SURFACE_MESH=0,
    POLYHEDRON
  };
  /*! \brief The constructor
   *
   * It links the class with its UI file and sets it up.
   * It also saves pointers to viewer and the Geometric Objects view.
   * Then it creates and initializes the scene and do the
   * connexions with the UI. Finally it loads the plugins.*/

  MainWindow(bool verbose = false,QWidget* parent = 0);
  ~MainWindow();

  /*! Finds an IO plugin.
   * throws std::invalid_argument if no loader with that argument can be found
   @returns the IO plugin associated with `loader_name`*/
  CGAL::Three::Polyhedron_demo_io_plugin_interface* findLoader(const QString& loader_name) const;

  /*! \brief Loads an item with a given loader.
   *
   * throws `std::logic_error` if loading does not succeed or
   * `std::invalid_argument` if `fileinfo` specifies an invalid file*/
  CGAL::Three::Scene_item* loadItem(QFileInfo fileinfo, CGAL::Three::Polyhedron_demo_io_plugin_interface*);

Q_SIGNALS:
  //! Is emitted when the Application is closed.
  void on_closure();
  //! Is emitted when a group is expanded.
  void expanded(QModelIndex);
  //! Is emitted when a group is collapsed.
  void collapsed(QModelIndex);


public Q_SLOTS:
  //!Creates a new group and adds it to the scene.
  void makeNewGroup();
  //! Re-computes the viewer's Bbox
  //! If `b` is true, recenters the scene.
  void updateViewerBBox(bool b);
  //! Opens a script or a file with the default loader if there is.
  void open(QString);
  //! Is called when the up button is pressed.
  void on_upButton_pressed();
  //! Is called when the down button is pressed.
  void on_downButton_pressed();
  //! COllapses the groups that were before the Geometric Objects view was re-drawn.
  void restoreCollapseState();
  //! Expands a group
  void setExpanded(QModelIndex);
  //! Collapses a group.
  void setCollapsed(QModelIndex);
  //! checks if a file matches `filters`
  bool file_matches_filter(const QString& filters, const QString& filename);
  void reset_default_loaders();
  //!Prints a dialog containing statistics on the selected polyhedrons.
  void statisticsOnItem();
  /*! Open a file with a given loader, and return true if it was successful.
   This slot is for use by scripts.*/
  bool open(QString filename, QString loader_name);

  /*! Reloads an item. Expects to be called by a QAction with the
   index of the item to be reloaded as data attached to the action.
   The index must identify a valid `Scene_item`.*/
  void reloadItem();
  
  //! Loads a script. Returns true if it worked.
  bool loadScript(QString filename);

  //! Loads a script. Returns true if it worked.
  bool loadScript(QFileInfo);

  /*!
   * Gives the keyboard input focus to the widget searchEdit.
   */
  void setFocusToQuickSearch();

  /*!
   * Clears the current selection and selects the scene_item with
   * the index i in the Geometric Objects view.
   */
  void selectSceneItem(int i);
  /*!
   * Prints coordinates of a point and its distance to the last
   * position printed by this function.
   */
  void showSelectedPoint(double, double, double);
  /*!
   * Removes an item from the current selection.
   */
  void unSelectSceneItem(int i);
  /*!
   * Clears the current selection and select all the scene_items
   * in the Geometric Objects view.
   */
  void selectAll();
  /*!
   * Assigns a different color to each selected item.
   */
  void colorItems();

  /*!
   * Adds the scene_item with the index i in the Geometric Objects view to the
   * current selection. Calls itemChanged(i) from the scene.
   */
  void addSceneItemInSelection(int i);

  /*!
   * Removes the scene_item with the index i in the Geometric Objects view to the
   * current selection.
   */
  void removeSceneItemFromSelection(int i);

  /*!
   * Sets the modifiers of the viewer.
   */
  void setAddKeyFrameKeyboardModifiers(Qt::KeyboardModifiers);
  /*!
   * Set the visibility of all actions from the targeted menu
   * and its submenus to false and disables them.
   */
  void clearMenu(QMenu*);
  /*!
   * Enables and sets the targeted action's visibility to true.
   * Does the same in all the menus of the widgets associated with
   * this action.
   */
  void addAction(QAction*);
  /*!
   * Creates an action with text actionText named actionName and
   * adds it to the menu menuName. If menuName does not exist,
   * it is created.
   */
  void addAction(QString actionName,
                 QString actionText,
                 QString menuName);
  /*!
   * Sets the scene center to the target position and makes the
   * scene slide to this new center. Also sets the pivotPoint of
   * the camera to this position.
   */
  void viewerShow(float, float, float);
  /*!
   * Sets the scene center to be the center of the target BBox.
   * Also sets the pivotPoint of the camera to this position.
   */
  void viewerShow(float, float, float, float, float, float);
  /*!
   * Centers the scene on the target object.
   */
  void viewerShowObject();
  /*!
   * Displays a text preceded by the mention "INFO :".
   */
  void information(QString);
  /*!
   * Displays a blue text preceded by the mention "WARNING :".
   */
  void warning(QString);
  /*!
   * Displays a red text preceded by the mention "ERROR :".
   */
  void error(QString);

    //!Displays a text in the chosen html color with the chosen html font.

  void message(QString, QString, QString = QString("normal"));

    //!Returns true if the target plugin is present. If not, returns false.
  bool hasPlugin(const QString&) const;
  /*!
   * If able, finds a script debugger and interrupts current action. Default
   * value for parameter is true.
   */
  void enableScriptDebugger(bool = true);

  /// This slot is used to test exception handling in Qt Scripts.
  void throw_exception();

  /*!
   * Writes the statistics dialog content in a text file.
   */
  void exportStatistics();
protected Q_SLOTS:

   //!Gets the new selected item(s) from the Geometric Objects view and updates the scene
   //!and viewer accordingly.
  /*!
   * Set the scene selected item or selected item list. Sets the manipulated
   * frame of the viewer to the new selected item's and calls update().
   */
  void selectionChanged();
  //! Scrolls to the new selected item from its name in the Geometric Objects list.
  void recenterSceneView(const QModelIndex &id);

  /*!
   * Invoques a context menu for the currently selected item at the requested
   * position.
   */
  void contextMenuRequested(const QPoint& global_pos);
  /*!
   * Invoques a context menu for the requested item at the requested
   * position.
   */
  void showSceneContextMenu(int selectedItemIndex,
                            const QPoint& global_pos);

  //!This is an overloaded function. Invoques a context menu at the requested
  //!position.
  /*!
   * If the widget which received the request is not the Geometric Objects view, the index
   * chosen by default for the menu is the one of the currently selected item.
   * If it is the Geometric Objects view, then the index of the clicked item is collected.
   * If this index is valid, then it is used for the menu. If not, the function
   * returns.
   */
  void showSceneContextMenu(const QPoint& local_pos_of_treeview);

  //!Prints information about the currently selected item if able.
  void updateInfo();
  //!Prints graphical information about the currently selected item if able.
  void updateDisplayInfo();
  //!Sets the current manipulated frame to 0.
  void removeManipulatedFrame(CGAL::Three::Scene_item*);

  // settings
  //!Closes the main window.
  void quit();
  //!Reads the plugin_blacklist contents and apply them.
  void readSettings();
  //!Sets up the plugin_blacklist.
  void writeSettings();

  // load, erase, duplicate
  //!Loops on on_actionErase_triggered();
  void on_actionEraseAll_triggered();
  //!Opens a dialog to open one or several files.
  void on_actionLoad_triggered();
  //!Erases the selected items. Returns true if items remain in the Geometric Objects view.
  bool on_actionErase_triggered();
  //!Duplicates the selected item and selects the new item.
  void on_actionDuplicate_triggered();
  //!If QT_SCRIPT_LIB is defined, opens a dialog to choose a script.
  void on_actionLoadScript_triggered();
  //!Loads a plugin from a specified directory
  void on_actionLoadPlugin_triggered();
  // Show/Hide
  //!Swap the visibility of the selected item(s).
  void on_actionShowHide_triggered();
  //!Pops a dialog to change the max TextItems
  void setMaxTextItemsDisplayed(int val);
  void setTransparencyPasses(int val);
  // Select A/B
  //!Sets the selected item as item_A.
  void on_actionSetPolyhedronA_triggered();
  //!Sets the selected item as Item_B.
  void on_actionSetPolyhedronB_triggered();

  //Preferences edition
  //!Opens the Preferences dialog.
  void on_actionPreferences_triggered();
  // save as...
  //!Opens a dialog to save selected item if able.
  void on_actionSaveAs_triggered(); 
  //!Calls the function save of the current plugin if able.
  void save(QString filename, CGAL::Three::Scene_item* item);
  //!Calls the function saveSnapShot of the viewer.
  void on_actionSaveSnapshot_triggered();
  //!Opens a Dialog to choose a color and make it the background color.
  void setBackgroundColor();
  //!Opens a Dialog to change the lighting settings
  void setLighting_triggered();
  /*! Opens a Dialog to enter coordinates of the new center point and sets it
   * with viewerShow.
   *@see viewerShow(float, float, float, float, float, float)
   */
  void on_actionLookAt_triggered();
  //!Returns the position and orientation of the current camera frame.
  QString cameraString() const;
  /*! Prints the position and orientation of the current camera frame.
   * @see cameraString()
   */
  void on_actionDumpCamera_triggered();
  //!Sets the coordinates of the camera in the clipboard text.
  void on_actionCopyCamera_triggered();
  //!Gets coordinates from the clipboard and sets them as the current ones for
  //!the camera.
  void on_actionPasteCamera_triggered();
  //!Hides not available operations and show available operations in all the
  //!menus.
  void filterOperations();
  //!Updates the bounding box and moves the camera to fits the scene.
  void on_actionRecenterScene_triggered();
  //!Resizes the header of the scene view
  void resetHeader();
  //!apply an action named `name` to all selected items
  void propagate_action();
protected:
  QList<QAction*> createSubMenus(QList<QAction*>);
  /*! For each objects in the Geometric Objects view, loads the associated plugins.
   * Gets the property "submenuName" of all the actions and creates submenus.
   * Sorts the Operations menu by name.
   * @see initPlugin(QObject*);
   * @see initIOPlugin(QObject*);
   */
  void loadPlugins();
  /*!
   * \brief Initializes the plugins.
   * Makes pairs between plugins and object names and fills the Operations menu.
   * Called only once.
   */
  bool initPlugin(QObject*);
  //!Initializes the IO plugin for the target object.
  bool initIOPlugin(QObject*);
  /*!
   * Calls writeSettings() and set the flag accepted for the event.
   * @see writeSettings()
   */
  void closeEvent(QCloseEvent *event);
  /*! Returns the currently selected item in the Geometric Objects view. Returns -1
   * if none is selected.
   */
  int getSelectedSceneItemIndex() const;
  //! Returns a list of the selected items in the Geometric Objects view.
  QList<int> getSelectedSceneItemIndices() const;
private:
  void updateMenus();
  bool load_plugin(QString names, bool blacklisted);
  void recurseExpand(QModelIndex index);
  QMap<QString, QMenu*> menu_map;
  QString get_item_stats();
  QString strippedName(const QString &fullFileName);
  void setMenus(QString, QString, QAction *a);
  /// plugin black-list
  QSet<QString> plugin_blacklist;
  QMap<QString, std::vector<QString> > PathNames_map; //For each non-empty plugin directory, contains a vector of plugin names
  QMap<QString, QString > pluginsStatus_map; //For each non-empty plugin directory, contains a vector of plugin names
  Scene* scene;
  Viewer* viewer;
  QSortFilterProxyModel* proxyModel;
  QTreeView* sceneView;
  Ui::MainWindow* ui;
  QVector<CGAL::Three::Polyhedron_demo_io_plugin_interface*> io_plugins;
  QString last_saved_dir;
  QMap<QString,QString> default_plugin_selection;
  // typedef to make Q_FOREACH work
  typedef QPair<CGAL::Three::Polyhedron_demo_plugin_interface*, QString> PluginNamePair;
  QVector<PluginNamePair > plugins;
  //!Called when "Add new group" in the file menu is triggered.
  QAction* actionAddToGroup;
  QAction* actionResetDefaultLoaders;
  CGAL::Three::Three* three;
  void print_message(QString message) { messages->information(message); }
  Messages_interface* messages;

  QDialog *statistics_dlg;
  Ui::Statistics_on_item_dialog* statistics_ui;
  bool verbose;
  void insertActionBeforeLoadPlugin(QMenu*, QAction *actionToInsert);

#ifdef QT_SCRIPT_LIB
  QScriptEngine* script_engine;
public:
  /*! Evaluates a script and search for uncaught exceptions. If quiet is false, prints the
   *backtrace of the uncaught exceptions.
   */
  void evaluate_script(QString script, 
                       const QString & fileName = QString(),
                       const bool quiet = false);
  //! Calls evaluate_script(script, filename, true).
  void evaluate_script_quiet(QString script, 
                             const QString & fileName = QString());
#endif
<<<<<<< HEAD
private Q_SLOTS:
  void set_facegraph_mode_adapter(bool is_polyhedron);
  void on_actionSa_ve_Scene_as_Script_triggered();
=======
public Q_SLOTS:
  void toggleFullScreen();
  void setDefaultSaveDir();
private:
  QList<QDockWidget *> visibleDockWidgets;
  QLineEdit operationSearchBar;
  QWidgetAction* searchAction;
  QString def_save_dir;
>>>>>>> 9c9d4ea6
};

#endif // ifndef MAINWINDOW_H<|MERGE_RESOLUTION|>--- conflicted
+++ resolved
@@ -433,12 +433,8 @@
   void evaluate_script_quiet(QString script, 
                              const QString & fileName = QString());
 #endif
-<<<<<<< HEAD
-private Q_SLOTS:
-  void set_facegraph_mode_adapter(bool is_polyhedron);
+public Q_SLOTS:
   void on_actionSa_ve_Scene_as_Script_triggered();
-=======
-public Q_SLOTS:
   void toggleFullScreen();
   void setDefaultSaveDir();
 private:
@@ -446,7 +442,6 @@
   QLineEdit operationSearchBar;
   QWidgetAction* searchAction;
   QString def_save_dir;
->>>>>>> 9c9d4ea6
 };
 
 #endif // ifndef MAINWINDOW_H