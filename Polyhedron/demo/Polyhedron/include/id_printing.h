#ifndef CGAL_POLYHEDRON_DEMO_ID_PRINTING_H
#define CGAL_POLYHEDRON_DEMO_ID_PRINTING_H

#include <CGAL/boost/graph/selection.h>
#include <CGAL/Kernel_traits.h>
#include <CGAL/Kernel/global_functions.h>
#include <CGAL/Polygon_mesh_processing/compute_normal.h>

#include <CGAL/Three/Viewer_interface.h>
#include <CGAL/Three/TextRenderer.h>
#include <CGAL/Three/Three.h>

#include <vector>

#define POINT_SIZE 11

template<class Mesh>
struct VKRingPMAP
{
  using key_type = typename boost::graph_traits<Mesh>::vertex_descriptor;
  using value_type = bool;
  using reference = value_type;
  using category = boost::read_write_property_map_tag;

  using IDmap = typename boost::property_map<Mesh, boost::vertex_index_t>::type;

  std::vector<bool>* vec;
  Mesh* poly;
  IDmap idmap;

  VKRingPMAP(std::vector<bool>* vec, Mesh* poly)
    : vec(vec), poly(poly)
  {
    idmap = get(boost::vertex_index, *poly);
  }

  friend value_type get(const VKRingPMAP<Mesh>& map, const key_type& v)
  {
    return (*map.vec)[get(map.idmap, v)];
  }

  friend void put(VKRingPMAP<Mesh>& map, const key_type& v, const value_type i)
  {
    (*map.vec)[get(map.idmap, v)] = i;
  }
};

template<class Mesh>
struct EdgeKRingPMAP
{
  using key_type = typename boost::graph_traits<Mesh>::edge_descriptor;
  using value_type = bool;
  using reference = value_type;
  using category = boost::read_write_property_map_tag;

  using IDmap = typename boost::property_map<Mesh, boost::halfedge_index_t>::type;

  std::vector<bool>* vec;
  Mesh* poly;
  IDmap idmap;

  EdgeKRingPMAP(std::vector<bool>* vec, Mesh* poly)
    : vec(vec), poly(poly)
  {
    idmap = get(boost::halfedge_index, *poly);
  }

  friend value_type get(const EdgeKRingPMAP<Mesh>& map, const key_type& e)
  {
    return (*map.vec)[get(map.idmap, halfedge(e, *map.poly))/2];
  }

  friend void put(EdgeKRingPMAP<Mesh>& map, const key_type& e, const value_type i)
  {
    (*map.vec)[get(map.idmap, halfedge(e, *map.poly))/2] = i;
  }
};
template<class Mesh>
struct FKRingPMAP
{
  using key_type = typename boost::graph_traits<Mesh>::face_descriptor;
  using value_type = bool;
  using reference = value_type;
  using category = boost::read_write_property_map_tag;

  using IDmap = typename boost::property_map<Mesh, boost::face_index_t>::type;

  std::vector<bool>* vec;
  Mesh* poly;
  IDmap idmap;

  FKRingPMAP(std::vector<bool>* vec, Mesh* poly)
    : vec(vec), poly(poly)
  {
    idmap = get(boost::face_index, *poly);
  }

  friend value_type get(const FKRingPMAP<Mesh>& map, const key_type& f){
    return (*map.vec)[get(map.idmap, f)];
  }

  friend void put(FKRingPMAP<Mesh>& map, const key_type& f, const value_type i)
  {
    (*map.vec)[get(map.idmap, f)] = i;
  }
};
void deleteIds(CGAL::Three::Viewer_interface* viewer,
               TextListItem* vitems,
               TextListItem* eitems,
               TextListItem* fitems,
               std::vector<TextItem*>* targeted_ids)
{
  TextRenderer* renderer = viewer->textRenderer();

  for(TextItem* it : vitems->textList())
    delete it;
  for(TextItem* it : eitems->textList())
    delete it;
  for(TextItem* it : fitems->textList())
    delete it;

  vitems->clear();
  renderer->removeTextList(vitems);

  eitems->clear();
  renderer->removeTextList(eitems);

  fitems->clear();
  renderer->removeTextList(fitems);

  targeted_ids->clear();
  viewer->update();
}

template<typename Handle, typename Point, typename Tree>
bool find_primitive_id(const QPoint& point,
                       Tree* aabb_tree,
                       CGAL::Three::Viewer_interface *viewer,
                       Handle& selected_fh,
                       Point& pt_under)
{
  using Traits = typename CGAL::Kernel_traits<Point>::Kernel;

  bool found = false;
  CGAL::qglviewer::Vec point_under = viewer->camera()->pointUnderPixel(point,found);
  const CGAL::qglviewer::Vec offset = static_cast<CGAL::Three::Viewer_interface*>(CGAL::QGLViewer::QGLViewerPool().first())->offset();

  // find clicked facet
  CGAL::qglviewer::Vec dir;
  Point ray_origin;
  if(viewer->camera()->type() == CGAL::qglviewer::Camera::PERSPECTIVE)
  {
    dir = point_under - viewer->camera()->position();
    ray_origin = Point(viewer->camera()->position().x - offset.x,
                       viewer->camera()->position().y - offset.y,
                       viewer->camera()->position().z - offset.z);
  }
  else
  {
    dir = viewer->camera()->viewDirection();
    ray_origin = Point(point_under.x - dir.x,
                       point_under.y - dir.y,
                       point_under.z - dir.z);
  }

  const typename Traits::Vector_3 ray_dir(dir.x, dir.y, dir.z);
  const typename Traits::Ray_3 ray(ray_origin, ray_dir);

  typedef typename Tree::template Intersection_and_primitive_id<typename Traits::Ray_3>::Type Intersection_and_primitive_id;
  typedef std::list<Intersection_and_primitive_id> Intersections;
  Intersections intersections;
  aabb_tree->all_intersections(ray, std::back_inserter(intersections));

  if(intersections.empty())
    return false;

  typename Intersections::iterator closest = intersections.begin();
<<<<<<< HEAD
  const Point* closest_point =
      std::get_if<Point>(&closest->first);
  for(typename Intersections::iterator
      it = std::next(intersections.begin()),
      end = intersections.end();
      it != end; ++it)
  {
    if(! closest_point) {
      closest = it;
    }
    else {
      const Point* it_point =
          std::get_if<Point>(&it->first);
      if(it_point &&
         (ray_dir * (*it_point - *closest_point)) < 0)
=======
  const Point* closest_point = boost::get<Point>(&closest->first);
  for(typename Intersections::iterator it = std::next(intersections.begin()),
                                       end = intersections.end(); it != end; ++it)
  {
    if(! closest_point)
    {
      closest = it;
    }
    else
    {
      const Point* it_point = boost::get<Point>(&it->first);
      if(it_point && (ray_dir * (*it_point - *closest_point)) < 0)
>>>>>>> b534d126
      {
        closest = it;
        closest_point = it_point;
      }
    }
  }

  if(!closest_point)
    return false;

  pt_under = Point(point_under.x, point_under.y, point_under.z);
  selected_fh = closest->second;

  return true;
}

template<typename Mesh, typename Point>
void compute_displayed_ids(Mesh& mesh,
                           CGAL::Three::Viewer_interface* viewer,
                           const typename boost::graph_traits<Mesh>::face_descriptor& selected_fh,
                           const Point& pt_under,
                           const CGAL::qglviewer::Vec& offset,
                           TextListItem* vitems,
                           TextListItem* eitems,
                           TextListItem* fitems,
                           std::vector<TextItem*>* targeted_ids)
{
  using vertex_descriptor = typename boost::graph_traits<Mesh>::vertex_descriptor;
  using halfedge_descriptor = typename boost::graph_traits<Mesh>::halfedge_descriptor;
  using edge_descriptor = typename boost::graph_traits<Mesh>::edge_descriptor;
  using face_descriptor = typename boost::graph_traits<Mesh>::face_descriptor;

  using Ppmap = typename boost::property_map<Mesh, boost::vertex_point_t>::type;
  Ppmap ppmap = get(boost::vertex_point, mesh);

  using VIDmap = typename boost::property_map<Mesh, boost::vertex_index_t>::type;
  VIDmap vidmap = get(boost::vertex_index, mesh);

  using HIDmap = typename boost::property_map<Mesh, boost::halfedge_index_t>::type;
  HIDmap hidmap = get(boost::halfedge_index, mesh);

  using FIDmap = typename boost::property_map<Mesh, boost::face_index_t>::type;
  FIDmap fidmap = get(boost::face_index, mesh);

  QFont font;
  font.setBold(true);
  font.setPointSize(POINT_SIZE);
  std::vector<vertex_descriptor> displayed_vertices;
  std::vector<edge_descriptor> displayed_edges;
  std::vector<face_descriptor> displayed_faces;
  // Test spots around facet to find the closest to point

  double min_dist = (std::numeric_limits<double>::max)();

  // test the vertices of the closest face
  for(vertex_descriptor vh : vertices_around_face(halfedge(selected_fh, mesh), mesh))
  {
    Point test=Point(get(ppmap, vh).x() + offset.x,
                     get(ppmap, vh).y() + offset.y,
                     get(ppmap, vh).z() + offset.z);
    double dist = CGAL::squared_distance(test, pt_under);
    if(dist < min_dist)
    {
      min_dist = dist;
      displayed_vertices.clear();
      displayed_vertices.push_back(vh);
    }
  }

  QVector3D point(float(get(ppmap, displayed_vertices[0]).x() + offset.x),
                  float(get(ppmap, displayed_vertices[0]).y() + offset.y),
                  float(get(ppmap, displayed_vertices[0]).z() + offset.z));

  // test if we want to erase or not
  for(TextItem* text_item : *targeted_ids)
  {
    if(text_item->position() == point)
    {
      // hide and stop
      deleteIds(viewer, vitems, eitems, fitems, targeted_ids);
      return;
    }
  }

  deleteIds(viewer, vitems, eitems, fitems, targeted_ids);

  // test the midpoint of edges of the closest face
  for(halfedge_descriptor e : halfedges_around_face(halfedge(selected_fh, mesh), mesh))
  {
    Point test = CGAL::midpoint(get(ppmap, source(e, mesh)),get(ppmap, target(e, mesh)));
    test = Point(test.x()+offset.x,
                 test.y()+offset.y,
                 test.z()+offset.z);
    double dist = CGAL::squared_distance(test, pt_under);
    if(dist < min_dist)
    {
      min_dist = dist;
      displayed_vertices.clear();
      displayed_edges.clear();
      displayed_edges.push_back(edge(e, mesh));
    }
  }

  // test the centroid of the closest face
  double x(0), y(0), z(0);
  int total(0);
  for(vertex_descriptor vh : vertices_around_face(halfedge(selected_fh, mesh), mesh))
  {
    x += get(ppmap, vh).x();
    y += get(ppmap, vh).y();
    z += get(ppmap, vh).z();
    ++total;
  }

  Point test(x / total+offset.x,
             y / total+offset.y,
             z / total+offset.z);

  double dist = CGAL::squared_distance(test, pt_under);
  if(dist < min_dist)
  {
    min_dist = dist;
    displayed_vertices.clear();
    displayed_edges.clear();
    displayed_faces.clear();
    if(selected_fh != boost::graph_traits<Mesh>::null_face())
      displayed_faces.push_back(selected_fh);
  }

  if(!displayed_vertices.empty())
  {
    for(face_descriptor f : CGAL::faces_around_target(halfedge(displayed_vertices[0],mesh), mesh))
    {
      if(f != boost::graph_traits<Mesh>::null_face())
        displayed_faces.push_back(f);
    }

    for(halfedge_descriptor h : CGAL::halfedges_around_target(halfedge(displayed_vertices[0], mesh), mesh))
      displayed_edges.push_back(edge(h, mesh));
  }
  else if(!displayed_edges.empty())
  {
    displayed_vertices.push_back(target(halfedge(displayed_edges[0], mesh), mesh));
    displayed_vertices.push_back(target(opposite(halfedge(displayed_edges[0], mesh), mesh),mesh));
    face_descriptor f1(face(halfedge(displayed_edges[0], mesh),mesh)),
                    f2(face(opposite(halfedge(displayed_edges[0], mesh), mesh),mesh));
    if(f1 != boost::graph_traits<Mesh>::null_face())
      displayed_faces.push_back(f1);
    if(f2 != boost::graph_traits<Mesh>::null_face())
      displayed_faces.push_back(f2);
  }
  else if(!displayed_faces.empty())
  {
    for(halfedge_descriptor h : CGAL::halfedges_around_face(halfedge(displayed_faces[0], mesh), mesh))
    {
      displayed_edges.push_back(edge(h, mesh));
      displayed_vertices.push_back(target(h, mesh));
    }
  }

  // fill TextItems
  std::vector<bool> vertex_selection(false);
  vertex_selection.resize(num_vertices(mesh));
  VKRingPMAP<Mesh> vpmap(&vertex_selection, &mesh);
  for(vertex_descriptor v_h : displayed_vertices)
      put(vpmap, v_h, true);
  CGAL::expand_vertex_selection(displayed_vertices,
                                mesh,
                                1,
                                vpmap,
                                std::back_inserter(displayed_vertices));

  std::vector<bool> edge_selection(false);
  edge_selection.resize(num_edges(mesh));
  EdgeKRingPMAP<Mesh> epmap(&edge_selection, &mesh);
  for(edge_descriptor e_d : displayed_edges)
      put(epmap, e_d, true);
  CGAL::expand_edge_selection(displayed_edges,
                              mesh,
                              1,
                              epmap,
                              std::back_inserter(displayed_edges));

  std::vector<bool> face_selection(false);
  face_selection.resize(num_faces(mesh));
  FKRingPMAP<Mesh> fpmap(&face_selection, &mesh);
  for(face_descriptor f_h : displayed_faces)
    put(fpmap, f_h, true);
  CGAL::expand_face_selection(displayed_faces,
                              mesh,
                              1,
                              fpmap,
                              std::back_inserter(displayed_faces));

  for(vertex_descriptor vh : displayed_vertices)
  {
    Point pos = Point(get(ppmap, vh).x() + offset.x,
                      get(ppmap, vh).y() + offset.y,
                      get(ppmap, vh).z() + offset.z);
    TextItem* text_item = new TextItem(float(pos.x()),
                                       float(pos.y()),
                                       float(pos.z()),
                                       QString("%1").arg(get(vidmap, vh)), true, font, Qt::red);
    vitems->append(text_item);
    targeted_ids->push_back(text_item);
  }

  for(edge_descriptor e : displayed_edges)
  {
    halfedge_descriptor h(halfedge(e, mesh));
    Point pos = CGAL::midpoint(get(ppmap, source(h, mesh)),get(ppmap, target(h, mesh)));
    pos = Point(pos.x() + offset.x,
                pos.y() + offset.y,
                pos.z() + offset.z);

    TextItem* text_item = new TextItem(float(pos.x()),
                                       float(pos.y()),
                                       float(pos.z()),
                                       QString("%1").arg(get(hidmap, h)/2), true, font, Qt::green);
    eitems->append(text_item);
  }

  for(face_descriptor f : displayed_faces)
  {
    double x(0), y(0), z(0);
    int total(0);
    for(vertex_descriptor vh :vertices_around_face(halfedge(f, mesh), mesh))
    {
      x += get(ppmap, vh).x();
      y += get(ppmap, vh).y();
      z += get(ppmap, vh).z();
      ++total;
    }

    Point pos(x/total + offset.x,
              y/total + offset.y,
              z/total + offset.z);
    TextItem* text_item = new TextItem(float(pos.x()),
                                       float(pos.y()),
                                       float(pos.z()),
                                       QString("%1").arg(get(fidmap,f)), true, font, Qt::blue);
    fitems->append(text_item);
  }
}

template<class Mesh>
bool printVertexIds(const Mesh& mesh,
                    TextListItem* vitems)
{
  using Ppmap = typename boost::property_map<Mesh, boost::vertex_point_t>::const_type;
  using Point = typename boost::property_traits<Ppmap>::value_type;
  using IDmap = typename boost::property_map<Mesh, boost::vertex_index_t>::type;

  Ppmap ppmap = get(boost::vertex_point, mesh);
  IDmap idmap = get(boost::vertex_index, mesh);

  const CGAL::qglviewer::Vec offset = CGAL::Three::Three::mainViewer()->offset();

  QFont font;
  font.setBold(true);
  font.setPointSize(POINT_SIZE);

  // fills textItems
  for(typename boost::graph_traits<Mesh>::vertex_descriptor vh : vertices(mesh))
  {
    const Point& p = get(ppmap, vh);
    vitems->append(new TextItem(float(p.x() + offset.x),
                                float(p.y() + offset.y),
                                float(p.z() + offset.z),
                                QString("%1").arg(get(idmap, vh)), true, font, Qt::red));

  }

  // add the QList to the render's pool
  bool res = true;
  Q_FOREACH(CGAL::QGLViewer* v, CGAL::QGLViewer::QGLViewerPool())
  {
    TextRenderer *renderer = static_cast<CGAL::Three::Viewer_interface*>(v)->textRenderer();
    renderer->addTextList(vitems);
    v->update();
    if(vitems->size() > static_cast<std::size_t>(renderer->getMax_textItems()))
      res = false;
  }

  return res;
}

template<class Mesh>
bool printEdgeIds(const Mesh& mesh,
                  TextListItem* eitems)
{
  using Ppmap = typename boost::property_map<Mesh, boost::vertex_point_t>::const_type;
  using Point = typename boost::property_traits<Ppmap>::value_type;
  using IDmap = typename boost::property_map<Mesh, boost::halfedge_index_t>::type;

  Ppmap ppmap = get(boost::vertex_point, mesh);
  IDmap idmap = get(boost::halfedge_index, mesh);

  const CGAL::qglviewer::Vec offset = CGAL::Three::Three::mainViewer()->offset();

  QFont font;
  font.setBold(true);
  font.setPointSize(POINT_SIZE);

  for(typename boost::graph_traits<Mesh>::edge_descriptor e : edges(mesh))
  {
    const Point& p1 = get(ppmap, source(e, mesh));
    const Point& p2 = get(ppmap, target(e, mesh));
    eitems->append(new TextItem(float((p1.x() + p2.x()) / 2 + offset.x),
                                float((p1.y() + p2.y()) / 2 + offset.y),
                                float((p1.z() + p2.z()) / 2 + offset.z),
                                QString("%1").arg(get(idmap, halfedge(e, mesh)) / 2), true, font, Qt::green));
  }

  // add the QList to the render's pool
  bool res = true;
  Q_FOREACH(CGAL::QGLViewer* v, CGAL::QGLViewer::QGLViewerPool())
  {
    TextRenderer *renderer = static_cast<CGAL::Three::Viewer_interface*>(v)->textRenderer();
    renderer->addTextList(eitems);
    v->update();
    if(eitems->size() > static_cast<std::size_t>(renderer->getMax_textItems()))
      res = false;
  }

  return res;
}

template<class Mesh>
bool printFaceIds(const Mesh& mesh,
                  TextListItem* fitems)
{
  using Ppmap = typename boost::property_map<Mesh, boost::vertex_point_t>::const_type;
  using IDmap = typename boost::property_map<Mesh, boost::face_index_t>::type;

  Ppmap ppmap = get(boost::vertex_point, mesh);
  IDmap idmap = get(boost::face_index, mesh);

  const CGAL::qglviewer::Vec offset = CGAL::Three::Three::mainViewer()->offset();

  QFont font;
  font.setBold(true);
  font.setPointSize(POINT_SIZE);

  for(typename boost::graph_traits<Mesh>::face_descriptor fh : faces(mesh))
  {
    double x(0), y(0), z(0);
    float total(0);
    for(typename boost::graph_traits<Mesh>::vertex_descriptor vh : vertices_around_face(halfedge(fh, mesh), mesh))
    {
      x += get(ppmap, vh).x();
      y += get(ppmap, vh).y();
      z += get(ppmap, vh).z();
      total += 1.f;
    }

    fitems->append(new TextItem(float(x / total + offset.x),
                                float(y / total + offset.y),
                                float(z / total + offset.z),
                                QString("%1").arg(get(idmap, fh)), true, font, Qt::blue));
  }

  // add the QList to the render's pool
  bool res = true;
  Q_FOREACH(CGAL::QGLViewer* v, CGAL::QGLViewer::QGLViewerPool())
  {
    TextRenderer *renderer = static_cast<CGAL::Three::Viewer_interface*>(v)->textRenderer();
    renderer->addTextList(fitems);
    v->update();
    if(fitems->size() > static_cast<std::size_t>(renderer->getMax_textItems()))
      res = false;
  }
  return res;
}

template<class Mesh, typename Point>
int zoomToId(const Mesh& mesh,
             const QString& text,
             CGAL::Three::Viewer_interface* viewer,
             typename boost::graph_traits<Mesh>::face_descriptor& selected_fh,
             Point& p)
{
  using vertex_descriptor = typename boost::graph_traits<Mesh>::vertex_descriptor;
  using face_descriptor = typename boost::graph_traits<Mesh>::face_descriptor;

  using Ppmap = typename boost::property_map<Mesh, boost::vertex_point_t>::const_type;
  using VIDmap = typename boost::property_map<Mesh, boost::vertex_index_t>::type;
  using EIDmap = typename boost::property_map<Mesh, boost::halfedge_index_t>::type;
  using FIDmap = typename boost::property_map<Mesh, boost::face_index_t>::type;

  using Traits = typename CGAL::Kernel_traits<Point>::Kernel;

  Ppmap ppmap = get(boost::vertex_point, mesh);
  VIDmap vidmap = get(boost::vertex_index, mesh);
  EIDmap eidmap = get(boost::halfedge_index, mesh);
  FIDmap fidmap = get(boost::face_index, mesh);

  bool is_int;
  typename boost::property_traits<VIDmap>::value_type id = text.right(text.length()-1).toUInt(&is_int);
  QString first = text.left(1);
  if((first != QString("v") &&
      first != QString("e") &&
      first != QString("f")) ||
      !is_int)
  {
    return 1; //("Input must be of the form [v/e/f][int]"
  }

  const CGAL::qglviewer::Vec offset = viewer->offset();
  typename Traits::Vector_3 normal;
  if(first == QString("v"))
  {
    bool found = false;
    for(vertex_descriptor vh : vertices(mesh))
    {
      std::size_t cur_id = get(vidmap, vh);
      if(cur_id == id)
      {
        p = Point(get(ppmap, vh).x() + offset.x,
                  get(ppmap, vh).y() + offset.y,
                  get(ppmap, vh).z() + offset.z);

        typename boost::graph_traits<Mesh>::halfedge_descriptor hf = halfedge(vh, mesh);
        if(CGAL::is_border(hf, mesh))
          hf = opposite(hf, mesh);

        selected_fh = face(hf, mesh);
        normal = CGAL::Polygon_mesh_processing::compute_vertex_normal(vh, mesh);
        found = true;
        break;
      }
    }

    if(!found)
      return 2; // "No vertex with id %1").arg(id)
  }
  else if(first == QString("e"))
  {
    bool found = false;
    for(typename boost::graph_traits<Mesh>::edge_descriptor e : edges(mesh))
    {
      if(get(eidmap, halfedge(e, mesh))/2 == id)
      {
        typename boost::graph_traits<Mesh>::halfedge_descriptor hf = halfedge(e, mesh);
        const Point& p1 = get(ppmap, source(e, mesh));
        const Point& p2 = get(ppmap, target(e, mesh));
        p = Point((float)(p1.x() + p2.x()) / 2 + offset.x,
                  (float)(p1.y() + p2.y()) / 2 + offset.y,
                  (float)(p1.z() + p2.z()) / 2 + offset.z );
        typename Traits::Vector_3 normal1(0,0,0);
        if(!is_border(hf, mesh))
        {
          normal1 = CGAL::Polygon_mesh_processing::compute_face_normal(face(hf,mesh), mesh);
          selected_fh = face(hf, mesh);
        }

        typename Traits::Vector_3 normal2(0,0,0);
        if(!is_border(opposite(hf, mesh), mesh))
        {
          normal2 = CGAL::Polygon_mesh_processing::compute_face_normal(face(opposite(hf, mesh), mesh),
                                                                       mesh);
          selected_fh = face(hf, mesh);
        }

        normal = 0.5*normal1 + 0.5*normal2;
        found = true;
        break;
      }
    }

    if(!found)
      return 3; // "No edge with id %1").arg(id)
  }
  else if(first == QString("f"))
  {
    bool found = false;
    double x(0), y(0), z(0);
    int total(0);
    for(face_descriptor fh : faces(mesh))
    {
      if(get(fidmap, fh) != id)
        continue;

      for(vertex_descriptor vh : vertices_around_face(halfedge(fh, mesh), mesh))
      {
        x += get(ppmap, vh).x();
        y += get(ppmap, vh).y();
        z += get(ppmap, vh).z();
        ++total;
      }

      p = Point(x/total + offset.x,
                y/total + offset.y,
                z/total + offset.z);
      normal = CGAL::Polygon_mesh_processing::compute_face_normal(fh, mesh);
      selected_fh = fh;
      found = true;
      break;
    }

    if(!found)
      return 4; // "No face with id %1").arg(id)
  }

  CGAL::qglviewer::Quaternion new_orientation(CGAL::qglviewer::Vec(0,0,-1),
                                              CGAL::qglviewer::Vec(-normal.x(), -normal.y(), -normal.z()));
  Point new_pos = p +
      0.25*CGAL::qglviewer::Vec(
        viewer->camera()->position().x - viewer->camera()->pivotPoint().x,
        viewer->camera()->position().y - viewer->camera()->pivotPoint().y,
        viewer->camera()->position().z - viewer->camera()->pivotPoint().z)
      .norm() * normal ;

  viewer->camera()->setPivotPoint(CGAL::qglviewer::Vec(p.x(), p.y(), p.z()));

  viewer->moveCameraToCoordinates(QString("%1 %2 %3 %4 %5 %6 %7").arg(new_pos.x())
                                                                 .arg(new_pos.y())
                                                                 .arg(new_pos.z())
                                                                 .arg(new_orientation[0])
                                                                 .arg(new_orientation[1])
                                                                 .arg(new_orientation[2])
                                                                 .arg(new_orientation[3]));
  viewer->update();

  return 0; // all clear;
}

template<class PointSet>
int zoomToPoint(const PointSet& ps,
                const typename PointSet::Index& index,
                CGAL::Three::Viewer_interface* viewer,
                typename PointSet::Point_3& p)
{
  const CGAL::qglviewer::Vec offset = viewer->offset();

  using Point_3 = typename PointSet::Point_3;
  using Vector_3 = typename PointSet::Vector_3;

  const Point_3& op = ps.point(index);

  p = Point_3(op.x() + offset.x,
              op.y() + offset.y,
              op.z() + offset.z);

  Vector_3 normal;
  if(ps.has_normal_map())
    normal = ps.normal(index);
  else
    normal = { viewer->camera()->position().x - viewer->camera()->pivotPoint().x,
               viewer->camera()->position().y - viewer->camera()->pivotPoint().y,
               viewer->camera()->position().z - viewer->camera()->pivotPoint().z };

  Point_3 new_pos = p +
      0.25 * CGAL::qglviewer::Vec(
        viewer->camera()->position().x - viewer->camera()->pivotPoint().x,
        viewer->camera()->position().y - viewer->camera()->pivotPoint().y,
        viewer->camera()->position().z - viewer->camera()->pivotPoint().z)
      .norm() * normal ;

  viewer->camera()->setPivotPoint(CGAL::qglviewer::Vec(p.x(), p.y(), p.z()));

  CGAL::qglviewer::Quaternion new_orientation(CGAL::qglviewer::Vec(0,0,-1),
                                              CGAL::qglviewer::Vec(-normal.x(), -normal.y(), -normal.z()));

  viewer->moveCameraToCoordinates(QString("%1 %2 %3 %4 %5 %6 %7").arg(new_pos.x())
                                                                 .arg(new_pos.y())
                                                                 .arg(new_pos.z())
                                                                 .arg(new_orientation[0])
                                                                 .arg(new_orientation[1])
                                                                 .arg(new_orientation[2])
                                                                 .arg(new_orientation[3]));

  viewer->update();

  return 0;
}

#endif // CGAL_POLYHEDRON_DEMO_ID_PRINTING_H
<|MERGE_RESOLUTION|>--- conflicted
+++ resolved
@@ -175,24 +175,7 @@
     return false;
 
   typename Intersections::iterator closest = intersections.begin();
-<<<<<<< HEAD
-  const Point* closest_point =
-      std::get_if<Point>(&closest->first);
-  for(typename Intersections::iterator
-      it = std::next(intersections.begin()),
-      end = intersections.end();
-      it != end; ++it)
-  {
-    if(! closest_point) {
-      closest = it;
-    }
-    else {
-      const Point* it_point =
-          std::get_if<Point>(&it->first);
-      if(it_point &&
-         (ray_dir * (*it_point - *closest_point)) < 0)
-=======
-  const Point* closest_point = boost::get<Point>(&closest->first);
+  const Point* closest_point = std::get_if<Point>(&closest->first);
   for(typename Intersections::iterator it = std::next(intersections.begin()),
                                        end = intersections.end(); it != end; ++it)
   {
@@ -202,9 +185,8 @@
     }
     else
     {
-      const Point* it_point = boost::get<Point>(&it->first);
+      const Point* it_point = std::get_if<Point>(&it->first);
       if(it_point && (ray_dir * (*it_point - *closest_point)) < 0)
->>>>>>> b534d126
       {
         closest = it;
         closest_point = it_point;
