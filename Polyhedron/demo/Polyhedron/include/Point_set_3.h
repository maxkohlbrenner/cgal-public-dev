// Copyright (c) 2007-2016  INRIA (France).
// All rights reserved.
//
// This file is part of CGAL (www.cgal.org).
// You can redistribute it and/or modify it under the terms of the GNU
// General Public License as published by the Free Software Foundation,
// either version 3 of the License, or (at your option) any later version.
//
// Licensees holding a valid commercial license may use this file in
// accordance with the commercial license agreement provided with the software.
//
// This file is provided AS IS with NO WARRANTY OF ANY KIND, INCLUDING THE
// WARRANTY OF DESIGN, MERCHANTABILITY AND FITNESS FOR A PARTICULAR PURPOSE.
//
// $URL$
// $Id$
//
//
// Author(s)     : Laurent Saboret, Nader Salman, Gael Guennebaud

#ifndef POINT_SET_3_H
#define POINT_SET_3_H

#include <CGAL/property_map.h>
#include <CGAL/Min_sphere_of_spheres_d.h>
#include <CGAL/Min_sphere_of_points_d_traits_3.h>
#include <CGAL/Min_sphere_of_spheres_d_traits_3.h>
#include <CGAL/Point_set_3.h>

#include <algorithm>
#include <vector>
# include <CGAL/gl.h>

/// The Point_set_3 class is array of points + normals of type
/// Point_with_normal_3<Gt> (in fact
/// UI_point_3 to support a selection flag and an optional radius).
/// It provides:
/// - accessors: points and normals iterators, property maps
/// - OpenGL rendering
/// - bounding box
///
/// CAUTION:
/// - User is responsible to call invalidate_bounds() after adding, moving or removing points.
/// - Selecting points changes the order of the points in the
///   container. If selection is *not* empty, it becomes invalid after
///   adding, moving or removing points, user is reponsible to call
///   unselect_all() in those cases.
///
/// @heading Parameters:
/// @param Gt       Geometric traits class.

template <class Gt>
class Point_set_3 : public CGAL::Point_set_3<Gt>
{
private:

  // Base class
  typedef CGAL::Point_set_3<Gt> Base;
  
public:

  typedef typename Base::iterator iterator;
  typedef typename Base::const_iterator const_iterator;
  
  // Classic CGAL geometric types
  typedef Gt  Geom_traits; ///< Geometric traits class.
  typedef typename Geom_traits::FT FT;
  typedef typename Geom_traits::Point_3 Point;  ///< typedef to Geom_traits::Point_3
  typedef typename Geom_traits::Vector_3 Vector; ///< typedef to Geom_traits::Vector_3
  typedef typename Geom_traits::Iso_cuboid_3 Iso_cuboid;
  typedef typename Geom_traits::Sphere_3 Sphere;
  
private:
  
  // Indicate if m_barycenter, m_bounding_box, m_bounding_sphere and
  // m_diameter_standard_deviation below are valid.
  mutable bool m_bounding_box_is_valid;
  mutable Iso_cuboid m_bounding_box; // point set's bounding box
  mutable Sphere m_bounding_sphere; // point set's bounding sphere
  mutable Point m_barycenter; // point set's barycenter
  mutable FT m_diameter_standard_deviation; // point set's standard deviation

  bool m_radii_are_uptodate;

  // Assignment operator not implemented and declared private to make
  // sure nobody uses the default one without knowing it
  Point_set_3& operator= (const Point_set_3&)
  {
    return *this;
  }

  
public:
  Point_set_3 ()
  {
    m_bounding_box_is_valid = false;
    m_radii_are_uptodate = false;
  }

  // copy constructor 
  Point_set_3 (const Point_set_3& p) : Base ()
  {
    m_bounding_box_is_valid = p.m_bounding_box_is_valid;
    m_bounding_box = p.m_bounding_box;
    m_barycenter = p.m_barycenter;
    m_diameter_standard_deviation = p.m_diameter_standard_deviation;
    m_radii_are_uptodate = p.m_radii_are_uptodate;
  }

  iterator begin() { return Base::begin(); }
  iterator end() { return Base::removed_end(); }
  const_iterator begin() const { return Base::begin(); }
  const_iterator end() const { return Base::removed_end(); }
  std::size_t size() const { return this->m_base.size(); }

  iterator first_selected() { return this->removed_begin(); }
  const_iterator first_selected() const { return this->removed_begin(); }
  void set_first_selected(iterator it)
  {
    this->remove_from (it);
  }
<<<<<<< HEAD

  const_iterator begin_or_selection_begin() const
  {
    return (m_nb_selected == 0 ? begin() : first_selected());
  }
  iterator begin_or_selection_begin()
  {
    return (m_nb_selected == 0 ? begin() : first_selected());
  }

=======
  
>>>>>>> 6c40d000
  // Test if point is selected
  bool is_selected(const_iterator it) const
  {
    return static_cast<std::size_t>(std::distance (it, end())) <= this->m_nb_removed;
  }

  /// Gets the number of selected points.
  std::size_t nb_selected_points() const
  {
    return this->m_nb_removed;
  }

  /// Mark a point as selected/not selected.
  void select(iterator it, bool selected = true)
  {
    bool currently = is_selected (it);
    iterator first = this->removed_begin();
    if (currently && !selected)
      {
        std::swap (*it, *first);
        -- this->m_nb_removed;
      }
    else if (!currently && selected)
      {
<<<<<<< HEAD
        std::swap (*it, *(-- first));
        ++ m_nb_selected;
=======
        std::swap (*it, *first);
        ++ this->m_nb_removed;
>>>>>>> 6c40d000
      }
  }

  void select_all()
  {
    this->m_nb_removed = size ();
  }
  void unselect_all()
  {
    this->m_nb_removed = 0;
  }

  // Invert selection
  void invert_selection()
  {
    iterator sel = end() - 1;
    iterator unsel = begin();

    iterator first = this->removed_begin();

    while (sel != first - 1 && unsel != first)
      std::swap (*(sel --), *(unsel ++));
    
    this->m_nb_removed = size() - this->m_nb_removed;
  }

  /// Deletes selected points.
  void delete_selection()
  {
    this->collect_garbage();
    invalidate_bounds();
  }

    /// Gets the bounding box.
  Iso_cuboid bounding_box() const
  {
    if (!m_bounding_box_is_valid)
      update_bounds();

    return m_bounding_box;
  }

  /// Gets bounding sphere.
  Sphere bounding_sphere() const
  {
    if (!m_bounding_box_is_valid)
      update_bounds();

    return m_bounding_sphere;
  }

  /// Gets points barycenter.
  Point barycenter() const
  {
    if (!m_bounding_box_is_valid)
      update_bounds();

    return m_barycenter;
  }

  /// Gets the standard deviation of the distance to barycenter.
  FT diameter_standard_deviation() const
  {
    if (!m_bounding_box_is_valid)
      update_bounds();

    return m_diameter_standard_deviation;
  }

  // Gets the region of interest, ignoring the outliers.
  // This method is used to define the OpenGL arcball sphere.
  Sphere region_of_interest() const
  {
    if (!m_bounding_box_is_valid)
      update_bounds();

    // A good candidate is a sphere containing the dense region of the point cloud:
    // - center point is barycenter
    // - Radius is 2 * standard deviation
    float radius = 2.f * (float)m_diameter_standard_deviation;
    return Sphere(m_barycenter, radius*radius);
  }

  /// Update barycenter, bounding box, bounding sphere and standard deviation.
  /// User is responsible to call invalidate_bounds() after adding, moving or removing points.
  void invalidate_bounds()
  {
    m_bounding_box_is_valid = false;
  }
  
  bool are_radii_uptodate() const { return m_radii_are_uptodate; }
  void set_radii_uptodate(bool /*on*/) { m_radii_are_uptodate = false; }
  

private:

  /// Recompute barycenter, bounding box, bounding sphere and standard deviation.
  void update_bounds() const
  {
    if (begin() == end())
      return;

    // Update bounding box and barycenter.
    // TODO: we should use the functions in PCA component instead.
    FT xmin,xmax,ymin,ymax,zmin,zmax;
    xmin = ymin = zmin =  1e38;
    xmax = ymax = zmax = -1e38;
    Vector v = CGAL::NULL_VECTOR;
    FT norm = 0;
    for (const_iterator it = begin(); it != end(); it++)
    {
      const Point& p = this->point(*it);
      
      // update bbox
      xmin = (std::min)(p.x(),xmin);
      ymin = (std::min)(p.y(),ymin);
      zmin = (std::min)(p.z(),zmin);
      xmax = (std::max)(p.x(),xmax);
      ymax = (std::max)(p.y(),ymax);
      zmax = (std::max)(p.z(),zmax);

      // update barycenter
      v = v + (p - CGAL::ORIGIN);
      norm += 1;
    }
    //
    Point p(xmin,ymin,zmin);
    Point q(xmax,ymax,zmax);
    m_bounding_box = Iso_cuboid(p,q);
    //
    m_barycenter = CGAL::ORIGIN + v / norm;

    // Computes bounding sphere
    typedef CGAL::Min_sphere_of_points_d_traits_3<Gt,FT> Traits;
    typedef CGAL::Min_sphere_of_spheres_d<Traits> Min_sphere;

    Min_sphere ms(this->m_points.begin(), this->m_points.end());

    typename Min_sphere::Cartesian_const_iterator coord = ms.center_cartesian_begin();
    FT cx = *coord++;
    FT cy = *coord++;
    FT cz = *coord++;
    m_bounding_sphere = Sphere(Point(cx,cy,cz), ms.radius()*ms.radius());

    // Computes standard deviation of the distance to barycenter
    typename Gt::Compute_squared_distance_3 sqd;
    FT sq_radius = 0;
    for (const_iterator it = begin(); it != end(); it++)
      sq_radius += sqd(this->point(*it), m_barycenter);
    sq_radius /= FT(size());
    m_diameter_standard_deviation = CGAL::sqrt(sq_radius);

    m_bounding_box_is_valid = true;
  }
  
}; // end of class Point_set_3


#endif // POINT_SET_3_H<|MERGE_RESOLUTION|>--- conflicted
+++ resolved
@@ -119,7 +119,6 @@
   {
     this->remove_from (it);
   }
-<<<<<<< HEAD
 
   const_iterator begin_or_selection_begin() const
   {
@@ -130,9 +129,7 @@
     return (m_nb_selected == 0 ? begin() : first_selected());
   }
 
-=======
-  
->>>>>>> 6c40d000
+
   // Test if point is selected
   bool is_selected(const_iterator it) const
   {
@@ -157,13 +154,8 @@
       }
     else if (!currently && selected)
       {
-<<<<<<< HEAD
-        std::swap (*it, *(-- first));
-        ++ m_nb_selected;
-=======
         std::swap (*it, *first);
         ++ this->m_nb_removed;
->>>>>>> 6c40d000
       }
   }
 
