#include "Scene_polyhedron_item.h"
#include <CGAL/AABB_intersections.h>
#include "Kernel_type.h"
#include <CGAL/IO/Polyhedron_iostream.h>

#include <CGAL/AABB_tree.h>
#include <CGAL/AABB_traits.h>
#include <CGAL/AABB_face_graph_triangle_primitive.h>



#include <CGAL/Triangulation_vertex_base_with_info_2.h>
#include <CGAL/Triangulation_face_base_with_info_2.h>
#include <CGAL/Constrained_Delaunay_triangulation_2.h>
#include <CGAL/Constrained_triangulation_plus_2.h>
#include <CGAL/Triangulation_2_filtered_projection_traits_3.h>
#include <CGAL/Polygon_mesh_processing/compute_normal.h>

#include <QVariant>
#include <list>
#include <queue>
#include <iostream>
#include <QDebug>


#include <limits>

typedef CGAL::AABB_face_graph_triangle_primitive<Polyhedron> Primitive;
typedef CGAL::AABB_traits<Kernel, Primitive> AABB_traits;
typedef CGAL::AABB_tree<AABB_traits> Input_facets_AABB_tree;
const char* aabb_property_name = "Scene_polyhedron_item aabb tree";

Input_facets_AABB_tree* get_aabb_tree(Scene_polyhedron_item* item)
{
    QVariant aabb_tree_property = item->property(aabb_property_name);
    if(aabb_tree_property.isValid()) {
        void* ptr = aabb_tree_property.value<void*>();
        return static_cast<Input_facets_AABB_tree*>(ptr);
    }
    else {
        Polyhedron* poly = item->polyhedron();
        if(poly) {
            Input_facets_AABB_tree* tree =
                    new Input_facets_AABB_tree(faces(*poly).first,
                                               faces(*poly).second,
                                               *poly);
            item->setProperty(aabb_property_name,
                              QVariant::fromValue<void*>(tree));
            return tree;
        }
        else return 0;
    }
}

void delete_aabb_tree(Scene_polyhedron_item* item)
{
    QVariant aabb_tree_property = item->property(aabb_property_name);
    if(aabb_tree_property.isValid()) {
        void* ptr = aabb_tree_property.value<void*>();
        Input_facets_AABB_tree* tree = static_cast<Input_facets_AABB_tree*>(ptr);
        if(tree) {
            delete tree;
            tree = 0;
        }
        item->setProperty(aabb_property_name, QVariant());
    }
}

typedef Polyhedron::Traits Traits;
typedef Polyhedron::Facet Facet;
typedef CGAL::Triangulation_2_filtered_projection_traits_3<Traits>   P_traits;
typedef Polyhedron::Halfedge_handle Halfedge_handle;
struct Face_info {
    Polyhedron::Halfedge_handle e[3];
    bool is_external;
};
typedef CGAL::Triangulation_vertex_base_with_info_2<Halfedge_handle,
P_traits>        Vb;
typedef CGAL::Triangulation_face_base_with_info_2<Face_info,
P_traits>          Fb1;
typedef CGAL::Constrained_triangulation_face_base_2<P_traits, Fb1>   Fb;
typedef CGAL::Triangulation_data_structure_2<Vb,Fb>                  TDS;
typedef CGAL::No_intersection_tag                                    Itag;
typedef CGAL::Constrained_Delaunay_triangulation_2<P_traits,
TDS,
Itag>             CDTbase;
typedef CGAL::Constrained_triangulation_plus_2<CDTbase>              CDT;

//Make sure all the facets are triangles
void
Scene_polyhedron_item::is_Triangulated() const
{
    typedef Polyhedron::Halfedge_around_facet_circulator HF_circulator;
    Facet_iterator f = poly->facets_begin();
    int nb_points_per_facet =0;

    for(f = poly->facets_begin();
        f != poly->facets_end();
        f++)
    {
        HF_circulator he = f->facet_begin();
        HF_circulator end = he;
        CGAL_For_all(he,end)
        {
            nb_points_per_facet++;
        }

        if(nb_points_per_facet !=3)
        {
            is_Triangle = false;
            break;
        }

        nb_points_per_facet = 0;
    }
}
void
Scene_polyhedron_item::triangulate_facet(Facet_iterator fit) const
{
    //Computes the normal of the facet
    Traits::Vector_3 normal =
            CGAL::Polygon_mesh_processing::compute_face_normal(fit,*poly);

    P_traits cdt_traits(normal);
    CDT cdt(cdt_traits);

    Facet::Halfedge_around_facet_circulator
            he_circ = fit->facet_begin(),
            he_circ_end(he_circ);

    // Iterates on the vector of facet handles
    CDT::Vertex_handle previous, first;
    do {
        CDT::Vertex_handle vh = cdt.insert(he_circ->vertex()->point());
        if(first == 0) {
            first = vh;
        }
        vh->info() = he_circ;
        if(previous != 0 && previous != vh) {
            cdt.insert_constraint(previous, vh);
        }
        previous = vh;
    } while( ++he_circ != he_circ_end );
    cdt.insert_constraint(previous, first);

    // sets mark is_external
    for(CDT::All_faces_iterator
        fit2 = cdt.all_faces_begin(),
        end = cdt.all_faces_end();
        fit2 != end; ++fit2)
    {
        fit2->info().is_external = false;
    }
    //check if the facet is external or internal
    std::queue<CDT::Face_handle> face_queue;
    face_queue.push(cdt.infinite_vertex()->face());
    while(! face_queue.empty() ) {
        CDT::Face_handle fh = face_queue.front();
        face_queue.pop();
        if(fh->info().is_external) continue;
        fh->info().is_external = true;
        for(int i = 0; i <3; ++i) {
            if(!cdt.is_constrained(std::make_pair(fh, i)))
            {
                face_queue.push(fh->neighbor(i));
            }
        }
    }

    //iterates on the internal faces to add the vertices to the positions
    //and the normals to the appropriate vectors
    for(CDT::Finite_faces_iterator
        ffit = cdt.finite_faces_begin(),
        end = cdt.finite_faces_end();
        ffit != end; ++ffit)
    {
        if(ffit->info().is_external)
            continue;

        positions_facets.push_back(ffit->vertex(0)->point().x());
        positions_facets.push_back(ffit->vertex(0)->point().y());
        positions_facets.push_back(ffit->vertex(0)->point().z());
        positions_facets.push_back(1.0);

        positions_facets.push_back(ffit->vertex(1)->point().x());
        positions_facets.push_back(ffit->vertex(1)->point().y());
        positions_facets.push_back(ffit->vertex(1)->point().z());
        positions_facets.push_back(1.0);

        positions_facets.push_back(ffit->vertex(2)->point().x());
        positions_facets.push_back(ffit->vertex(2)->point().y());
        positions_facets.push_back(ffit->vertex(2)->point().z());
        positions_facets.push_back(1.0);


        typedef Kernel::Vector_3	    Vector;
        Vector n = CGAL::Polygon_mesh_processing::compute_face_normal(fit, *poly);
        normals_flat.push_back(n.x());
        normals_flat.push_back(n.y());
        normals_flat.push_back(n.z());

        normals_flat.push_back(n.x());
        normals_flat.push_back(n.y());
        normals_flat.push_back(n.z());

        normals_flat.push_back(n.x());
        normals_flat.push_back(n.y());
        normals_flat.push_back(n.z());

        normals_gouraud.push_back(n.x());
        normals_gouraud.push_back(n.y());
        normals_gouraud.push_back(n.z());

        normals_gouraud.push_back(n.x());
        normals_gouraud.push_back(n.y());
        normals_gouraud.push_back(n.z());

        normals_gouraud.push_back(n.x());
        normals_gouraud.push_back(n.y());
        normals_gouraud.push_back(n.z());

    }
}

void
Scene_polyhedron_item::triangulate_facet_color(Facet_iterator fit) const
{
    Traits::Vector_3 normal =
            CGAL::Polygon_mesh_processing::compute_face_normal(fit, *poly);

    P_traits cdt_traits(normal);
    CDT cdt(cdt_traits);

    Facet::Halfedge_around_facet_circulator
            he_circ = fit->facet_begin(),
            he_circ_end(he_circ);

    // Iterates on the vector of facet handles
    CDT::Vertex_handle previous, first;
    do {
        CDT::Vertex_handle vh = cdt.insert(he_circ->vertex()->point());
        if(first == 0) {
            first = vh;
        }
        vh->info() = he_circ;
        if(previous != 0 && previous != vh) {
            cdt.insert_constraint(previous, vh);
        }
        previous = vh;
    } while( ++he_circ != he_circ_end );
    cdt.insert_constraint(previous, first);

    // sets mark is_external
    for(CDT::All_faces_iterator
        afit = cdt.all_faces_begin(),
        end = cdt.all_faces_end();
        afit != end; ++afit)
    {
        afit->info().is_external = false;
    }
    //check if the facet is external or internal
    std::queue<CDT::Face_handle> face_queue;
    face_queue.push(cdt.infinite_vertex()->face());
    while(! face_queue.empty() ) {
        CDT::Face_handle fh = face_queue.front();
        face_queue.pop();
        if(fh->info().is_external) continue;
        fh->info().is_external = true;
        for(int i = 0; i <3; ++i) {
            if(!cdt.is_constrained(std::make_pair(fh, i)))
            {
                face_queue.push(fh->neighbor(i));
            }
        }
    }

    //iterates on the internal faces to add the vertices to the positions vector
    for(CDT::Finite_faces_iterator
        ffit = cdt.finite_faces_begin(),
        end = cdt.finite_faces_end();
        ffit != end; ++ffit)
    {
        if(ffit->info().is_external)
            continue;
        //Add Colors
        for(int i = 0; i<3; ++i)
        {
            const int this_patch_id = fit->patch_id();

                color_facets_selected.push_back(colors_[this_patch_id].lighter(120).redF());
                color_facets_selected.push_back(colors_[this_patch_id].lighter(120).greenF());
                color_facets_selected.push_back(colors_[this_patch_id].lighter(120).blueF());

                color_facets_selected.push_back(colors_[this_patch_id].lighter(120).redF());
                color_facets_selected.push_back(colors_[this_patch_id].lighter(120).greenF());
                color_facets_selected.push_back(colors_[this_patch_id].lighter(120).blueF());

                color_facets.push_back(colors_[this_patch_id].redF());
                color_facets.push_back(colors_[this_patch_id].greenF());
                color_facets.push_back(colors_[this_patch_id].blueF());

                color_facets.push_back(colors_[this_patch_id].redF());
                color_facets.push_back(colors_[this_patch_id].greenF());
                color_facets.push_back(colors_[this_patch_id].blueF());


        }
    }
}

#include <QObject>
#include <QMenu>
#include <QAction>
#include <CGAL/gl_render.h>


void
Scene_polyhedron_item::initialize_buffers(Viewer_interface* viewer) const
{
    //vao containing the data for the unselected facets
    {
        program = getShaderProgram(PROGRAM_WITH_LIGHT, viewer);
        program->bind();
        //flat
        vaos[0]->bind();
        buffers[0].bind();
        buffers[0].allocate(positions_facets.data(),
                            static_cast<int>(positions_facets.size()*sizeof(float)));
        program->enableAttributeArray("vertex");
        program->setAttributeBuffer("vertex",GL_FLOAT,0,4);
        buffers[0].release();



        buffers[1].bind();
        buffers[1].allocate(normals_flat.data(),
                            static_cast<int>(normals_flat.size()*sizeof(float)));
        program->enableAttributeArray("normals");
        program->setAttributeBuffer("normals",GL_FLOAT,0,3);
        buffers[1].release();

        buffers[2].bind();
        buffers[2].allocate(color_facets.data(),
                            static_cast<int>(color_facets.size()*sizeof(float)));
        program->enableAttributeArray("colors");
        program->setAttributeBuffer("colors",GL_FLOAT,0,3);
        buffers[2].release();
        vaos[0]->release();

        //gouraud
        vaos[4]->bind();
        buffers[0].bind();
        program->enableAttributeArray("vertex");
        program->setAttributeBuffer("vertex",GL_FLOAT,0,4);
        buffers[0].release();

        buffers[10].bind();
        buffers[10].allocate(normals_gouraud.data(),
                            static_cast<int>(normals_gouraud.size()*sizeof(float)));
        program->enableAttributeArray("normals");
        program->setAttributeBuffer("normals",GL_FLOAT,0,3);
        buffers[10].release();

        buffers[2].bind();
        program->enableAttributeArray("colors");
        program->setAttributeBuffer("colors",GL_FLOAT,0,3);
        buffers[2].release();
        vaos[4]->release();

        program->release();

    }
    //vao containing the data for the unselected lines
    {
        program = getShaderProgram(PROGRAM_WITHOUT_LIGHT, viewer);
        program->bind();
        vaos[1]->bind();

        buffers[3].bind();
        buffers[3].allocate(positions_lines.data(),
                            static_cast<int>(positions_lines.size()*sizeof(float)));
        program->enableAttributeArray("vertex");
        program->setAttributeBuffer("vertex",GL_FLOAT,0,4);
        buffers[3].release();

        buffers[4].bind();
        buffers[4].allocate(color_lines.data(),
                            static_cast<int>(color_lines.size()*sizeof(float)));
        program->enableAttributeArray("colors");
        program->setAttributeBuffer("colors",GL_FLOAT,0,3);
        buffers[4].release();
        program->release();

        vaos[1]->release();

    }
    //vao containing the data for the selected facets
    {

        program = getShaderProgram(PROGRAM_WITH_LIGHT, viewer);
        program->bind();

        //flat
        vaos[2]->bind();
        buffers[5].bind();
        buffers[5].allocate(positions_facets.data(),
                            static_cast<int>(positions_facets.size()*sizeof(float)));
        program->enableAttributeArray("vertex");
        program->setAttributeBuffer("vertex",GL_FLOAT,0,4);
        buffers[5].release();

        buffers[6].bind();
        buffers[6].allocate(normals_flat.data(),
                            static_cast<int>(normals_flat.size()*sizeof(float)));
        program->enableAttributeArray("normals");
        program->setAttributeBuffer("normals",GL_FLOAT,0,3);
        buffers[6].release();


        buffers[7].bind();
        buffers[7].allocate(color_facets_selected.data(),
                            static_cast<int>(color_facets_selected.size()*sizeof(float)));
        program->enableAttributeArray("colors");
        program->setAttributeBuffer("colors",GL_FLOAT,0,3);
        buffers[7].release();
        vaos[2]->release();

        //gouraud
        vaos[5]->bind();
        buffers[5].bind();
        program->enableAttributeArray("vertex");
        program->setAttributeBuffer("vertex",GL_FLOAT,0,4);
        buffers[5].release();

        buffers[10].bind();
        program->enableAttributeArray("normals");
        program->setAttributeBuffer("normals",GL_FLOAT,0,3);
        buffers[10].release();


        buffers[7].bind();
        program->enableAttributeArray("colors");
        program->setAttributeBuffer("colors",GL_FLOAT,0,3);
        buffers[7].release();
        vaos[5]->release();

        program->release();
    }
    //vao containing the data for the selected lines
    {
        program = getShaderProgram(PROGRAM_WITHOUT_LIGHT, viewer);
        vaos[3]->bind();
        program->bind();
        buffers[8].bind();
        buffers[8].allocate(positions_lines.data(),
                            static_cast<int>(positions_lines.size()*sizeof(float)));
        program->enableAttributeArray("vertex");
        program->setAttributeBuffer("vertex",GL_FLOAT,0,4);
        buffers[8].release();

        buffers[9].bind();
        buffers[9].allocate(color_lines_selected.data(),
                            static_cast<int>(color_lines_selected.size()*sizeof(float)));
        program->enableAttributeArray("colors");
        program->setAttributeBuffer("colors",GL_FLOAT,0,3);
        buffers[9].release();
        program->release();

        vaos[3]->release();
    }
    nb_lines = positions_lines.size();
    positions_lines.resize(0);
    std::vector<float>(positions_lines).swap(positions_lines);
    nb_facets = positions_facets.size();
    positions_facets.resize(0);
    std::vector<float>(positions_facets).swap(positions_facets);


    color_lines_selected.resize(0);
    std::vector<float>(color_lines_selected).swap(color_lines_selected);
    color_facets_selected.resize(0);
    std::vector<float>(color_facets_selected).swap(color_facets_selected);
    color_lines.resize(0);
    std::vector<float>(color_lines).swap(color_lines);
    color_facets.resize(0);
    std::vector<float>(color_facets).swap(color_facets);
    normals_flat.resize(0);
    std::vector<float>(normals_flat).swap(normals_flat);
    normals_gouraud.resize(0);
    std::vector<float>(normals_gouraud).swap(normals_gouraud);
    are_buffers_filled = true;
}

void
Scene_polyhedron_item::compute_normals_and_vertices(void) const
{
    positions_facets.resize(0);
    positions_lines.resize(0);
    normals_flat.resize(0);
    normals_gouraud.resize(0);


    //Facets
    typedef Polyhedron::Traits	    Kernel;
    typedef Kernel::Point_3	    Point;
    typedef Kernel::Vector_3	    Vector;
    typedef Polyhedron::Facet_iterator Facet_iterator;
    typedef Polyhedron::Halfedge_around_facet_circulator HF_circulator;



    Facet_iterator f = poly->facets_begin();

    for(f = poly->facets_begin();
        f != poly->facets_end();
        f++)
    {

        if(!is_Triangle)
            triangulate_facet(f);
        else
        {
            HF_circulator he = f->facet_begin();
            HF_circulator end = he;
            CGAL_For_all(he,end)
            {

                // // If Flat shading:1 normal per polygon added once per vertex

                Vector n = CGAL::Polygon_mesh_processing::compute_face_normal(f, *poly);
                normals_flat.push_back(n.x());
                normals_flat.push_back(n.y());
                normals_flat.push_back(n.z());


                //// If Gouraud shading: 1 normal per vertex

                n = CGAL::Polygon_mesh_processing::compute_vertex_normal(he->vertex(), *poly);
                normals_gouraud.push_back(n.x());
                normals_gouraud.push_back(n.y());
                normals_gouraud.push_back(n.z());

                //position
                const Point& p = he->vertex()->point();
                positions_facets.push_back(p.x());
                positions_facets.push_back(p.y());
                positions_facets.push_back(p.z());
                positions_facets.push_back(1.0);
            }
        }
    }
    //Lines
    typedef Kernel::Point_3		Point;
    typedef Polyhedron::Edge_iterator	Edge_iterator;

    Edge_iterator he;
    if(!show_only_feature_edges_m) {
        for(he = poly->edges_begin();
            he != poly->edges_end();
            he++)
        {
            if(he->is_feature_edge()) continue;
            const Point& a = he->vertex()->point();
            const Point& b = he->opposite()->vertex()->point();
            positions_lines.push_back(a.x());
            positions_lines.push_back(a.y());
            positions_lines.push_back(a.z());
            positions_lines.push_back(1.0);

            positions_lines.push_back(b.x());
            positions_lines.push_back(b.y());
            positions_lines.push_back(b.z());
            positions_lines.push_back(1.0);

        }
    }
    for(he = poly->edges_begin();
        he != poly->edges_end();
        he++)
    {
        if(!he->is_feature_edge()) continue;
        const Point& a = he->vertex()->point();
        const Point& b = he->opposite()->vertex()->point();

        positions_lines.push_back(a.x());
        positions_lines.push_back(a.y());
        positions_lines.push_back(a.z());
        positions_lines.push_back(1.0);

        positions_lines.push_back(b.x());
        positions_lines.push_back(b.y());
        positions_lines.push_back(b.z());
        positions_lines.push_back(1.0);


    }


    //set the colors
    compute_colors();
}

void
Scene_polyhedron_item::compute_colors() const
{
    color_lines.resize(0);
    color_facets.resize(0);
    color_lines_selected.resize(0);
    color_facets_selected.resize(0);
    //Facets
    typedef Polyhedron::Facet_iterator Facet_iterator;
    typedef Polyhedron::Halfedge_around_facet_circulator HF_circulator;



    // int patch_id = -1;
   // Facet_iterator f = poly->facets_begin();

    for(Facet_iterator f = poly->facets_begin();
        f != poly->facets_end();
        f++)
    {
        if(!is_Triangle)
            triangulate_facet_color(f);
        else
        {
            HF_circulator he = f->facet_begin();
            HF_circulator end = he;
            CGAL_For_all(he,end)
            {

                const int this_patch_id = f->patch_id();

                    color_facets_selected.push_back(colors_[this_patch_id].lighter(120).redF());
                    color_facets_selected.push_back(colors_[this_patch_id].lighter(120).greenF());
                    color_facets_selected.push_back(colors_[this_patch_id].lighter(120).blueF());

                    color_facets.push_back(colors_[this_patch_id].redF());
                    color_facets.push_back(colors_[this_patch_id].greenF());
                    color_facets.push_back(colors_[this_patch_id].blueF());

            }

        }
    }
    //Lines
    typedef Polyhedron::Edge_iterator	Edge_iterator;

    Edge_iterator he;
    if(!show_only_feature_edges_m) {
        for(he = poly->edges_begin();
            he != poly->edges_end();
            he++)
        {
            if(he->is_feature_edge()) continue;

                color_lines_selected.push_back(0.0);
                color_lines_selected.push_back(0.0);
                color_lines_selected.push_back(0.0);

                color_lines_selected.push_back(0.0);
                color_lines_selected.push_back(0.0);
                color_lines_selected.push_back(0.0);

                color_lines.push_back(this->color().lighter(50).redF());
                color_lines.push_back(this->color().lighter(50).greenF());
                color_lines.push_back(this->color().lighter(50).blueF());

                color_lines.push_back(this->color().lighter(50).redF());
                color_lines.push_back(this->color().lighter(50).greenF());
                color_lines.push_back(this->color().lighter(50).blueF());




        }
    }
    for(he = poly->edges_begin();
        he != poly->edges_end();
        he++)
    {
        if(!he->is_feature_edge()) continue;
        color_lines.push_back(1.0);
        color_lines.push_back(0.0);
        color_lines.push_back(0.0);

        color_lines.push_back(1.0);
        color_lines.push_back(0.0);
        color_lines.push_back(0.0);

        color_lines_selected.push_back(1.0);
        color_lines_selected.push_back(0.0);
        color_lines_selected.push_back(0.0);

        color_lines_selected.push_back(1.0);
        color_lines_selected.push_back(0.0);
        color_lines_selected.push_back(0.0);
    }
}

Scene_polyhedron_item::Scene_polyhedron_item()
    : Scene_item(11,6),
      is_Triangle(true),
      poly(new Polyhedron),
      show_only_feature_edges_m(false),
      show_feature_edges_m(false),
      facet_picking_m(false),
      erase_next_picked_facet_m(false),
      plugin_has_set_color_vector_m(false)
{
    cur_shading=FlatPlusEdges;
    is_selected = true;
    nb_facets = 0;
    nb_lines = 0;
    init();

}

Scene_polyhedron_item::Scene_polyhedron_item(Polyhedron* const p)
    : Scene_item(11,6),
      is_Triangle(true),
      poly(p),
      show_only_feature_edges_m(false),
      show_feature_edges_m(false),
      facet_picking_m(false),
      erase_next_picked_facet_m(false),
      plugin_has_set_color_vector_m(false)
{
    cur_shading=FlatPlusEdges;
    is_selected = true;
    nb_facets = 0;
    nb_lines = 0;
    init();
    invalidate_buffers();
}

Scene_polyhedron_item::Scene_polyhedron_item(const Polyhedron& p)
    : Scene_item(11,6),
      is_Triangle(true),
      poly(new Polyhedron(p)),
      show_only_feature_edges_m(false),
      show_feature_edges_m(false),
      facet_picking_m(false),
      erase_next_picked_facet_m(false),
      plugin_has_set_color_vector_m(false)
{
    cur_shading=FlatPlusEdges;
    is_selected=true;
    init();
    nb_facets = 0;
    nb_lines = 0;
    invalidate_buffers();
}

Scene_polyhedron_item::~Scene_polyhedron_item()
{
    delete_aabb_tree(this);
    delete poly;
}

#include "Color_map.h"

void
Scene_polyhedron_item::
init()
{
    typedef Polyhedron::Facet_iterator Facet_iterator;

    if ( !plugin_has_set_color_vector_m )
    {
        // Fill indices map and get max subdomain value
        int max = 0;
        for(Facet_iterator fit = poly->facets_begin(), end = poly->facets_end() ;
            fit != end; ++fit)
        {
            max = (std::max)(max, fit->patch_id());
        }

        colors_.resize(0);
        compute_color_map(this->color(), max + 1,
                          std::back_inserter(colors_));
    }

  volume=-std::numeric_limits<double>::infinity();
  area=-std::numeric_limits<double>::infinity();
  if (poly->is_pure_triangle())
  {
    // compute the volume if the polyhedron is closed
    if (poly->is_closed())
    {
      volume=0;
      Polyhedron::Vertex::Point p(0,0,0);
      Q_FOREACH(Polyhedron::Face_handle fh, faces(*poly))
      {
        volume+=CGAL::volume( p,
                    fh->halfedge()->vertex()->point(),
                    fh->halfedge()->next()->vertex()->point(),
                    fh->halfedge()->prev()->vertex()->point() );
      }
    }

    // compute the surface area
    area=0;
    Q_FOREACH(Polyhedron::Face_handle fh, faces(*poly))
    {
      area+=std::sqrt( CGAL::squared_area(
              fh->halfedge()->vertex()->point(),
              fh->halfedge()->next()->vertex()->point(),
              fh->halfedge()->prev()->vertex()->point() )
            );
    }
  }
}


Scene_polyhedron_item*
Scene_polyhedron_item::clone() const {
    return new Scene_polyhedron_item(*poly);}

// Load polyhedron from .OFF file
bool
Scene_polyhedron_item::load(std::istream& in)
{


    in >> *poly;

    if ( in && !isEmpty() )
    {
        invalidate_buffers();
        return true;
    }
    return false;
}

// Write polyhedron to .OFF file
bool
Scene_polyhedron_item::save(std::ostream& out) const
{
  out.precision(17);
    out << *poly;
    return (bool) out;
}

QString
Scene_polyhedron_item::toolTip() const
{
    if(!poly)
        return QString();

  QString str =
         QObject::tr("<p>Polyhedron <b>%1</b> (mode: %5, color: %6)</p>"
                       "<p>Number of vertices: %2<br />"
                       "Number of edges: %3<br />"
                     "Number of facets: %4")
            .arg(this->name())
            .arg(poly->size_of_vertices())
            .arg(poly->size_of_halfedges()/2)
            .arg(poly->size_of_facets())
            .arg(this->renderingModeName())
            .arg(this->color().name());
  if (volume!=-std::numeric_limits<double>::infinity())
    str+=QObject::tr("<br />Volume: %1").arg(volume);
  if (area!=-std::numeric_limits<double>::infinity())
    str+=QObject::tr("<br />Area: %1").arg(area);
  str+="</p>";

  return str;
}

QMenu* Scene_polyhedron_item::contextMenu()
{
    const char* prop_name = "Menu modified by Scene_polyhedron_item.";

    QMenu* menu = Scene_item::contextMenu();

    // Use dynamic properties:
    // http://doc.qt.io/qt-5/qobject.html#property
    bool menuChanged = menu->property(prop_name).toBool();

    if(!menuChanged) {

        QAction* actionShowOnlyFeatureEdges =
                menu->addAction(tr("Show only &feature edges"));
        actionShowOnlyFeatureEdges->setCheckable(true);
        actionShowOnlyFeatureEdges->setObjectName("actionShowOnlyFeatureEdges");
        connect(actionShowOnlyFeatureEdges, SIGNAL(toggled(bool)),
                this, SLOT(show_only_feature_edges(bool)));

    QAction* actionShowFeatureEdges =
      menu->addAction(tr("Show feature edges"));
    actionShowFeatureEdges->setCheckable(true);
    actionShowFeatureEdges->setChecked(show_feature_edges_m);
    actionShowFeatureEdges->setObjectName("actionShowFeatureEdges");
    connect(actionShowFeatureEdges, SIGNAL(toggled(bool)),
      this, SLOT(show_feature_edges(bool)));

    QAction* actionPickFacets = 
      menu->addAction(tr("Facets picking"));
    actionPickFacets->setCheckable(true);
    actionPickFacets->setObjectName("actionPickFacets");
    connect(actionPickFacets, SIGNAL(toggled(bool)),
            this, SLOT(enable_facets_picking(bool)));

        QAction* actionEraseNextFacet =
                menu->addAction(tr("Erase next picked facet"));
        actionEraseNextFacet->setCheckable(true);
        actionEraseNextFacet->setObjectName("actionEraseNextFacet");
        connect(actionEraseNextFacet, SIGNAL(toggled(bool)),
                this, SLOT(set_erase_next_picked_facet(bool)));

        menu->setProperty(prop_name, true);
    }
    QAction* action = menu->findChild<QAction*>("actionPickFacets");
    if(action) action->setChecked(facet_picking_m);
    action = menu->findChild<QAction*>("actionEraseNextFacet");
    if(action) action->setChecked(erase_next_picked_facet_m);
    return menu;
}

void Scene_polyhedron_item::show_only_feature_edges(bool b)
{
    show_only_feature_edges_m = b;
  Q_EMIT itemChanged();
}

void Scene_polyhedron_item::show_feature_edges(bool b)
{
  show_feature_edges_m = b;
  Q_EMIT itemChanged();
}

void Scene_polyhedron_item::enable_facets_picking(bool b)
{
    facet_picking_m = b;
}

void Scene_polyhedron_item::set_erase_next_picked_facet(bool b)
{
    if(b) { facet_picking_m = true; } // automatically activate facet_picking
    erase_next_picked_facet_m = b;
}

void Scene_polyhedron_item::draw(Viewer_interface* viewer) const {
    if(!are_buffers_filled)
    {
        is_Triangulated();
        compute_normals_and_vertices();
        initialize_buffers(viewer);
    }


    if(!is_selected && renderingMode() == Flat)
        vaos[0]->bind();
    else if(!is_selected && renderingMode() == Gouraud)
    {
        vaos[4]->bind();
    }
    else if (is_selected && renderingMode() == Gouraud)
    {
        vaos[5]->bind();
    }
    else
    {
        vaos[2]->bind();
    }
    attrib_buffers(viewer, PROGRAM_WITH_LIGHT);
    program = getShaderProgram(PROGRAM_WITH_LIGHT);
    program->bind();
    viewer->glDrawArrays(GL_TRIANGLES, 0, static_cast<GLsizei>(nb_facets/4));
    program->release();
    if(!is_selected && renderingMode() == Flat)
        vaos[0]->release();
    else if(!is_selected && renderingMode() == Gouraud)
        vaos[4]->release();
    else if (is_selected && renderingMode() == Gouraud)
        vaos[5]->release();
    else
        vaos[2]->release();
}

// Points/Wireframe/Flat/Gouraud OpenGL drawing in a display list
<<<<<<< HEAD
void Scene_polyhedron_item::draw_edges(Viewer_interface* viewer) const
{
    typedef Kernel::Point_3           Point;
    typedef Polyhedron::Edge_iterator Edge_iterator;
=======
void Scene_polyhedron_item::draw_edges(Viewer_interface* viewer) const {
    if(!are_buffers_filled)
    {
        is_Triangulated();
        compute_normals_and_vertices();
        initialize_buffers(viewer);
    }
>>>>>>> c56ebcba

    ::glBegin(GL_LINES);
    Edge_iterator he;
    if (!show_only_feature_edges_m) {
      for (he = poly->edges_begin();
        he != poly->edges_end();
        he++)
      {
        if (he->is_feature_edge()) continue;
        const Point& a = he->vertex()->point();
        const Point& b = he->opposite()->vertex()->point();
        ::glVertex3d(a.x(), a.y(), a.z());
        ::glVertex3d(b.x(), b.y(), b.z());
      }
    }
  if (show_feature_edges_m)
    ::glColor3d(1.0, 0.0, 0.0);
  for(he = poly->edges_begin();
    he != poly->edges_end();
    he++)
  {
    if(!he->is_feature_edge()) continue;
    const Point& a = he->vertex()->point();
    const Point& b = he->opposite()->vertex()->point();
    ::glVertex3d(a.x(),a.y(),a.z());
    ::glVertex3d(b.x(),b.y(),b.z());
  }
  ::glEnd();

  if (!is_selected)
  {
    vaos[1]->bind();
  }
  else
    {
        vaos[3]->bind();
    }
    attrib_buffers(viewer, PROGRAM_WITHOUT_LIGHT);
    program = getShaderProgram(PROGRAM_WITHOUT_LIGHT);
    program->bind();
    //draw the edges
    viewer->glDrawArrays(GL_LINES, 0, static_cast<GLsizei>(nb_lines/4));
    program->release();
    if(!is_selected)
        vaos[1]->release();
    else
        vaos[3]->release();
}

void
Scene_polyhedron_item::draw_points(Viewer_interface* viewer) const {
    if(!are_buffers_filled)
    {
        is_Triangulated();
        compute_normals_and_vertices();
        initialize_buffers(viewer);
    }

    vaos[1]->bind();
    attrib_buffers(viewer, PROGRAM_WITHOUT_LIGHT);
    program = getShaderProgram(PROGRAM_WITHOUT_LIGHT);
    program->bind();
    //draw the points
    viewer->glDrawArrays(GL_POINTS, 0, static_cast<GLsizei>(nb_lines/4));
    // Clean-up
    program->release();
    vaos[1]->release();
}

Polyhedron*
Scene_polyhedron_item::polyhedron()       { return poly; }
const Polyhedron*
Scene_polyhedron_item::polyhedron() const { return poly; }

bool
Scene_polyhedron_item::isEmpty() const {
    return (poly == 0) || poly->empty();
}

Scene_polyhedron_item::Bbox
Scene_polyhedron_item::bbox() const {
    const Kernel::Point_3& p = *(poly->points_begin());
    CGAL::Bbox_3 bbox(p.x(), p.y(), p.z(), p.x(), p.y(), p.z());
    for(Polyhedron::Point_iterator it = poly->points_begin();
        it != poly->points_end();
        ++it) {
        bbox = bbox + it->bbox();
    }
    return Bbox(bbox.xmin(),bbox.ymin(),bbox.zmin(),
                bbox.xmax(),bbox.ymax(),bbox.zmax());
}


void
Scene_polyhedron_item::
invalidate_buffers()
{
  Q_EMIT item_is_about_to_be_changed();
    delete_aabb_tree(this);
    init();
    Base::invalidate_buffers();
    is_Triangulated();
    compute_normals_and_vertices();
    are_buffers_filled = false;

}
void
Scene_polyhedron_item::
contextual_changed()
{
    prev_shading = cur_shading;
    cur_shading = renderingMode();
    if(prev_shading != cur_shading)
        if(cur_shading == Flat || cur_shading == FlatPlusEdges ||cur_shading == Gouraud)
        {
            //Change the normals
           // invalidate_buffers();
        }

}
void
Scene_polyhedron_item::selection_changed(bool p_is_selected)
{
    if(p_is_selected != is_selected)
    {
        is_selected = p_is_selected;
         //are_buffers_filled = false;
    }

}

void
Scene_polyhedron_item::setColor(QColor c)
{
  // reset patch ids
  if (colors_.size()>2 || plugin_has_set_color_vector_m)
  {
    BOOST_FOREACH(Polyhedron::Facet_handle fh, faces(*poly))
      fh->set_patch_id(1);
    colors_[1]=c;
  }
  Scene_item::setColor(c);
}

void
Scene_polyhedron_item::select(double orig_x,
                              double orig_y,
                              double orig_z,
                              double dir_x,
                              double dir_y,
                              double dir_z)
{
    if(facet_picking_m) {
        typedef Input_facets_AABB_tree Tree;
        typedef Tree::Object_and_primitive_id Object_and_primitive_id;

        Tree* aabb_tree = get_aabb_tree(this);
        if(aabb_tree) {
            const Kernel::Point_3 ray_origin(orig_x, orig_y, orig_z);
            const Kernel::Vector_3 ray_dir(dir_x, dir_y, dir_z);
            const Kernel::Ray_3 ray(ray_origin, ray_dir);

            typedef std::list<Object_and_primitive_id> Intersections;
            Intersections intersections;

            aabb_tree->all_intersections(ray, std::back_inserter(intersections));

            Intersections::iterator closest = intersections.begin();
            if(closest != intersections.end()) {
                const Kernel::Point_3* closest_point =
                        CGAL::object_cast<Kernel::Point_3>(&closest->first);

                for(Intersections::iterator
                    it = boost::next(intersections.begin()),
                    end = intersections.end();
                    it != end; ++it)
                {
                    if(! closest_point) {
                        closest = it;
                    }
                    else {
                        const Kernel::Point_3* it_point =
                                CGAL::object_cast<Kernel::Point_3>(&it->first);
                        if(it_point &&
                                (ray_dir * (*it_point - *closest_point)) < 0)
                        {
                            closest = it;
                            closest_point = it_point;
                        }
                    }
                }
                if(closest_point) {
                    Polyhedron::Facet_handle selected_fh = closest->second;

                    // The computation of the nearest vertex may be costly.  Only
                    // do it if some objects are connected to the signal
                    // 'selected_vertex'.
                    if(QObject::receivers(SIGNAL(selected_vertex(void*))) > 0)
                    {
                        Polyhedron::Halfedge_around_facet_circulator
                                he_it = selected_fh->facet_begin(),
                                around_end = he_it;

                        Polyhedron::Vertex_handle v = he_it->vertex(), nearest_v = v;

                        Kernel::FT sq_dist = CGAL::squared_distance(*closest_point,
                                                                    v->point());

                        while(++he_it != around_end) {
                            v = he_it->vertex();
                            Kernel::FT new_sq_dist = CGAL::squared_distance(*closest_point,
                                                                            v->point());
                            if(new_sq_dist < sq_dist) {
                                sq_dist = new_sq_dist;
                                nearest_v = v;
                            }
                        }

            Q_EMIT selected_vertex((void*)(&*nearest_v));
                    }

                    if(QObject::receivers(SIGNAL(selected_edge(void*))) > 0
                            || QObject::receivers(SIGNAL(selected_halfedge(void*))) > 0)
                    {
                        Polyhedron::Halfedge_around_facet_circulator
                                he_it = selected_fh->facet_begin(),
                                around_end = he_it;

                        Polyhedron::Halfedge_handle nearest_h = he_it;
                        Kernel::FT sq_dist = CGAL::squared_distance(*closest_point,
                                                                    Kernel::Segment_3(he_it->vertex()->point(), he_it->opposite()->vertex()->point()));

                        while(++he_it != around_end) {
                            Kernel::FT new_sq_dist = CGAL::squared_distance(*closest_point,
                                                                            Kernel::Segment_3(he_it->vertex()->point(), he_it->opposite()->vertex()->point()));
                            if(new_sq_dist < sq_dist) {
                                sq_dist = new_sq_dist;
                                nearest_h = he_it;
                            }
                        }

            Q_EMIT selected_halfedge((void*)(&*nearest_h));
            Q_EMIT selected_edge((void*)(std::min)(&*nearest_h, &*nearest_h->opposite()));
                    }

          Q_EMIT selected_facet((void*)(&*selected_fh));
                    if(erase_next_picked_facet_m) {
                        polyhedron()->erase_facet(selected_fh->halfedge());
                        polyhedron()->normalize_border();
                        //set_erase_next_picked_facet(false);
                        invalidate_buffers();
            Q_EMIT itemChanged();
                    }
                }
            }
        }
    }
    Base::select(orig_x, orig_y, orig_z, dir_x, dir_y, dir_z);
}

void Scene_polyhedron_item::update_vertex_indices()
{
    std::size_t id=0;
    for (Polyhedron::Vertex_iterator vit = polyhedron()->vertices_begin(),
         vit_end = polyhedron()->vertices_end(); vit != vit_end; ++vit)
    {
        vit->id()=id++;
    }
}
void Scene_polyhedron_item::update_facet_indices()
{
    std::size_t id=0;
    for (Polyhedron::Facet_iterator  fit = polyhedron()->facets_begin(),
         fit_end = polyhedron()->facets_end(); fit != fit_end; ++fit)
    {
        fit->id()=id++;
    }
}
void Scene_polyhedron_item::update_halfedge_indices()
{
    std::size_t id=0;
    for (Polyhedron::Halfedge_iterator hit = polyhedron()->halfedges_begin(),
         hit_end = polyhedron()->halfedges_end(); hit != hit_end; ++hit)
    {
        hit->id()=id++;
    }
}
void Scene_polyhedron_item::invalidate_aabb_tree()
{
  delete_aabb_tree(this);
}

<|MERGE_RESOLUTION|>--- conflicted
+++ resolved
@@ -980,20 +980,16 @@
 }
 
 // Points/Wireframe/Flat/Gouraud OpenGL drawing in a display list
-<<<<<<< HEAD
 void Scene_polyhedron_item::draw_edges(Viewer_interface* viewer) const
 {
     typedef Kernel::Point_3           Point;
     typedef Polyhedron::Edge_iterator Edge_iterator;
-=======
-void Scene_polyhedron_item::draw_edges(Viewer_interface* viewer) const {
     if(!are_buffers_filled)
     {
         is_Triangulated();
         compute_normals_and_vertices();
         initialize_buffers(viewer);
     }
->>>>>>> c56ebcba
 
     ::glBegin(GL_LINES);
     Edge_iterator he;
