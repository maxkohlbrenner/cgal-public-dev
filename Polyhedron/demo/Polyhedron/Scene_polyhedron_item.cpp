#include "Scene_polyhedron_item.h"
#include <CGAL/AABB_intersections.h>
#include "Kernel_type.h"
#include <CGAL/IO/Polyhedron_iostream.h>

#include <CGAL/AABB_tree.h>
#include <CGAL/AABB_traits.h>
#include <CGAL/AABB_face_graph_triangle_primitive.h>



#include <CGAL/Triangulation_vertex_base_with_info_2.h>
#include <CGAL/Triangulation_face_base_with_info_2.h>
#include <CGAL/Constrained_Delaunay_triangulation_2.h>
#include <CGAL/Constrained_triangulation_plus_2.h>
#include <CGAL/Triangulation_2_filtered_projection_traits_3.h>
#include <CGAL/Polygon_mesh_processing/compute_normal.h>

#include <QVariant>
#include <list>
#include <queue>
#include <iostream>
#include <QDebug>


#include <limits>

typedef CGAL::AABB_face_graph_triangle_primitive<Polyhedron> Primitive;
typedef CGAL::AABB_traits<Kernel, Primitive> AABB_traits;
typedef CGAL::AABB_tree<AABB_traits> Input_facets_AABB_tree;
const char* aabb_property_name = "Scene_polyhedron_item aabb tree";

Input_facets_AABB_tree* get_aabb_tree(Scene_polyhedron_item* item)
{
    QVariant aabb_tree_property = item->property(aabb_property_name);
    if(aabb_tree_property.isValid()) {
        void* ptr = aabb_tree_property.value<void*>();
        return static_cast<Input_facets_AABB_tree*>(ptr);
    }
    else {
        Polyhedron* poly = item->polyhedron();
        if(poly) {
            Input_facets_AABB_tree* tree =
                    new Input_facets_AABB_tree(faces(*poly).first,
                                               faces(*poly).second,
                                               *poly);
            item->setProperty(aabb_property_name,
                              QVariant::fromValue<void*>(tree));
            return tree;
        }
        else return 0;
    }
}

void delete_aabb_tree(Scene_polyhedron_item* item)
{
    QVariant aabb_tree_property = item->property(aabb_property_name);
    if(aabb_tree_property.isValid()) {
        void* ptr = aabb_tree_property.value<void*>();
        Input_facets_AABB_tree* tree = static_cast<Input_facets_AABB_tree*>(ptr);
        if(tree) {
            delete tree;
            tree = 0;
        }
        item->setProperty(aabb_property_name, QVariant());
    }
}

typedef Polyhedron::Traits Traits;
typedef Polyhedron::Facet Facet;
typedef CGAL::Triangulation_2_filtered_projection_traits_3<Traits>   P_traits;
typedef Polyhedron::Halfedge_handle Halfedge_handle;
struct Face_info {
    Polyhedron::Halfedge_handle e[3];
    bool is_external;
};
typedef CGAL::Triangulation_vertex_base_with_info_2<Halfedge_handle,
P_traits>        Vb;
typedef CGAL::Triangulation_face_base_with_info_2<Face_info,
P_traits>          Fb1;
typedef CGAL::Constrained_triangulation_face_base_2<P_traits, Fb1>   Fb;
typedef CGAL::Triangulation_data_structure_2<Vb,Fb>                  TDS;
typedef CGAL::No_intersection_tag                                    Itag;
typedef CGAL::Constrained_Delaunay_triangulation_2<P_traits,
TDS,
Itag>             CDTbase;
typedef CGAL::Constrained_triangulation_plus_2<CDTbase>              CDT;

//Make sure all the facets are triangles
void
Scene_polyhedron_item::is_Triangulated() const
{
    typedef Polyhedron::Halfedge_around_facet_circulator HF_circulator;
    Facet_iterator f = poly->facets_begin();
    int nb_points_per_facet =0;

    for(f = poly->facets_begin();
        f != poly->facets_end();
        f++)
    {
        HF_circulator he = f->facet_begin();
        HF_circulator end = he;
        CGAL_For_all(he,end)
        {
            nb_points_per_facet++;
        }

        if(nb_points_per_facet !=3)
        {
            is_Triangle = false;
            break;
        }

        nb_points_per_facet = 0;
    }
}
void
Scene_polyhedron_item::triangulate_facet(Facet_iterator fit) const
{
    //Computes the normal of the facet
    Traits::Vector_3 normal =
            CGAL::Polygon_mesh_processing::compute_face_normal(fit,*poly);

    P_traits cdt_traits(normal);
    CDT cdt(cdt_traits);

    Facet::Halfedge_around_facet_circulator
            he_circ = fit->facet_begin(),
            he_circ_end(he_circ);

    // Iterates on the vector of facet handles
    CDT::Vertex_handle previous, first;
    do {
        CDT::Vertex_handle vh = cdt.insert(he_circ->vertex()->point());
        if(first == 0) {
            first = vh;
        }
        vh->info() = he_circ;
        if(previous != 0 && previous != vh) {
            cdt.insert_constraint(previous, vh);
        }
        previous = vh;
    } while( ++he_circ != he_circ_end );
    cdt.insert_constraint(previous, first);

    // sets mark is_external
    for(CDT::All_faces_iterator
        fit2 = cdt.all_faces_begin(),
        end = cdt.all_faces_end();
        fit2 != end; ++fit2)
    {
        fit2->info().is_external = false;
    }
    //check if the facet is external or internal
    std::queue<CDT::Face_handle> face_queue;
    face_queue.push(cdt.infinite_vertex()->face());
    while(! face_queue.empty() ) {
        CDT::Face_handle fh = face_queue.front();
        face_queue.pop();
        if(fh->info().is_external) continue;
        fh->info().is_external = true;
        for(int i = 0; i <3; ++i) {
            if(!cdt.is_constrained(std::make_pair(fh, i)))
            {
                face_queue.push(fh->neighbor(i));
            }
        }
    }

    //iterates on the internal faces to add the vertices to the positions
    //and the normals to the appropriate vectors
    for(CDT::Finite_faces_iterator
        ffit = cdt.finite_faces_begin(),
        end = cdt.finite_faces_end();
        ffit != end; ++ffit)
    {
        if(ffit->info().is_external)
            continue;

        positions_facets.push_back(ffit->vertex(0)->point().x());
        positions_facets.push_back(ffit->vertex(0)->point().y());
        positions_facets.push_back(ffit->vertex(0)->point().z());
        positions_facets.push_back(1.0);

        positions_facets.push_back(ffit->vertex(1)->point().x());
        positions_facets.push_back(ffit->vertex(1)->point().y());
        positions_facets.push_back(ffit->vertex(1)->point().z());
        positions_facets.push_back(1.0);

        positions_facets.push_back(ffit->vertex(2)->point().x());
        positions_facets.push_back(ffit->vertex(2)->point().y());
        positions_facets.push_back(ffit->vertex(2)->point().z());
        positions_facets.push_back(1.0);


        typedef Kernel::Vector_3	    Vector;
        Vector n = CGAL::Polygon_mesh_processing::compute_face_normal(fit, *poly);
        normals_flat.push_back(n.x());
        normals_flat.push_back(n.y());
        normals_flat.push_back(n.z());

        normals_flat.push_back(n.x());
        normals_flat.push_back(n.y());
        normals_flat.push_back(n.z());

        normals_flat.push_back(n.x());
        normals_flat.push_back(n.y());
        normals_flat.push_back(n.z());

        normals_gouraud.push_back(n.x());
        normals_gouraud.push_back(n.y());
        normals_gouraud.push_back(n.z());

        normals_gouraud.push_back(n.x());
        normals_gouraud.push_back(n.y());
        normals_gouraud.push_back(n.z());

        normals_gouraud.push_back(n.x());
        normals_gouraud.push_back(n.y());
        normals_gouraud.push_back(n.z());

    }
}

void
Scene_polyhedron_item::triangulate_facet_color(Facet_iterator fit) const
{
    Traits::Vector_3 normal =
            CGAL::Polygon_mesh_processing::compute_face_normal(fit, *poly);

    P_traits cdt_traits(normal);
    CDT cdt(cdt_traits);

    Facet::Halfedge_around_facet_circulator
            he_circ = fit->facet_begin(),
            he_circ_end(he_circ);

    // Iterates on the vector of facet handles
    CDT::Vertex_handle previous, first;
    do {
        CDT::Vertex_handle vh = cdt.insert(he_circ->vertex()->point());
        if(first == 0) {
            first = vh;
        }
        vh->info() = he_circ;
        if(previous != 0 && previous != vh) {
            cdt.insert_constraint(previous, vh);
        }
        previous = vh;
    } while( ++he_circ != he_circ_end );
    cdt.insert_constraint(previous, first);

    // sets mark is_external
    for(CDT::All_faces_iterator
        afit = cdt.all_faces_begin(),
        end = cdt.all_faces_end();
        afit != end; ++afit)
    {
        afit->info().is_external = false;
    }
    //check if the facet is external or internal
    std::queue<CDT::Face_handle> face_queue;
    face_queue.push(cdt.infinite_vertex()->face());
    while(! face_queue.empty() ) {
        CDT::Face_handle fh = face_queue.front();
        face_queue.pop();
        if(fh->info().is_external) continue;
        fh->info().is_external = true;
        for(int i = 0; i <3; ++i) {
            if(!cdt.is_constrained(std::make_pair(fh, i)))
            {
                face_queue.push(fh->neighbor(i));
            }
        }
    }

    //iterates on the internal faces to add the vertices to the positions vector
    for(CDT::Finite_faces_iterator
        ffit = cdt.finite_faces_begin(),
        end = cdt.finite_faces_end();
        ffit != end; ++ffit)
    {
        if(ffit->info().is_external)
            continue;
        //Add Colors
        for(int i = 0; i<3; ++i)
        {
            const int this_patch_id = fit->patch_id();

                color_facets_selected.push_back(colors_[this_patch_id].lighter(120).redF());
                color_facets_selected.push_back(colors_[this_patch_id].lighter(120).greenF());
                color_facets_selected.push_back(colors_[this_patch_id].lighter(120).blueF());

                color_facets_selected.push_back(colors_[this_patch_id].lighter(120).redF());
                color_facets_selected.push_back(colors_[this_patch_id].lighter(120).greenF());
                color_facets_selected.push_back(colors_[this_patch_id].lighter(120).blueF());

                color_facets.push_back(colors_[this_patch_id].redF());
                color_facets.push_back(colors_[this_patch_id].greenF());
                color_facets.push_back(colors_[this_patch_id].blueF());

                color_facets.push_back(colors_[this_patch_id].redF());
                color_facets.push_back(colors_[this_patch_id].greenF());
                color_facets.push_back(colors_[this_patch_id].blueF());


        }
    }
}

#include <QObject>
#include <QMenu>
#include <QAction>
#include <CGAL/gl_render.h>


void
Scene_polyhedron_item::initialize_buffers(CGAL::Three::Viewer_interface* viewer) const
{
    //vao containing the data for the unselected facets
    {
        program = getShaderProgram(PROGRAM_WITH_LIGHT, viewer);
        program->bind();
        //flat
        vaos[0]->bind();
        buffers[0].bind();
        buffers[0].allocate(positions_facets.data(),
                            static_cast<int>(positions_facets.size()*sizeof(float)));
        program->enableAttributeArray("vertex");
        program->setAttributeBuffer("vertex",GL_FLOAT,0,4);
        buffers[0].release();



        buffers[1].bind();
        buffers[1].allocate(normals_flat.data(),
                            static_cast<int>(normals_flat.size()*sizeof(float)));
        program->enableAttributeArray("normals");
        program->setAttributeBuffer("normals",GL_FLOAT,0,3);
        buffers[1].release();

        if(!is_monochrome)
        {
            buffers[2].bind();
            buffers[2].allocate(color_facets.data(),
                                static_cast<int>(color_facets.size()*sizeof(float)));
            program->enableAttributeArray("colors");
            program->setAttributeBuffer("colors",GL_FLOAT,0,3);
            buffers[2].release();
        }
        vaos[0]->release();
        //gouraud
        vaos[4]->bind();
        buffers[0].bind();
        program->enableAttributeArray("vertex");
        program->setAttributeBuffer("vertex",GL_FLOAT,0,4);
        buffers[0].release();

        buffers[10].bind();
        buffers[10].allocate(normals_gouraud.data(),
                            static_cast<int>(normals_gouraud.size()*sizeof(float)));
        program->enableAttributeArray("normals");
        program->setAttributeBuffer("normals",GL_FLOAT,0,3);
        buffers[10].release();
        if(!is_monochrome)
        {
            buffers[2].bind();
            program->enableAttributeArray("colors");
            program->setAttributeBuffer("colors",GL_FLOAT,0,3);
            buffers[2].release();
        }
        else
        {
            program->disableAttributeArray("colors");
        }
        vaos[4]->release();

        program->release();

    }
    //vao containing the data for the unselected lines
    {
        program = getShaderProgram(PROGRAM_WITHOUT_LIGHT, viewer);
        program->bind();
        vaos[1]->bind();

        buffers[3].bind();
        buffers[3].allocate(positions_lines.data(),
                            static_cast<int>(positions_lines.size()*sizeof(float)));
        program->enableAttributeArray("vertex");
        program->setAttributeBuffer("vertex",GL_FLOAT,0,4);
        buffers[3].release();

        buffers[4].bind();
        buffers[4].allocate(color_lines.data(),
                            static_cast<int>(color_lines.size()*sizeof(float)));
       if(!is_monochrome)
       {
           program->enableAttributeArray("colors");
           program->setAttributeBuffer("colors",GL_FLOAT,0,3);
           buffers[4].release();
       }
       else
       {
           program->disableAttributeArray("colors");
       }
        program->release();

        vaos[1]->release();

    }
    //vao containing the data for the selected facets
    {

        program = getShaderProgram(PROGRAM_WITH_LIGHT, viewer);
        program->bind();

        //flat
        vaos[2]->bind();
        buffers[5].bind();
        buffers[5].allocate(positions_facets.data(),
                            static_cast<int>(positions_facets.size()*sizeof(float)));
        program->enableAttributeArray("vertex");
        program->setAttributeBuffer("vertex",GL_FLOAT,0,4);
        buffers[5].release();

        buffers[6].bind();
        buffers[6].allocate(normals_flat.data(),
                            static_cast<int>(normals_flat.size()*sizeof(float)));
        program->enableAttributeArray("normals");
        program->setAttributeBuffer("normals",GL_FLOAT,0,3);
        buffers[6].release();

        if(!is_monochrome)
        {
            buffers[7].bind();
            buffers[7].allocate(color_facets_selected.data(),
                                static_cast<int>(color_facets_selected.size()*sizeof(float)));
            program->enableAttributeArray("colors");
            program->setAttributeBuffer("colors",GL_FLOAT,0,3);
            buffers[7].release();
        }
        else
        {
            program->disableAttributeArray("colors");
        }
        vaos[2]->release();

        //gouraud
        vaos[5]->bind();
        buffers[5].bind();
        program->enableAttributeArray("vertex");
        program->setAttributeBuffer("vertex",GL_FLOAT,0,4);
        buffers[5].release();

        buffers[10].bind();
        program->enableAttributeArray("normals");
        program->setAttributeBuffer("normals",GL_FLOAT,0,3);
        buffers[10].release();

        if(!is_monochrome)
        {
            buffers[7].bind();
            program->enableAttributeArray("colors");
            program->setAttributeBuffer("colors",GL_FLOAT,0,3);
            buffers[7].release();
        }
        else
        {
            program->disableAttributeArray("colors");
        }
        vaos[5]->release();

        program->release();
    }
    //vao containing the data for the selected lines
    {
        program = getShaderProgram(PROGRAM_WITHOUT_LIGHT, viewer);
        vaos[3]->bind();
        program->bind();
        buffers[8].bind();
        buffers[8].allocate(positions_lines.data(),
                            static_cast<int>(positions_lines.size()*sizeof(float)));
        program->enableAttributeArray("vertex");
        program->setAttributeBuffer("vertex",GL_FLOAT,0,4);
        buffers[8].release();

        buffers[9].bind();
        buffers[9].allocate(color_lines_selected.data(),
                            static_cast<int>(color_lines_selected.size()*sizeof(float)));
        if(!is_monochrome)
        {
            program->enableAttributeArray("colors");
            program->setAttributeBuffer("colors",GL_FLOAT,0,3);
            buffers[9].release();
        }
        program->release();

        vaos[3]->release();
    }
    nb_lines = positions_lines.size();
    positions_lines.resize(0);
    std::vector<float>(positions_lines).swap(positions_lines);
    nb_facets = positions_facets.size();
    positions_facets.resize(0);
    std::vector<float>(positions_facets).swap(positions_facets);


    color_lines_selected.resize(0);
    std::vector<float>(color_lines_selected).swap(color_lines_selected);
    color_facets_selected.resize(0);
    std::vector<float>(color_facets_selected).swap(color_facets_selected);
    color_lines.resize(0);
    std::vector<float>(color_lines).swap(color_lines);
    color_facets.resize(0);
    std::vector<float>(color_facets).swap(color_facets);
    normals_flat.resize(0);
    std::vector<float>(normals_flat).swap(normals_flat);
    normals_gouraud.resize(0);
    std::vector<float>(normals_gouraud).swap(normals_gouraud);
    are_buffers_filled = true;
}

void
Scene_polyhedron_item::compute_normals_and_vertices(void) const
{
    positions_facets.resize(0);
    positions_lines.resize(0);
    normals_flat.resize(0);
    normals_gouraud.resize(0);


    //Facets
    typedef Polyhedron::Traits	    Kernel;
    typedef Kernel::Point_3	    Point;
    typedef Kernel::Vector_3	    Vector;
    typedef Polyhedron::Facet_iterator Facet_iterator;
    typedef Polyhedron::Halfedge_around_facet_circulator HF_circulator;



    Facet_iterator f = poly->facets_begin();

    for(f = poly->facets_begin();
        f != poly->facets_end();
        f++)
    {

        if(!is_Triangle)
            triangulate_facet(f);
        else
        {
            HF_circulator he = f->facet_begin();
            HF_circulator end = he;
            CGAL_For_all(he,end)
            {

                // // If Flat shading:1 normal per polygon added once per vertex

                Vector n = CGAL::Polygon_mesh_processing::compute_face_normal(f, *poly);
                normals_flat.push_back(n.x());
                normals_flat.push_back(n.y());
                normals_flat.push_back(n.z());


                //// If Gouraud shading: 1 normal per vertex

                n = CGAL::Polygon_mesh_processing::compute_vertex_normal(he->vertex(), *poly);
                normals_gouraud.push_back(n.x());
                normals_gouraud.push_back(n.y());
                normals_gouraud.push_back(n.z());

                //position
                const Point& p = he->vertex()->point();
                positions_facets.push_back(p.x());
                positions_facets.push_back(p.y());
                positions_facets.push_back(p.z());
                positions_facets.push_back(1.0);
            }
        }
    }
    //Lines
    typedef Kernel::Point_3		Point;
    typedef Polyhedron::Edge_iterator	Edge_iterator;

    Edge_iterator he;
    if(!show_only_feature_edges_m) {
        for(he = poly->edges_begin();
            he != poly->edges_end();
            he++)
        {
            if(he->is_feature_edge()) continue;
            const Point& a = he->vertex()->point();
            const Point& b = he->opposite()->vertex()->point();
            positions_lines.push_back(a.x());
            positions_lines.push_back(a.y());
            positions_lines.push_back(a.z());
            positions_lines.push_back(1.0);

            positions_lines.push_back(b.x());
            positions_lines.push_back(b.y());
            positions_lines.push_back(b.z());
            positions_lines.push_back(1.0);

        }
    }
    for(he = poly->edges_begin();
        he != poly->edges_end();
        he++)
    {
        if(!he->is_feature_edge()) continue;
        const Point& a = he->vertex()->point();
        const Point& b = he->opposite()->vertex()->point();

        positions_lines.push_back(a.x());
        positions_lines.push_back(a.y());
        positions_lines.push_back(a.z());
        positions_lines.push_back(1.0);

        positions_lines.push_back(b.x());
        positions_lines.push_back(b.y());
        positions_lines.push_back(b.z());
        positions_lines.push_back(1.0);


    }


    //set the colors
    compute_colors();
}

void
Scene_polyhedron_item::compute_colors() const
{
    color_lines.resize(0);
    color_facets.resize(0);
    color_lines_selected.resize(0);
    color_facets_selected.resize(0);
    //Facets
    typedef Polyhedron::Facet_iterator Facet_iterator;
    typedef Polyhedron::Halfedge_around_facet_circulator HF_circulator;



    // int patch_id = -1;
   // Facet_iterator f = poly->facets_begin();

    for(Facet_iterator f = poly->facets_begin();
        f != poly->facets_end();
        f++)
    {
        if(!is_Triangle)
            triangulate_facet_color(f);
        else
        {
            HF_circulator he = f->facet_begin();
            HF_circulator end = he;
            CGAL_For_all(he,end)
            {

                const int this_patch_id = f->patch_id();

                    color_facets_selected.push_back(colors_[this_patch_id].lighter(120).redF());
                    color_facets_selected.push_back(colors_[this_patch_id].lighter(120).greenF());
                    color_facets_selected.push_back(colors_[this_patch_id].lighter(120).blueF());

                    color_facets.push_back(colors_[this_patch_id].redF());
                    color_facets.push_back(colors_[this_patch_id].greenF());
                    color_facets.push_back(colors_[this_patch_id].blueF());

            }

        }
    }
    //Lines
    typedef Polyhedron::Edge_iterator	Edge_iterator;

    Edge_iterator he;
    if(!show_only_feature_edges_m) {
        for(he = poly->edges_begin();
            he != poly->edges_end();
            he++)
        {
            if(he->is_feature_edge()) continue;

                color_lines_selected.push_back(0.0);
                color_lines_selected.push_back(0.0);
                color_lines_selected.push_back(0.0);

                color_lines_selected.push_back(0.0);
                color_lines_selected.push_back(0.0);
                color_lines_selected.push_back(0.0);

                color_lines.push_back(this->color().lighter(50).redF());
                color_lines.push_back(this->color().lighter(50).greenF());
                color_lines.push_back(this->color().lighter(50).blueF());

                color_lines.push_back(this->color().lighter(50).redF());
                color_lines.push_back(this->color().lighter(50).greenF());
                color_lines.push_back(this->color().lighter(50).blueF());




        }
    }
    for(he = poly->edges_begin();
        he != poly->edges_end();
        he++)
    {
        if(!he->is_feature_edge()) continue;
        color_lines.push_back(1.0);
        color_lines.push_back(0.0);
        color_lines.push_back(0.0);

        color_lines.push_back(1.0);
        color_lines.push_back(0.0);
        color_lines.push_back(0.0);

        color_lines_selected.push_back(1.0);
        color_lines_selected.push_back(0.0);
        color_lines_selected.push_back(0.0);

        color_lines_selected.push_back(1.0);
        color_lines_selected.push_back(0.0);
        color_lines_selected.push_back(0.0);
    }
}

Scene_polyhedron_item::Scene_polyhedron_item()
    : Scene_item(11,6),
      is_Triangle(true),
      poly(new Polyhedron),
      show_only_feature_edges_m(false),
      show_feature_edges_m(false),
      facet_picking_m(false),
      erase_next_picked_facet_m(false),
      plugin_has_set_color_vector_m(false)
{
   // setItemIsMulticolor(true);
    cur_shading=FlatPlusEdges;
    is_selected = true;
    nb_facets = 0;
    nb_lines = 0;
    init();

}

Scene_polyhedron_item::Scene_polyhedron_item(Polyhedron* const p)
    : Scene_item(11,6),
      is_Triangle(true),
      poly(p),
      show_only_feature_edges_m(false),
      show_feature_edges_m(false),
      facet_picking_m(false),
      erase_next_picked_facet_m(false),
      plugin_has_set_color_vector_m(false)
{
   // setItemIsMulticolor(true);
    cur_shading=FlatPlusEdges;
    is_selected = true;
    nb_facets = 0;
    nb_lines = 0;
    init();
    invalidate_buffers();
}

Scene_polyhedron_item::Scene_polyhedron_item(const Polyhedron& p)
    : Scene_item(11,6),
      is_Triangle(true),
      poly(new Polyhedron(p)),
      show_only_feature_edges_m(false),
      show_feature_edges_m(false),
      facet_picking_m(false),
      erase_next_picked_facet_m(false),
      plugin_has_set_color_vector_m(false)
{
    //setItemIsMulticolor(true);
    cur_shading=FlatPlusEdges;
    is_selected=true;
    init();
    nb_facets = 0;
    nb_lines = 0;
    invalidate_buffers();
}

Scene_polyhedron_item::~Scene_polyhedron_item()
{
    delete_aabb_tree(this);
    delete poly;
}

#include "Color_map.h"

void
Scene_polyhedron_item::
init()
{
    typedef Polyhedron::Facet_iterator Facet_iterator;

    if ( !plugin_has_set_color_vector_m )
    {
        // Fill indices map and get max subdomain value
        int max = 0;
        for(Facet_iterator fit = poly->facets_begin(), end = poly->facets_end() ;
            fit != end; ++fit)
        {
            max = (std::max)(max, fit->patch_id());
        }

        colors_.resize(0);
        compute_color_map(this->color(), max + 1,
                          std::back_inserter(colors_));
    }

  volume=-std::numeric_limits<double>::infinity();
  area=-std::numeric_limits<double>::infinity();
  if (poly->is_pure_triangle())
  {
    // compute the volume if the polyhedron is closed
    if (poly->is_closed())
    {
      volume=0;
      Polyhedron::Vertex::Point p(0,0,0);
      Q_FOREACH(Polyhedron::Face_handle fh, faces(*poly))
      {
        volume+=CGAL::volume( p,
                    fh->halfedge()->vertex()->point(),
                    fh->halfedge()->next()->vertex()->point(),
                    fh->halfedge()->prev()->vertex()->point() );
      }
    }

    // compute the surface area
    area=0;
    Q_FOREACH(Polyhedron::Face_handle fh, faces(*poly))
    {
      area+=std::sqrt( CGAL::squared_area(
              fh->halfedge()->vertex()->point(),
              fh->halfedge()->next()->vertex()->point(),
              fh->halfedge()->prev()->vertex()->point() )
            );
    }
  }
}


Scene_polyhedron_item*
Scene_polyhedron_item::clone() const {
    return new Scene_polyhedron_item(*poly);}

// Load polyhedron from .OFF file
bool
Scene_polyhedron_item::load(std::istream& in)
{


    in >> *poly;

    if ( in && !isEmpty() )
    {
        invalidate_buffers();
        return true;
    }
    return false;
}

// Write polyhedron to .OFF file
bool
Scene_polyhedron_item::save(std::ostream& out) const
{
  out.precision(17);
    out << *poly;
    return (bool) out;
}

QString
Scene_polyhedron_item::toolTip() const
{
    if(!poly)
        return QString();

  QString str =
         QObject::tr("<p>Polyhedron <b>%1</b> (mode: %5, color: %6)</p>"
                       "<p>Number of vertices: %2<br />"
                       "Number of edges: %3<br />"
                     "Number of facets: %4")
            .arg(this->name())
            .arg(poly->size_of_vertices())
            .arg(poly->size_of_halfedges()/2)
            .arg(poly->size_of_facets())
            .arg(this->renderingModeName())
            .arg(this->color().name());
  str += QString("<br />Number of isolated vertices : %1<br />").arg(getNbIsolatedvertices());
  if (volume!=-std::numeric_limits<double>::infinity())
    str+=QObject::tr("<br />Volume: %1").arg(volume);
  if (area!=-std::numeric_limits<double>::infinity())
    str+=QObject::tr("<br />Area: %1").arg(area);
  str+="</p>";

  return str;
}

QMenu* Scene_polyhedron_item::contextMenu()
{
    const char* prop_name = "Menu modified by Scene_polyhedron_item.";

    QMenu* menu = Scene_item::contextMenu();

    // Use dynamic properties:
    // http://doc.qt.io/qt-5/qobject.html#property
    bool menuChanged = menu->property(prop_name).toBool();

    if(!menuChanged) {

        QAction* actionShowOnlyFeatureEdges =
                menu->addAction(tr("Show only &feature edges"));
        actionShowOnlyFeatureEdges->setCheckable(true);
        actionShowOnlyFeatureEdges->setObjectName("actionShowOnlyFeatureEdges");
        connect(actionShowOnlyFeatureEdges, SIGNAL(toggled(bool)),
                this, SLOT(show_only_feature_edges(bool)));

    QAction* actionShowFeatureEdges =
      menu->addAction(tr("Show feature edges"));
    actionShowFeatureEdges->setCheckable(true);
    actionShowFeatureEdges->setChecked(show_feature_edges_m);
    actionShowFeatureEdges->setObjectName("actionShowFeatureEdges");
    connect(actionShowFeatureEdges, SIGNAL(toggled(bool)),
      this, SLOT(show_feature_edges(bool)));

    QAction* actionPickFacets = 
      menu->addAction(tr("Facets picking"));
    actionPickFacets->setCheckable(true);
    actionPickFacets->setObjectName("actionPickFacets");
    connect(actionPickFacets, SIGNAL(toggled(bool)),
            this, SLOT(enable_facets_picking(bool)));

        QAction* actionEraseNextFacet =
                menu->addAction(tr("Erase next picked facet"));
        actionEraseNextFacet->setCheckable(true);
        actionEraseNextFacet->setObjectName("actionEraseNextFacet");
        connect(actionEraseNextFacet, SIGNAL(toggled(bool)),
                this, SLOT(set_erase_next_picked_facet(bool)));

        menu->setProperty(prop_name, true);
    }
    QAction* action = menu->findChild<QAction*>("actionPickFacets");
    if(action) action->setChecked(facet_picking_m);
    action = menu->findChild<QAction*>("actionEraseNextFacet");
    if(action) action->setChecked(erase_next_picked_facet_m);
    return menu;
}

void Scene_polyhedron_item::show_only_feature_edges(bool b)
{
    show_only_feature_edges_m = b;
    invalidate_buffers();
    Q_EMIT itemChanged();
}

void Scene_polyhedron_item::show_feature_edges(bool b)
{
  show_feature_edges_m = b;
  Q_EMIT itemChanged();
}

void Scene_polyhedron_item::enable_facets_picking(bool b)
{
    facet_picking_m = b;
}

void Scene_polyhedron_item::set_erase_next_picked_facet(bool b)
{
    if(b) { facet_picking_m = true; } // automatically activate facet_picking
    erase_next_picked_facet_m = b;
}

void Scene_polyhedron_item::draw(CGAL::Three::Viewer_interface* viewer) const {
    if(!are_buffers_filled)
    {
        is_Triangulated();
        compute_normals_and_vertices();
        initialize_buffers(viewer);
    }


    if(!is_selected && renderingMode() == Flat)
        vaos[0]->bind();
    else if(!is_selected && renderingMode() == Gouraud)
    {
        vaos[4]->bind();
    }
    else if (is_selected && renderingMode() == Gouraud)
    {
        vaos[5]->bind();
    }
    else
    {
        vaos[2]->bind();
    }
    attrib_buffers(viewer, PROGRAM_WITH_LIGHT);
    program = getShaderProgram(PROGRAM_WITH_LIGHT);
    program->bind();
    if(is_monochrome)
    {
        if(is_selected)
            program->setAttributeValue("colors", this->color().lighter(120));
        else
            program->setAttributeValue("colors", this->color());
    }
    viewer->glDrawArrays(GL_TRIANGLES, 0, static_cast<GLsizei>(nb_facets/4));
    program->release();
    if(!is_selected && renderingMode() == Flat)
        vaos[0]->release();
    else if(!is_selected && renderingMode() == Gouraud)
        vaos[4]->release();
    else if (is_selected && renderingMode() == Gouraud)
        vaos[5]->release();
    else
        vaos[2]->release();
}

// Points/Wireframe/Flat/Gouraud OpenGL drawing in a display list
<<<<<<< HEAD
void Scene_polyhedron_item::draw_edges(CGAL::Three::Viewer_interface* viewer) const {
=======
void Scene_polyhedron_item::draw_edges(Viewer_interface* viewer) const
{
    typedef Kernel::Point_3           Point;
    typedef Polyhedron::Edge_iterator Edge_iterator;
>>>>>>> 811c64fe
    if(!are_buffers_filled)
    {
        is_Triangulated();
        compute_normals_and_vertices();
        initialize_buffers(viewer);
    }

    ::glBegin(GL_LINES);
    Edge_iterator he;
    if (!show_only_feature_edges_m) {
      for (he = poly->edges_begin();
        he != poly->edges_end();
        he++)
      {
        if (he->is_feature_edge()) continue;
        const Point& a = he->vertex()->point();
        const Point& b = he->opposite()->vertex()->point();
        ::glVertex3d(a.x(), a.y(), a.z());
        ::glVertex3d(b.x(), b.y(), b.z());
      }
    }
  if (show_feature_edges_m)
    ::glColor3d(1.0, 0.0, 0.0);
  for(he = poly->edges_begin();
    he != poly->edges_end();
    he++)
  {
    if(!he->is_feature_edge()) continue;
    const Point& a = he->vertex()->point();
    const Point& b = he->opposite()->vertex()->point();
    ::glVertex3d(a.x(),a.y(),a.z());
    ::glVertex3d(b.x(),b.y(),b.z());
  }
  ::glEnd();

  if (!is_selected)
  {
    vaos[1]->bind();
  }
  else
    {
        vaos[3]->bind();
    }
    attrib_buffers(viewer, PROGRAM_WITHOUT_LIGHT);
    program = getShaderProgram(PROGRAM_WITHOUT_LIGHT);
    program->bind();
    //draw the edges
    if(is_monochrome)
    {
        if(is_selected)
            program->setAttributeValue("colors", QColor(0,0,0));
        else
            program->setAttributeValue("colors", this->color().lighter(50));
    }
    viewer->glDrawArrays(GL_LINES, 0, static_cast<GLsizei>(nb_lines/4));
    program->release();
    if(!is_selected)
        vaos[1]->release();
    else
        vaos[3]->release();
}

void
Scene_polyhedron_item::draw_points(CGAL::Three::Viewer_interface* viewer) const {
    if(!are_buffers_filled)
    {
        is_Triangulated();
        compute_normals_and_vertices();
        initialize_buffers(viewer);
    }

    vaos[1]->bind();
    attrib_buffers(viewer, PROGRAM_WITHOUT_LIGHT);
    program = getShaderProgram(PROGRAM_WITHOUT_LIGHT);
    program->bind();
    //draw the points
    viewer->glDrawArrays(GL_POINTS, 0, static_cast<GLsizei>(nb_lines/4));
    // Clean-up
    program->release();
    vaos[1]->release();
}

Polyhedron*
Scene_polyhedron_item::polyhedron()       { return poly; }
const Polyhedron*
Scene_polyhedron_item::polyhedron() const { return poly; }

bool
Scene_polyhedron_item::isEmpty() const {
    return (poly == 0) || poly->empty();
}

Scene_polyhedron_item::Bbox
Scene_polyhedron_item::bbox() const {
    const Kernel::Point_3& p = *(poly->points_begin());
    CGAL::Bbox_3 bbox(p.x(), p.y(), p.z(), p.x(), p.y(), p.z());
    for(Polyhedron::Point_iterator it = poly->points_begin();
        it != poly->points_end();
        ++it) {
        bbox = bbox + it->bbox();
    }
    return Bbox(bbox.xmin(),bbox.ymin(),bbox.zmin(),
                bbox.xmax(),bbox.ymax(),bbox.zmax());
}


void
Scene_polyhedron_item::
invalidate_buffers()
{
  Q_EMIT item_is_about_to_be_changed();
    delete_aabb_tree(this);
    init();
    Base::invalidate_buffers();
    are_buffers_filled = false;

}

void
Scene_polyhedron_item::selection_changed(bool p_is_selected)
{
    if(p_is_selected != is_selected)
    {
        is_selected = p_is_selected;
    }

}

void
Scene_polyhedron_item::setColor(QColor c)
{
  // reset patch ids
  if (colors_.size()>2 || plugin_has_set_color_vector_m)
  {
    BOOST_FOREACH(Polyhedron::Facet_handle fh, faces(*poly))
      fh->set_patch_id(1);
    colors_[1]=c;
  }
  Scene_item::setColor(c);
}

void
Scene_polyhedron_item::select(double orig_x,
                              double orig_y,
                              double orig_z,
                              double dir_x,
                              double dir_y,
                              double dir_z)
{
    if(facet_picking_m) {
        typedef Input_facets_AABB_tree Tree;
        typedef Tree::Object_and_primitive_id Object_and_primitive_id;

        Tree* aabb_tree = get_aabb_tree(this);
        if(aabb_tree) {
            const Kernel::Point_3 ray_origin(orig_x, orig_y, orig_z);
            const Kernel::Vector_3 ray_dir(dir_x, dir_y, dir_z);
            const Kernel::Ray_3 ray(ray_origin, ray_dir);

            typedef std::list<Object_and_primitive_id> Intersections;
            Intersections intersections;

            aabb_tree->all_intersections(ray, std::back_inserter(intersections));

            Intersections::iterator closest = intersections.begin();
            if(closest != intersections.end()) {
                const Kernel::Point_3* closest_point =
                        CGAL::object_cast<Kernel::Point_3>(&closest->first);

                for(Intersections::iterator
                    it = boost::next(intersections.begin()),
                    end = intersections.end();
                    it != end; ++it)
                {
                    if(! closest_point) {
                        closest = it;
                    }
                    else {
                        const Kernel::Point_3* it_point =
                                CGAL::object_cast<Kernel::Point_3>(&it->first);
                        if(it_point &&
                                (ray_dir * (*it_point - *closest_point)) < 0)
                        {
                            closest = it;
                            closest_point = it_point;
                        }
                    }
                }
                if(closest_point) {
                    Polyhedron::Facet_handle selected_fh = closest->second;

                    // The computation of the nearest vertex may be costly.  Only
                    // do it if some objects are connected to the signal
                    // 'selected_vertex'.
                    if(QObject::receivers(SIGNAL(selected_vertex(void*))) > 0)
                    {
                        Polyhedron::Halfedge_around_facet_circulator
                                he_it = selected_fh->facet_begin(),
                                around_end = he_it;

                        Polyhedron::Vertex_handle v = he_it->vertex(), nearest_v = v;

                        Kernel::FT sq_dist = CGAL::squared_distance(*closest_point,
                                                                    v->point());

                        while(++he_it != around_end) {
                            v = he_it->vertex();
                            Kernel::FT new_sq_dist = CGAL::squared_distance(*closest_point,
                                                                            v->point());
                            if(new_sq_dist < sq_dist) {
                                sq_dist = new_sq_dist;
                                nearest_v = v;
                            }
                        }

            Q_EMIT selected_vertex((void*)(&*nearest_v));
                    }

                    if(QObject::receivers(SIGNAL(selected_edge(void*))) > 0
                            || QObject::receivers(SIGNAL(selected_halfedge(void*))) > 0)
                    {
                        Polyhedron::Halfedge_around_facet_circulator
                                he_it = selected_fh->facet_begin(),
                                around_end = he_it;

                        Polyhedron::Halfedge_handle nearest_h = he_it;
                        Kernel::FT sq_dist = CGAL::squared_distance(*closest_point,
                                                                    Kernel::Segment_3(he_it->vertex()->point(), he_it->opposite()->vertex()->point()));

                        while(++he_it != around_end) {
                            Kernel::FT new_sq_dist = CGAL::squared_distance(*closest_point,
                                                                            Kernel::Segment_3(he_it->vertex()->point(), he_it->opposite()->vertex()->point()));
                            if(new_sq_dist < sq_dist) {
                                sq_dist = new_sq_dist;
                                nearest_h = he_it;
                            }
                        }

            Q_EMIT selected_halfedge((void*)(&*nearest_h));
            Q_EMIT selected_edge((void*)(std::min)(&*nearest_h, &*nearest_h->opposite()));
                    }

          Q_EMIT selected_facet((void*)(&*selected_fh));
                    if(erase_next_picked_facet_m) {
                        polyhedron()->erase_facet(selected_fh->halfedge());
                        polyhedron()->normalize_border();
                        //set_erase_next_picked_facet(false);
                        invalidate_buffers();
            Q_EMIT itemChanged();
                    }
                }
            }
        }
    }
    Base::select(orig_x, orig_y, orig_z, dir_x, dir_y, dir_z);
}

void Scene_polyhedron_item::update_vertex_indices()
{
    std::size_t id=0;
    for (Polyhedron::Vertex_iterator vit = polyhedron()->vertices_begin(),
         vit_end = polyhedron()->vertices_end(); vit != vit_end; ++vit)
    {
        vit->id()=id++;
    }
}
void Scene_polyhedron_item::update_facet_indices()
{
    std::size_t id=0;
    for (Polyhedron::Facet_iterator  fit = polyhedron()->facets_begin(),
         fit_end = polyhedron()->facets_end(); fit != fit_end; ++fit)
    {
        fit->id()=id++;
    }
}
void Scene_polyhedron_item::update_halfedge_indices()
{
    std::size_t id=0;
    for (Polyhedron::Halfedge_iterator hit = polyhedron()->halfedges_begin(),
         hit_end = polyhedron()->halfedges_end(); hit != hit_end; ++hit)
    {
        hit->id()=id++;
    }
}
void Scene_polyhedron_item::invalidate_aabb_tree()
{
  delete_aabb_tree(this);
}

<|MERGE_RESOLUTION|>--- conflicted
+++ resolved
@@ -1022,15 +1022,12 @@
 }
 
 // Points/Wireframe/Flat/Gouraud OpenGL drawing in a display list
-<<<<<<< HEAD
-void Scene_polyhedron_item::draw_edges(CGAL::Three::Viewer_interface* viewer) const {
-=======
-void Scene_polyhedron_item::draw_edges(Viewer_interface* viewer) const
-{
-    typedef Kernel::Point_3           Point;
+void Scene_polyhedron_item::draw_edges(CGAL::Three::Viewer_interface* viewer) const
+{
     typedef Polyhedron::Edge_iterator Edge_iterator;
->>>>>>> 811c64fe
-    if(!are_buffers_filled)
+    typedef Polyhedron::Point         Point;
+
+    if (!are_buffers_filled)
     {
         is_Triangulated();
         compute_normals_and_vertices();
