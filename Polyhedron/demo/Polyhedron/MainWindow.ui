--- conflicted
+++ resolved
@@ -81,25 +81,7 @@
      <addaction name="separator"/>
      <addaction name="actionMinkowskiSum"/>
     </widget>
-<<<<<<< HEAD
-    <widget class="QMenu" name="menuParameterization">
-     <property name="title">
-      <string>Parameterization</string>
-     </property>
-     <addaction name="actionMVC"/>
-     <addaction name="actionDCP"/>
-     <addaction name="actionLSC"/>
-    </widget>
-    <widget class="QMenu" name="menuPCA">
-     <property name="title">
-      <string>PCA</string>
-     </property>
-     <addaction name="actionFitLine"/>
-     <addaction name="actionFitPlane"/>
-    </widget>
-    <addaction name="menuPCA"/>
-=======
->>>>>>> e0e50010
+
     <addaction name="actionEstimateCurvature"/>
     <addaction name="actionSelfIntersection"/>
     <addaction name="actionConvexHull"/>
