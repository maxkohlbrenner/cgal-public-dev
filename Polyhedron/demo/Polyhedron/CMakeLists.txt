--- conflicted
+++ resolved
@@ -368,12 +368,6 @@
     PURPOSE "Requiered for reading or writing LAS files.")
 
   include(CGAL_LASLIB_support)
-<<<<<<< HEAD
-  if (TARGET CGAL::LASLIB_support)
-    target_link_libraries(scene_points_with_normal_item PRIVATE CGAL::LASLIB_support)
-    if (MSVC)
-      target_compile_definitions( scene_points_with_normal_item PUBLIC "-D_CRT_SECURE_NO_DEPRECATE -D_CRT_SECURE_NO_WARNINGS")
-=======
   if(TARGET CGAL::LASLIB_support)
     target_link_libraries(scene_points_with_normal_item
                           PUBLIC CGAL::LASLIB_support)
@@ -381,7 +375,6 @@
       target_compile_definitions(
         scene_points_with_normal_item
         PUBLIC "-D_CRT_SECURE_NO_DEPRECATE -D_CRT_SECURE_NO_WARNINGS")
->>>>>>> fbe8336f
     endif()
   endif()
 
