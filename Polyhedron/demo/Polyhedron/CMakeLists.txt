--- conflicted
+++ resolved
@@ -314,11 +314,6 @@
 
   target_link_libraries( demo_framework gl_splat)
 
-<<<<<<< HEAD
-
-
-=======
->>>>>>> 91d34673
   foreach( lib 
       demo_framework
       scene_basic_objects
