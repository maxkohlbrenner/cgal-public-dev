#ifndef SCENE_POLYHEDRON_SELECTION_ITEM_H
#define SCENE_POLYHEDRON_SELECTION_ITEM_H

#include "Scene_polyhedron_selection_item_config.h"
#include "Plugins/PMP/Scene_facegraph_item_k_ring_selection.h"
#include "Travel_isolated_components.h"

#include "Scene_surface_mesh_item.h"
#include "Scene_polyhedron_item_decorator.h"
#include <CGAL/property_map.h>
#include <CGAL/Polygon_mesh_processing/orient_polygon_soup.h>
#include <CGAL/Polygon_mesh_processing/polygon_soup_to_polygon_mesh.h>
#include <CGAL/Polygon_mesh_processing/connected_components.h>
#include <CGAL/Three/Scene_print_item_interface.h>

#include "Polyhedron_demo_detect_sharp_edges.h"

// Laurent Rineau, 2016/04/07: that header should not be included here, but
// only in the .cpp file. But that header file does contain the body of a
// few member functions.
#include <CGAL/Three/Viewer_interface.h>

#include <fstream>
#include <boost/foreach.hpp>
#include <boost/unordered_set.hpp>
#include <boost/property_map/vector_property_map.hpp>

#include <CGAL/boost/graph/selection.h>
#include <CGAL/boost/graph/graph_traits_Polyhedron_3.h>
#include <CGAL/boost/graph/Euler_operations.h>

#include <CGAL/Qt/manipulatedFrame.h>

namespace PMP = CGAL::Polygon_mesh_processing;

typedef Scene_surface_mesh_item Scene_face_graph_item;

typedef Scene_face_graph_item::Face_graph Face_graph;
typedef boost::property_map<Face_graph,CGAL::vertex_point_t>::type VPmap;
typedef boost::property_map<Face_graph,CGAL::vertex_point_t>::const_type constVPmap;
typedef Scene_face_graph_item::Vertex_selection_map Vertex_selection_map;
typedef Scene_face_graph_item::Face_selection_map Face_selection_map;

typedef boost::graph_traits<Face_graph>::vertex_descriptor fg_vertex_descriptor;
typedef boost::graph_traits<Face_graph>::halfedge_descriptor fg_halfedge_descriptor;
typedef boost::graph_traits<Face_graph>::edge_descriptor fg_edge_descriptor;
typedef boost::graph_traits<Face_graph>::face_descriptor fg_face_descriptor;

typedef boost::graph_traits<Face_graph>::vertex_iterator vertex_iterator;
typedef boost::graph_traits<Face_graph>::halfedge_iterator halfedge_iterator;
typedef boost::graph_traits<Face_graph>::edge_iterator edge_iterator;
typedef boost::graph_traits<Face_graph>::face_iterator face_iterator;

template<class HandleType, class SelectionItem>
struct Selection_traits {};

template<class SelectionItem>
struct Selection_traits<typename SelectionItem::fg_vertex_descriptor, SelectionItem>
{
  typedef typename SelectionItem::Selection_set_vertex Container;
  typedef vertex_iterator Iterator;

  Selection_traits(SelectionItem* item) : item(item) { }

  Container& container() { return item->selected_vertices; }
  Iterator iterator_begin() { return vertices(*item->polyhedron()).first; }
  Iterator iterator_end() { return vertices(*item->polyhedron()).second; }
  std::size_t size() { return num_vertices(*item->polyhedron()); }
  std::size_t id(typename SelectionItem::fg_vertex_descriptor  vh)
  {
    return get(get(boost::vertex_index, *item->polyhedron()), vh);
  }

  template <class VertexRange, class HalfedgeGraph, class IsVertexSelectedPMap, class OutputIterator>
  static
  OutputIterator
  reduce_selection(
    const VertexRange& selection,
    HalfedgeGraph& graph,
    unsigned int k,
    IsVertexSelectedPMap is_selected,
    OutputIterator out)
  {
    return reduce_vertex_selection(selection, graph, k, is_selected, out);
  }
  template <class VertexRange, class HalfedgeGraph, class IsVertexSelectedPMap, class OutputIterator>
  static
  OutputIterator
  expand_selection(
    const VertexRange& selection,
    HalfedgeGraph& graph,
    unsigned int k,
    IsVertexSelectedPMap is_selected,
    OutputIterator out)
  {
    return expand_vertex_selection(selection, graph, k, is_selected, out);
  }

  SelectionItem* item;
};

template<class SelectionItem>
struct Selection_traits<typename SelectionItem::fg_face_descriptor, SelectionItem>
{
  typedef typename SelectionItem::Selection_set_facet Container;
  typedef face_iterator Iterator;
  Selection_traits(SelectionItem* item) : item(item) { }

  Container& container() { return item->selected_facets; }
  Iterator iterator_begin() { return faces(*item->polyhedron()).first; }
  Iterator iterator_end() { return faces(*item->polyhedron()).second; }
  std::size_t size() { return num_faces(*item->polyhedron()); }
  std::size_t id(typename SelectionItem::fg_face_descriptor fh)
{
  return get(get(boost::face_index, *item->polyhedron()), fh);
}

  template <class FaceRange, class HalfedgeGraph, class IsFaceSelectedPMap, class OutputIterator>
  static
  OutputIterator
  reduce_selection(
    const FaceRange& selection,
    HalfedgeGraph& graph,
    unsigned int k,
    IsFaceSelectedPMap is_selected,
    OutputIterator out)
  {
    return reduce_face_selection(selection, graph, k, is_selected, out);
  }
  template <class FaceRange, class HalfedgeGraph, class IsFaceSelectedPMap, class OutputIterator>
  static
  OutputIterator
  expand_selection(
    const FaceRange& selection,
    HalfedgeGraph& graph,
    unsigned int k,
    IsFaceSelectedPMap is_selected,
    OutputIterator out)
  {
    return expand_face_selection(selection, graph, k, is_selected, out);
  }

  SelectionItem* item;
};

template<class SelectionItem>
struct Selection_traits<typename SelectionItem::fg_edge_descriptor, SelectionItem>
{
  typedef typename SelectionItem::Selection_set_edge Container;
  typedef edge_iterator Iterator;
  Selection_traits(SelectionItem* item) : item(item) { }

  Container& container() { return item->selected_edges; }
  Iterator iterator_begin() { return edges(*item->polyhedron()).first; }
  Iterator iterator_end() { return edges(*item->polyhedron()).second; }
  std::size_t size() { return num_edges(*item->polyhedron()); }
  std::size_t id(boost::graph_traits<Face_graph>::edge_descriptor ed)
  {
    return get(boost::halfedge_index, *item->polyhedron(), halfedge(ed,*item->polyhedron()))/2;
  }

  template <class EdgeRange, class HalfedgeGraph, class IsEdgeSelectedPMap, class OutputIterator>
  static
  OutputIterator
  reduce_selection(
    const EdgeRange& selection,
    HalfedgeGraph& graph,
    unsigned int k,
    IsEdgeSelectedPMap is_selected,
    OutputIterator out)
  {
    return reduce_edge_selection(selection, graph, k, is_selected, out);
  }
  template <class EdgeRange, class HalfedgeGraph, class IsEdgeSelectedPMap, class OutputIterator>
  static
  OutputIterator
  expand_selection(
    const EdgeRange& selection,
    HalfedgeGraph& graph,
    unsigned int k,
    IsEdgeSelectedPMap is_selected,
    OutputIterator out)
  {
    return expand_edge_selection(selection, graph, k, is_selected, out);
  }

  SelectionItem* item;
};

//////////////////////////////////////////////////////////////////////////
struct Scene_polyhedron_selection_item_priv;
class SCENE_POLYHEDRON_SELECTION_ITEM_EXPORT Scene_polyhedron_selection_item 
  : public Scene_polyhedron_item_decorator,
    public CGAL::Three::Scene_print_item_interface
{
  Q_OBJECT
  Q_INTERFACES(CGAL::Three::Scene_print_item_interface)
  Q_PLUGIN_METADATA(IID "com.geometryfactory.PolyhedronDemo.PrintInterface/1.0")

friend class Polyhedron_demo_selection_plugin;

public:
  typedef boost::graph_traits<Face_graph>::face_descriptor fg_face_descriptor;
  typedef boost::graph_traits<Face_graph>::edge_descriptor fg_edge_descriptor;
  typedef boost::graph_traits<Face_graph>::halfedge_descriptor fg_halfedge_descriptor;
  typedef boost::graph_traits<Face_graph>::vertex_descriptor fg_vertex_descriptor;

  typedef Scene_facegraph_item_k_ring_selection::Active_handle Active_handle;

  void common_constructor();
  Scene_polyhedron_selection_item() ;
  Scene_polyhedron_selection_item(Scene_face_graph_item* poly_item, QMainWindow* mw);
  ~Scene_polyhedron_selection_item();
  void inverse_selection();
  void setPathSelection(bool b);
  //For ID printing
  void printPrimitiveId(QPoint, CGAL::Three::Viewer_interface*);
  bool printVertexIds() const;
  bool printEdgeIds() const;
  bool printFaceIds() const;
  void printAllIds();
  bool testDisplayId(double, double, double, CGAL::Three::Viewer_interface*)const;
  bool shouldDisplayIds(CGAL::Three::Scene_item *current_item) const;
  QString defaultSaveName() const 
  { 
    QString res = name();
    res.remove(" (selection)");
    return res;      
  }
<<<<<<< HEAD
  void initializeBuffers(CGAL::Three::Viewer_interface *) const;
  void computeElements() const;
=======
>>>>>>> b02d174e

protected: 
  void init(Scene_face_graph_item* poly_item, QMainWindow* mw);

  Active_handle::Type get_active_handle_type() 
  { return k_ring_selector.active_handle_type; }
  void set_active_handle_type(Active_handle::Type aht) 
  { k_ring_selector.active_handle_type = aht; }
  void set_lasso_mode(bool b)
  { k_ring_selector.set_lasso_mode(b); }
  int get_k_ring() { return k_ring_selector.k_ring; }
  void set_k_ring(int k) { k_ring_selector.k_ring = k; }

  bool get_is_insert() { return is_insert; }
  void set_is_insert(bool i) { is_insert = i; }
  
public:
  typedef boost::unordered_set<fg_vertex_descriptor, CGAL::Handle_hash_function>    Selection_set_vertex;
  typedef boost::unordered_set<fg_face_descriptor, CGAL::Handle_hash_function>      Selection_set_facet;
  typedef boost::unordered_set<fg_edge_descriptor, CGAL::Handle_hash_function>    Selection_set_edge;

  Vertex_selection_map vertex_selection_map()
  {
    return this->poly_item->vertex_selection_map();
  }

  Face_graph* polyhedron()
  {
    return this->poly_item->polyhedron();
  }

  const Face_graph* polyhedron() const
  {
    return this->poly_item->polyhedron();
  }

    using Scene_polyhedron_item_decorator::draw;
    virtual void draw(CGAL::Three::Viewer_interface*) const;
    virtual void drawEdges() const { }
    virtual void drawEdges(CGAL::Three::Viewer_interface*) const;
    virtual void drawPoints(CGAL::Three::Viewer_interface*) const;

  bool supportsRenderingMode(RenderingMode m) const { return (m==Flat); }

  bool isEmpty() const {
    return selected_vertices.empty() && selected_edges.empty() && selected_facets.empty();
  }

  void compute_bbox() const
  {
    // Workaround a bug in g++-4.8.3:
    //   http://stackoverflow.com/a/21755207/1728537
    // Using boost::make_optional to copy-initialize 'item_bbox' hides the
    //   warning about '*item_bbox' not being initialized.
    // -- Laurent Rineau, 2014/10/30

    constVPmap vpm = get(CGAL::vertex_point, *polyhedron());

    boost::optional<CGAL::Bbox_3> item_bbox
      = boost::make_optional(false, CGAL::Bbox_3());


    for(Selection_set_vertex::const_iterator v_it = selected_vertices.begin(); 
        v_it != selected_vertices.end(); ++v_it) {

      if(item_bbox) { *item_bbox = *item_bbox + get(vpm,*v_it).bbox(); }
      else          {  item_bbox = get(vpm,*v_it).bbox(); }
    }

    for(Selection_set_edge::const_iterator e_it = selected_edges.begin(); 
        e_it != selected_edges.end(); ++e_it) {
      CGAL::Bbox_3 e_bbox = get(vpm,target(halfedge(*e_it,*polyhedron()),*polyhedron())).bbox();
      e_bbox = e_bbox + get(vpm,target(opposite(halfedge(*e_it,*polyhedron()),*polyhedron()),*polyhedron())).bbox();
        if(item_bbox) { *item_bbox = *item_bbox + e_bbox; }
        else          {  item_bbox = e_bbox; }
    }
  
    for(Selection_set_facet::const_iterator f_it = selected_facets.begin(); 
        f_it != selected_facets.end(); ++f_it) {
      fg_face_descriptor fd = *f_it;
      BOOST_FOREACH(fg_halfedge_descriptor he, halfedges_around_face(halfedge(fd,*polyhedron()),*polyhedron())){
        if(item_bbox) { *item_bbox = *item_bbox + get(vpm,target(he,*polyhedron())).bbox(); }
        else          {  item_bbox = get(vpm,target(he,*polyhedron())).bbox(); }
    
      }
    }
    
    if(!item_bbox)
    {
      setBbox(this->poly_item->bbox());
      return;
    }
    setBbox(Bbox(item_bbox->xmin(),item_bbox->ymin(),item_bbox->zmin(),
                 item_bbox->xmax(),item_bbox->ymax(),item_bbox->zmax()));
  }

  bool save(const std::string& file_name) const {
    // update id fields before using
    if(selected_vertices.size() > 0
    ||selected_facets.size() > 0
    || (selected_edges.size() > 0 &&
        selected_vertices.empty() ))   { poly_item->face_graph()->collect_garbage(); }

    std::ofstream out(file_name.c_str());
    if(!out) { return false; }

    for(Selection_set_vertex::const_iterator it = selected_vertices.begin(); it != selected_vertices.end(); ++it) 
      { out << get(boost::vertex_index, *polyhedron(), *it) << " "; }
    out << "\n";

    for(Selection_set_facet::const_iterator it = selected_facets.begin(); it != selected_facets.end(); ++it) 
      { out << get(boost::face_index, *polyhedron(), *it) << " "; }
    out << "\n";

    for(Selection_set_edge::const_iterator it = selected_edges.begin(); it != selected_edges.end(); ++it) 
    {
      fg_edge_descriptor ed = *it;
      out << get(boost::vertex_index, *polyhedron(), source(ed,*polyhedron())) << " " 
          << get(boost::vertex_index, *polyhedron(),target(ed,*polyhedron())) << " ";
    }

    out << "\n";
    return true;
  }


  bool load(const std::string& file_name) {
    file_name_holder = file_name;
    return true;
  }


  // this function is called by selection_plugin, since at the time of the call of load(...) 
  // we do not have access to selected polyhedron item
  bool actual_load(Scene_face_graph_item* poly_item, QMainWindow* mw) 
  {

    init(poly_item, mw);

    std::vector<fg_vertex_descriptor> all_vertices;
    all_vertices.reserve(num_vertices(*polyhedron()));

    BOOST_FOREACH(fg_vertex_descriptor vb, vertices(*polyhedron()))
      { all_vertices.push_back(vb); }
    
    std::vector<fg_face_descriptor> all_facets;
    all_facets.reserve(num_faces(*polyhedron()));
    BOOST_FOREACH(fg_face_descriptor fb, faces(*polyhedron()))
      { all_facets.push_back(fb); }

    std::vector<fg_edge_descriptor> all_edges(edges(*polyhedron()).first, edges(*polyhedron()).second);

    std::ifstream in(file_name_holder.c_str());
    if(!in) { return false; }

    std::string line;
    std::size_t id, id2;

    if(!std::getline(in, line)) { return true; }
    std::istringstream vertex_line(line);
    while(vertex_line >> id) {
      if(id >= all_vertices.size()) { return false; }
      selected_vertices.insert(all_vertices[id]);
    }

    if(!std::getline(in, line)) { return true; }
    std::istringstream facet_line(line);
    while(facet_line >> id) {
      if(id >= all_facets.size()) { return false; }
      selected_facets.insert(all_facets[id]);
    }

    if(!std::getline(in, line)) { return true; }
    std::istringstream edge_line(line);
    while(edge_line >> id >> id2) {
      if(id >= all_edges.size() || id2 >= all_edges.size()) { return false; }
      fg_vertex_descriptor s = all_vertices[id];
      fg_vertex_descriptor t = all_vertices[id2];
      fg_halfedge_descriptor hd;
      bool exists;
      boost::tie(hd,exists) = halfedge(s,t,*polyhedron());
      if(! exists) { return false; }
      selected_edges.insert(edge(hd,*polyhedron()));
    }
    compute_normal_maps();
    return true;
  }

  //adds the content of temp_selection to the current selection
  void add_to_selection();
  // select all of `active_handle_type`(vertex, facet or edge)
  void select_all() {
    switch(get_active_handle_type()) {
    case Active_handle::VERTEX:
      select_all<fg_vertex_descriptor>(); break;
    case Active_handle::FACET:
    case Active_handle::CONNECTED_COMPONENT:
      select_all<fg_face_descriptor>(); break;
    case Active_handle::EDGE:
    case Active_handle::PATH:
      selected_edges.insert(edges(*polyhedron()).first, edges(*polyhedron()).second);
      invalidateOpenGLBuffers();
      CGAL::QGLViewer* v = *CGAL::QGLViewer::QGLViewerPool().begin();
      v->update();
      break;
    }
  }

  void select_boundary();
  void select_all_NT();
  // select all of vertex, facet or edge (use fg_vertex_descriptor, fg_face_descriptor, fg_edge_descriptor as template argument)
  template<class HandleType>
  void select_all() {
    typedef Selection_traits<HandleType, Scene_polyhedron_selection_item> Tr;
    Tr tr(this);
    for(typename Tr::Iterator it = tr.iterator_begin() ; it != tr.iterator_end(); ++it) {
      tr.container().insert(*it);
    }
    invalidateOpenGLBuffers();
    Q_EMIT itemChanged();
  }

  // clear all of `active_handle_type`(vertex, facet or edge)
  void clear() {
    switch(get_active_handle_type()) {
    case Active_handle::VERTEX:
      clear<fg_vertex_descriptor>(); break;
    case Active_handle::FACET:
    case Active_handle::CONNECTED_COMPONENT:
      clear<fg_face_descriptor>(); break;
    case Active_handle::EDGE:
    case Active_handle::PATH:
      clear<fg_edge_descriptor>(); break;
    }
  }
  // select all of vertex, facet or edge (use fg_vertex_descriptor, fg_face_descriptor, fg_edge_descriptor as template argument)
  template<class HandleType>
  void clear() {

    Selection_traits<HandleType, Scene_polyhedron_selection_item> tr(this);
    tr.container().clear();
    invalidateOpenGLBuffers();
    Q_EMIT itemChanged();
  }

  void clear_all(){
    clear<fg_vertex_descriptor>();
    clear<fg_face_descriptor>();
    clear<fg_edge_descriptor>();
  }

  boost::optional<std::size_t> get_minimum_isolated_component() {
    switch(get_active_handle_type()) {
    case Active_handle::VERTEX:
      return get_minimum_isolated_component<fg_vertex_descriptor>();
    case Active_handle::FACET:
      return get_minimum_isolated_component<fg_face_descriptor>();
    default:
      return get_minimum_isolated_component<fg_edge_descriptor>();
    }
  }
  template<class HandleType> // use fg_vertex_descriptor, fg_face_descriptor, fg_edge_descriptor
  boost::optional<std::size_t> get_minimum_isolated_component() {
    Selection_traits<HandleType, Scene_polyhedron_selection_item> tr(this);
    Travel_isolated_components<Face_graph>::Minimum_visitor visitor;
    Travel_isolated_components<Face_graph>(*polyhedron()).travel<HandleType>
      (tr.iterator_begin(), tr.iterator_end(), tr.size(), tr.container(), visitor);
    return visitor.minimum;
  }

  boost::optional<std::size_t> select_isolated_components(std::size_t threshold) {
    switch(get_active_handle_type()) {
    case Active_handle::VERTEX:
      return select_isolated_components<fg_vertex_descriptor>(threshold);
    case Active_handle::FACET:
      return select_isolated_components<fg_face_descriptor>(threshold);
    default:
      return select_isolated_components<fg_edge_descriptor>(threshold);
    }
  }
  template<class HandleType> // use fg_vertex_descriptor, fg_face_descriptor, fg_edge_descriptor
  boost::optional<std::size_t> select_isolated_components(std::size_t threshold) {
    typedef Selection_traits<HandleType, Scene_polyhedron_selection_item> Tr;
    Tr tr(this);
    typedef std::insert_iterator<typename Tr::Container> Output_iterator;
    Output_iterator out(tr.container(), tr.container().begin());

    Travel_isolated_components<Face_graph>::Selection_visitor<Output_iterator> visitor(threshold , out);
    Travel_isolated_components<Face_graph>(*polyhedron()).travel<HandleType>
      (tr.iterator_begin(), tr.iterator_end(), tr.size(), tr.container(), visitor);

    if(visitor.any_inserted) { invalidateOpenGLBuffers(); Q_EMIT itemChanged(); }
    return visitor.minimum_visitor.minimum;
  }

  void expand_or_reduce(int steps) {
    if (steps>0)
    {
      switch(get_active_handle_type()) {
        case Active_handle::VERTEX:
          expand_selection<fg_vertex_descriptor, boost::vertex_index_t>(steps);
        break;
        case Active_handle::FACET:
        case Active_handle::CONNECTED_COMPONENT:
          expand_selection<fg_face_descriptor, boost::face_index_t>(steps);
        break;
        case Active_handle::EDGE:
          expand_selection<fg_edge_descriptor, boost::edge_index_t>(steps);
        break;
        case Active_handle::PATH:
        break;
      }
    }
    else
    {
      switch(get_active_handle_type()) {
        case Active_handle::VERTEX:
          reduce_selection<fg_vertex_descriptor, boost::vertex_index_t>(-steps);
        break;
        case Active_handle::FACET:
        case Active_handle::CONNECTED_COMPONENT:
          reduce_selection<fg_face_descriptor, boost::face_index_t>(-steps);
        break;
        case Active_handle::EDGE:
          reduce_selection<fg_edge_descriptor, boost::edge_index_t>(-steps);
        break;
        case Active_handle::PATH:
        break;
      }
    }
  }

  template <class Handle, class IDmap>
  struct Is_selected_property_map{
    std::vector<bool>* is_selected_ptr;
    IDmap idmap;
    Is_selected_property_map()
      : is_selected_ptr(NULL) {}
    Is_selected_property_map(std::vector<bool>& is_selected, IDmap idmap)
      : is_selected_ptr( &is_selected), idmap(idmap) {}

    template<class H>
    std::size_t id(H h){ return get(idmap,h); }

    friend bool get(Is_selected_property_map map, Handle h)
    {
      CGAL_assertion(map.is_selected_ptr!=NULL);
      return (*map.is_selected_ptr)[map.id(h)];
    }

    friend void put(Is_selected_property_map map, Handle h, bool b)
    {
      CGAL_assertion(map.is_selected_ptr!=NULL);
      (*map.is_selected_ptr)[map.id(h)]=b;
    }
  };

  template <typename SelectionSet>
  struct Is_constrained_map
  {
    SelectionSet* m_set_ptr;

    typedef typename SelectionSet::key_type    key_type;
    typedef bool                               value_type;
    typedef bool                               reference;
    typedef boost::read_write_property_map_tag category;

    Is_constrained_map()
      : m_set_ptr(NULL)
    {}
    Is_constrained_map(SelectionSet* set_)
      : m_set_ptr(set_)
    {}
    friend bool get(const Is_constrained_map& map, const key_type& k)
    {
      CGAL_assertion(map.m_set_ptr != NULL);
      return map.m_set_ptr->count(k);
    }
    friend void put(Is_constrained_map& map, const key_type& k, const value_type b)
    {
      CGAL_assertion(map.m_set_ptr != NULL);
      if (b)  map.m_set_ptr->insert(k);
      else    map.m_set_ptr->erase(k);
    }
  };

  template <class Handle>
  struct Index_map
  {
    typedef Handle                             key_type;
    typedef std::size_t                        value_type;
    typedef value_type&                        reference;
    typedef boost::read_write_property_map_tag category;

    friend value_type get(Index_map, Handle h)
    {
      return h->id();
    }
    friend void put(Index_map, Handle h, value_type i)
    {
      h->id() = i;
    }
  };

  template <class Handle, class Tag>
  void expand_selection(unsigned int steps)
  {
    typedef Selection_traits<Handle, Scene_polyhedron_selection_item> Tr;
    Tr tr(this);

    std::vector<bool> mark(tr.size(),false);

    BOOST_FOREACH(Handle h,tr.container())
    {
      std::size_t id = tr.id(h);
      mark[id]=true;
    }

    typedef typename boost::property_map<Face_graph,Tag>::type PM;
    Tr::expand_selection(
      tr.container(),
      *this->poly_item->polyhedron(),
      steps,
      Is_selected_property_map<Handle,PM>(mark, get(Tag(),*this->poly_item->polyhedron())),
      CGAL::Emptyset_iterator()
    );

    bool any_change = false;
    for(typename Tr::Iterator it = tr.iterator_begin() ; it != tr.iterator_end(); ++it) {
      if(mark[tr.id(*it)]) {
        any_change |= tr.container().insert(*it).second;
      }
    }
    if(any_change) { invalidateOpenGLBuffers(); Q_EMIT itemChanged(); }
  }

  template <class Handle, class Tag>
  void reduce_selection(unsigned int steps) {

    typedef Selection_traits<Handle, Scene_polyhedron_selection_item> Tr;
    Tr tr(this);

    std::vector<bool> mark(tr.size(),false);

    BOOST_FOREACH(Handle h,tr.container())
      mark[tr.id(h)]=true;

    typedef typename boost::property_map<Face_graph,Tag>::type PM;
    Tr::reduce_selection(
      tr.container(),
      *this->poly_item->polyhedron(),
      steps,
      Is_selected_property_map<Handle,PM>(mark, get(Tag(),*this->poly_item->polyhedron())),
      CGAL::Emptyset_iterator()
    );

    bool any_change = false;
    for(typename Tr::Iterator it = tr.iterator_begin() ; it != tr.iterator_end(); ++it) {
      if(!mark[tr.id(*it)]) {
        any_change |= (tr.container().erase(*it)!=0);
      }
    }
    if(any_change) { invalidateOpenGLBuffers(); Q_EMIT itemChanged(); }
  }

  void erase_selected_facets() {
    if(selected_facets.empty()) {return;}
    // no-longer-valid vertices and edges will be handled when item_about_to_be_changed() 

    for (Selection_set_edge::iterator eit = selected_edges.begin(); eit != selected_edges.end();)
    {
      if(//both incident faces will be erased
         (selected_facets.find(face(halfedge(*eit,*polyhedron()),*polyhedron())) != selected_facets.end()
          && selected_facets.find(face(opposite(halfedge(*eit,*polyhedron()),*polyhedron()),*polyhedron())) != selected_facets.end())
         //OR eit is a boundary edge and its incident face will be erased
         || (is_border(halfedge(*eit,*polyhedron()),*polyhedron())
             && (selected_facets.find(face(halfedge(*eit,*polyhedron()),*polyhedron())) != selected_facets.end()
                 || selected_facets.find(face(opposite(halfedge(*eit,*polyhedron()),*polyhedron()),*polyhedron())) != selected_facets.end())))
      {
        fg_edge_descriptor tmp = *eit;
        ++eit;
        selected_edges.erase(tmp);
      }
      else
        ++eit;
    }

    // erase facets from poly
    for(Selection_set_facet::iterator fb = selected_facets.begin(); fb != selected_facets.end(); ++fb) {
      CGAL::Euler::remove_face(halfedge(*fb,*polyhedron()), *polyhedron());
    }
    selected_facets.clear();
    invalidateOpenGLBuffers();
    changed_with_poly_item();
  }


  // This function writes into the id() of a Polyhedron
  void keep_connected_components() {
    if (selected_facets.empty()) { return; }

    Selection_traits<fg_face_descriptor, Scene_polyhedron_selection_item> trf(this);
    Selection_traits<fg_vertex_descriptor, Scene_polyhedron_selection_item> trv(this);

    PMP::keep_connected_components(*polyhedron(), trf.container());
    changed_with_poly_item();
  }

  bool export_selected_facets_as_polyhedron(Face_graph* out) {
    // Note: might be a more performance wise solution
    // assign sequential id to vertices neighbor to selected facets
    for(Selection_set_facet::iterator fb = selected_facets.begin(); fb != selected_facets.end(); ++fb) {
      BOOST_FOREACH(fg_halfedge_descriptor hb, halfedges_around_face(halfedge(*fb,*polyhedron()),*polyhedron())){
        put(vertex_selection_map(),target(hb,*polyhedron()), 0);
      }
    }
    // construct point vector
    std::vector<EPICK::Point_3> points;
    points.reserve(selected_facets.size());
    VPmap vpm = get(CGAL::vertex_point, *polyhedron());
    unsigned int counter = 1;
    for(Selection_set_facet::iterator fb = selected_facets.begin(); fb != selected_facets.end(); ++fb) {
      BOOST_FOREACH(fg_halfedge_descriptor hb, halfedges_around_face(halfedge(*fb,*polyhedron()),*polyhedron())){
        if(get(vertex_selection_map(), target(hb,*polyhedron())) == 0) {
          put(vertex_selection_map(),target(hb,*polyhedron()), counter++); 
          points.push_back(get(vpm,target(hb,*polyhedron())));
        }
      }
    }
    // construct polygon vector
    std::vector<std::vector<std::size_t> > polygons(selected_facets.size());
    counter = 0;
    for(Selection_set_facet::iterator fb = selected_facets.begin(); fb != selected_facets.end(); ++fb, ++counter) {
      BOOST_FOREACH(fg_halfedge_descriptor hb, halfedges_around_face(halfedge(*fb,*polyhedron()),*polyhedron()))
      {
        polygons[counter].push_back(get(vertex_selection_map(),target(hb,*polyhedron())) -1);
      }
    }
    CGAL::Polygon_mesh_processing::polygon_soup_to_polygon_mesh<Face_graph>(
      points, polygons, *out);

    return num_vertices(*out) > 0;
  }

  void select_sharp_edges(const double angle)
  {
    CGAL::detect_sharp_edges(polyhedron(), angle);

    boost::property_map<Face_graph,CGAL::edge_is_feature_t>::type is_feature = get(CGAL::edge_is_feature,*polyhedron());
    BOOST_FOREACH(fg_edge_descriptor e, edges(*polyhedron()))
    {
      if (get(is_feature,e))
        selected_edges.insert(e);
    }
    invalidateOpenGLBuffers();
  }

  void changed_with_poly_item() {
    // no need to update indices
    poly_item->invalidateOpenGLBuffers();
    Q_EMIT poly_item->itemChanged();
    compute_normal_maps();
    Q_EMIT itemChanged();
  }

  void setItemIsMulticolor(bool b) {
    poly_item->setItemIsMulticolor(b);
    poly_item->computeItemColorVectorAutomatically(b);
  }

  void selection_changed(bool);

Q_SIGNALS:
  void updateInstructions(QString);
  void simplicesSelected(CGAL::Three::Scene_item*);
  void isCurrentlySelected(Scene_facegraph_item_k_ring_selection*);
  void printMessage(QString);

public Q_SLOTS:
  void connectNewViewer(QObject* o)
  {
      o->installEventFilter(this);
  }
  void update_poly();
  void on_Ctrlz_pressed();
  void emitTempInstruct();
  void resetIsTreated();
  void save_handleType();
  void set_operation_mode(int mode);
  void invalidateOpenGLBuffers();
  void validateMoveVertex();
  void compute_normal_maps();
  void clearHL();
  QString toolTip() const;

  // slots are called by signals of polyhedron_k_ring_selector
  void selected(const std::set<fg_vertex_descriptor>& m)
  { has_been_selected(m); }
  void selected(const std::set<fg_face_descriptor>& m)
  { has_been_selected(m); }
  void selected(const std::set<fg_edge_descriptor>& m)
  { has_been_selected(m); }

  void selected_HL(const std::set<fg_vertex_descriptor>& m);
  void selected_HL(const std::set<fg_face_descriptor>& m);
  void selected_HL(const std::set<fg_edge_descriptor>& m);
  void poly_item_changed() {
    remove_erased_handles<fg_vertex_descriptor>();
    remove_erased_handles<fg_edge_descriptor>();
    remove_erased_handles<fg_face_descriptor>();
    compute_normal_maps();
  }
  void endSelection(){
    Q_EMIT simplicesSelected(this);
  }
  void toggle_insert(bool b)
  {
   is_insert = b;
  }

  void updateTick();
  void moveVertex();
protected:
  bool eventFilter(QObject* /*target*/, QEvent * gen_event)
  {
    if(gen_event->type() == QEvent::KeyPress
            && static_cast<QKeyEvent*>(gen_event)->key()==Qt::Key_Z)
    {
      QKeyEvent *keyEvent = static_cast<QKeyEvent*>(gen_event);
      if(keyEvent->modifiers().testFlag(Qt::ControlModifier))
        on_Ctrlz_pressed();
    }

    if(!visible() || !k_ring_selector.state.shift_pressing) { return false; }
    if(gen_event->type() == QEvent::Wheel)
    {
      QWheelEvent *event = static_cast<QWheelEvent*>(gen_event);
      int steps = event->delta() / 120;
      expand_or_reduce(steps);
      return true;
    }
    return false;
  }

  template<class HandleType>
  void remove_erased_handles() {
    typedef Selection_traits<HandleType, Scene_polyhedron_selection_item> Tr;
    Tr tr(this);
    if(tr.container().empty()) { return;}

    std::vector<HandleType> exists;
    for(typename Tr::Iterator it = tr.iterator_begin() ; it != tr.iterator_end(); ++it) {
      if(tr.container().count(*it)) {
        exists.push_back(*it);
      }
    }
    tr.container().clear();
    for(typename std::vector<HandleType>::iterator it = exists.begin(); it != exists.end(); ++it) {
      tr.container().insert(*it);
    }
  }
  void join_vertex(Scene_polyhedron_selection_item::fg_edge_descriptor ed)
  {
    CGAL::Euler::join_vertex(halfedge(ed, *polyhedron()),*polyhedron());
  }


  void selectPath(fg_vertex_descriptor vh);

//Generic class
  template<typename HandleRange>
  bool treat_selection(const HandleRange&)
  {
    qDebug()<<"ERROR : unknown HandleRange";
    return false;
  }

template<typename HandleRange>
  bool treat_classic_selection(const HandleRange& selection);
//Specialization for set<fg_vertex_descriptor>
  bool treat_selection(const std::set<fg_vertex_descriptor>& selection);
  bool treat_selection(const std::set<fg_edge_descriptor>& selection);
  bool treat_selection(const std::set<fg_face_descriptor>& selection);
  bool treat_selection(const std::vector<fg_face_descriptor>& selection);

  fg_face_descriptor get_face(fg_face_descriptor fh)
  { return fh; }
  fg_face_descriptor get_face(fg_vertex_descriptor)
  { return boost::graph_traits<Face_graph>::null_face(); }
  fg_face_descriptor get_face(fg_edge_descriptor)
  { return boost::graph_traits<Face_graph>::null_face(); }

  template<class HandleType>
  void has_been_selected(const std::set<HandleType>& selection)
  {
    if(!visible()) { return; }


    if (get_active_handle_type() == Active_handle::CONNECTED_COMPONENT)
    {
      Selection_traits<fg_edge_descriptor,
                       Scene_polyhedron_selection_item> tr(this);
      std::vector<bool> mark(tr.size(), false);
      BOOST_FOREACH(fg_edge_descriptor e, selected_edges)
        mark[tr.id(e)] = true;
      std::vector<fg_face_descriptor> selected_cc;
      typedef typename boost::property_map<Face_graph,boost::edge_index_t>::type PM;
      CGAL::Polygon_mesh_processing::connected_component(
        get_face(*selection.begin()),
        *polyhedron(),
        std::back_inserter(selected_cc),
        CGAL::Polygon_mesh_processing::parameters::edge_is_constrained_map(
                                                                           Is_selected_property_map<fg_edge_descriptor,PM>(mark, get(boost::edge_index,*polyhedron()))));
       treat_selection(selected_cc);
    }
    else
    {
      treat_selection(selection);
    }
  }

  typedef boost::property_map<Face_graph,boost::edge_index_t>::type Face_graph_edge_index_pm;

public:
  Is_selected_property_map<fg_edge_descriptor, Face_graph_edge_index_pm>
    selected_edges_pmap(std::vector<bool>& mark)
  {
    Selection_traits<fg_edge_descriptor,
      Scene_polyhedron_selection_item> tr(this);

    for (unsigned int i = 0; i < mark.size(); ++i)
      mark[i] = false;

    BOOST_FOREACH(fg_edge_descriptor e, selected_edges)
      mark[tr.id(e)] = true;

    return Is_selected_property_map<fg_edge_descriptor, Face_graph_edge_index_pm>(mark, get(boost::edge_index,*polyhedron()));
  }

  Is_constrained_map<Selection_set_edge> constrained_edges_pmap()
  {
    return Is_constrained_map<Selection_set_edge>(&selected_edges);
  }

  Is_constrained_map<Selection_set_vertex> constrained_vertices_pmap()
  {
    return Is_constrained_map<Selection_set_vertex>(&selected_vertices);
  }

protected:
  // members
  std::string file_name_holder;
  Scene_facegraph_item_k_ring_selection k_ring_selector;
  // action state
  bool is_insert;

public:
// selection
  Selection_set_vertex selected_vertices;
  Selection_set_facet  selected_facets;
  Selection_set_edge   selected_edges; // stores one halfedge for each pair (halfedge with minimum address)

  Selection_set_vertex fixed_vertices;
  Selection_set_vertex temp_selected_vertices;
  Selection_set_facet  temp_selected_facets;
  Selection_set_edge   temp_selected_edges; // stores one halfedge for each pair (halfedge with minimum address)
  Selection_set_vertex HL_selected_vertices;
  Selection_set_facet  HL_selected_facets;
  Selection_set_edge   HL_selected_edges; // stores one halfedge for each pair (halfedge with minimum address)

protected :
  friend struct Scene_polyhedron_selection_item_priv;
  Scene_polyhedron_selection_item_priv *d;
};

#endif<|MERGE_RESOLUTION|>--- conflicted
+++ resolved
@@ -227,11 +227,8 @@
     res.remove(" (selection)");
     return res;      
   }
-<<<<<<< HEAD
   void initializeBuffers(CGAL::Three::Viewer_interface *) const;
   void computeElements() const;
-=======
->>>>>>> b02d174e
 
 protected: 
   void init(Scene_face_graph_item* poly_item, QMainWindow* mw);
