--- conflicted
+++ resolved
@@ -863,21 +863,7 @@
     }
 }
 
-<<<<<<< HEAD
-bool Scene_points_with_normal_item::has_normals() const { return d->m_has_normals; }
-
-void Scene_points_with_normal_item::set_has_normals(bool b) {
-  if (b!=d->m_has_normals){
-    d->m_has_normals=b;
-    //reset the context menu
-    if (defaultContextMenu)
-      defaultContextMenu->deleteLater();
-    this->defaultContextMenu = 0;
-  }
-}
-=======
 bool Scene_points_with_normal_item::has_normals() const { return d->m_points->has_normals(); }
->>>>>>> e4910084
 
 void Scene_points_with_normal_item::invalidateOpenGLBuffers()
 {
