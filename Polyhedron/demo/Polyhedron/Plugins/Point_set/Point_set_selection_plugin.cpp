--- conflicted
+++ resolved
@@ -670,14 +670,11 @@
 
       shift_pressing = modifiers.testFlag(Qt::ShiftModifier);
       ctrl_pressing = modifiers.testFlag(Qt::ControlModifier);
-<<<<<<< HEAD
       Viewer_interface* viewer = qobject_cast<Viewer_interface*>(
             Three::mainWindow()->childAt(QCursor::pos()));
       if(!viewer)
         viewer= getActiveViewer();
       background = viewer->grabFramebuffer();
-=======
->>>>>>> 636fa74f
     }
 
     // mouse events
