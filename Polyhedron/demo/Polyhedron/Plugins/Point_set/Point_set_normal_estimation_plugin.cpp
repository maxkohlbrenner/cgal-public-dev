#include "config.h"
#include "Scene_points_with_normal_item.h"
#include <CGAL/Three/Polyhedron_demo_plugin_helper.h>
#include <CGAL/Three/Polyhedron_demo_plugin_interface.h>

#include <CGAL/pca_estimate_normals.h>
#include <CGAL/jet_estimate_normals.h>
#include <CGAL/vcm_estimate_normals.h>
#include <CGAL/mst_orient_normals.h>
#include <CGAL/Timer.h>
#include <CGAL/Memory_sizer.h>

#include <QObject>
#include <QAction>
#include <QMainWindow>
#include <QApplication>
#include <QtPlugin>
#include <QInputDialog>
#include <QMessageBox>

#include "ui_Point_set_normal_estimation_plugin.h"

#if BOOST_VERSION == 105700
#if !defined(BOOST_NO_CXX11_RVALUE_REFERENCES) && !defined(BOOST_NO_CXX11_DEFAULTED_FUNCTIONS)
#  define CGAL_DISABLE_NORMAL_ESTIMATION_PLUGIN 1
#endif
#endif

// Concurrency
#ifdef CGAL_LINKED_WITH_TBB
typedef CGAL::Parallel_tag Concurrency_tag;
#else
typedef CGAL::Sequential_tag Concurrency_tag;
#endif
using namespace CGAL::Three;

class Polyhedron_demo_point_set_normal_estimation_plugin :
  public QObject,
  public Polyhedron_demo_plugin_helper
{
  Q_OBJECT
  Q_INTERFACES(CGAL::Three::Polyhedron_demo_plugin_interface)
  Q_PLUGIN_METADATA(IID "com.geometryfactory.PolyhedronDemo.PluginInterface/1.0")

  QAction* actionNormalEstimation;
  QAction* actionNormalInversion;

public:
  void init(QMainWindow* mainWindow, CGAL::Three::Scene_interface* scene_interface, Messages_interface*) {

    scene = scene_interface;
    actionNormalEstimation = new QAction(tr("Normal Estimation"), mainWindow);
    actionNormalEstimation->setObjectName("actionNormalEstimation");
    actionNormalEstimation->setProperty("subMenuName","Point Set Processing");

    actionNormalInversion = new QAction(tr("Inverse Normal Orientations"), mainWindow);
    actionNormalInversion->setObjectName("actionNormalInversion");
    actionNormalInversion->setProperty("subMenuName","Point Set Processing");
    autoConnectActions();
  }

  QList<QAction*> actions() const {
    return QList<QAction*>() << actionNormalEstimation << actionNormalInversion;
  }

  bool applicable(QAction* action) const {
    Scene_points_with_normal_item* item = qobject_cast<Scene_points_with_normal_item*>(scene->item(scene->mainSelectionIndex()));

    if (action==actionNormalEstimation)
#if CGAL_DISABLE_NORMAL_ESTIMATION_PLUGIN
    return false;
#else
    return item;
#endif
    else
      return item && item->has_normals();
  }

public Q_SLOTS:
  void on_actionNormalEstimation_triggered();
  void on_actionNormalInversion_triggered();

}; // end PS_demo_smoothing_plugin

class Point_set_demo_normal_estimation_dialog : public QDialog, private Ui::NormalEstimationDialog
{
  Q_OBJECT
  public:
    Point_set_demo_normal_estimation_dialog(QWidget* /*parent*/ = 0)
    {
      setupUi(this);
    }

  int pca_neighbors() const { return m_pca_neighbors->value(); }
  int jet_neighbors() const { return m_jet_neighbors->value(); }
  unsigned int convolution_neighbors() const { return m_convolution_neighbors->value(); }
  double convolution_radius() const { return m_convolution_radius->value(); }
  double offset_radius() const { return m_offset_radius->value(); }
  int orient_neighbors() const { return m_orient_neighbors->value(); }

  unsigned int method () const
  {
    if (buttonPCA->isChecked ())       return 0;
    if (buttonJet->isChecked ())       return 1;
    if (buttonVCM->isChecked ())       return 2;
    return -1;
  }
  bool orient () const
  {
    return buttonOrient->isChecked();
  }
  bool use_convolution_radius () const
  {
    return buttonRadius->isChecked();
  }
};


void Polyhedron_demo_point_set_normal_estimation_plugin::on_actionNormalInversion_triggered()
{
  const CGAL::Three::Scene_interface::Item_id index = scene->mainSelectionIndex();

  Scene_points_with_normal_item* item =
    qobject_cast<Scene_points_with_normal_item*>(scene->item(index));

  if(item)
  {
    // Gets point set
    Point_set* points = item->point_set();
    if(points == NULL)
        return;
<<<<<<< HEAD

    for(Point_set::iterator it = points->begin_or_selection_begin(); it != points->end(); ++it){
      it->normal() = -1 * it->normal();
=======
  
    for(Point_set::iterator it = points->begin(); it != points->end(); ++it){
      points->normal(it) = -1 * points->normal(it);
>>>>>>> 6c40d000
    }
    item->invalidateOpenGLBuffers();
    scene->itemChanged(item);
  }
}

void Polyhedron_demo_point_set_normal_estimation_plugin::on_actionNormalEstimation_triggered()
{
#if !CGAL_DISABLE_NORMAL_ESTIMATION_PLUGIN
  const CGAL::Three::Scene_interface::Item_id index = scene->mainSelectionIndex();

  Scene_points_with_normal_item* item =
    qobject_cast<Scene_points_with_normal_item*>(scene->item(index));

  Kernel k;
  
  if(item)
  {
    // Gets point set
    Point_set* points = item->point_set();
    if(points == NULL)
        return;
    if (!(points->has_normals()))
      points->add_normal_property();

    // Gets options
    Point_set_demo_normal_estimation_dialog dialog;
    if(!dialog.exec())
      return;
      
    QApplication::setOverrideCursor(Qt::WaitCursor);

    // First point to delete
    Point_set::iterator first_unoriented_point = points->end();

    //***************************************
    // normal estimation
    //***************************************
    if (dialog.method() == 0) // PCA
    {
      CGAL::Timer task_timer; task_timer.start();
      std::cerr << "Estimates normal direction by PCA (k=" << dialog.pca_neighbors() <<")...\n";

      // Estimates normals direction.
<<<<<<< HEAD
      CGAL::pca_estimate_normals<Concurrency_tag>(points->begin_or_selection_begin(), points->end(),
                                CGAL::make_normal_of_point_with_normal_pmap(Point_set::value_type()),
                                dialog.pca_neighbors());
=======
      CGAL::pca_estimate_normals<Concurrency_tag>(points->begin(), points->end(),
                                                  points->point_pmap(),
                                                  points->normal_pmap(),
                                                  dialog.pca_neighbors(), k);
>>>>>>> 6c40d000

      std::size_t memory = CGAL::Memory_sizer().virtual_size();
      std::cerr << "Estimates normal direction: " << task_timer.time() << " seconds, "
                                                  << (memory>>20) << " Mb allocated"
                                                  << std::endl;
    }
    else if (dialog.method() == 1) // Jet
    {
      CGAL::Timer task_timer; task_timer.start();
      std::cerr << "Estimates normal direction by Jet Fitting (k=" << dialog.jet_neighbors() <<")...\n";

      // Estimates normals direction.
<<<<<<< HEAD
      CGAL::jet_estimate_normals<Concurrency_tag>(points->begin_or_selection_begin(), points->end(),
                                CGAL::make_normal_of_point_with_normal_pmap(Point_set::value_type()),
                                dialog.jet_neighbors());
=======
      CGAL::jet_estimate_normals<Concurrency_tag>(points->begin(), points->end(),
                                                  points->point_pmap(),
                                                  points->normal_pmap(),
                                                  dialog.jet_neighbors(), k);
>>>>>>> 6c40d000

      std::size_t memory = CGAL::Memory_sizer().virtual_size();
      std::cerr << "Estimates normal direction: " << task_timer.time() << " seconds, "
                                                  << (memory>>20) << " Mb allocated"
                                                  << std::endl;
    }
    else if (dialog.method() == 2) // VCM
    {
      CGAL::Timer task_timer; task_timer.start();
      // Estimates normals direction.
      if (dialog.use_convolution_radius())
        {
          std::cerr << "Estimates Normals Direction using VCM (R="
                    << dialog.offset_radius() << " and r=" << dialog.convolution_radius() << ")...\n";

<<<<<<< HEAD
          CGAL::vcm_estimate_normals(points->begin_or_selection_begin(), points->end(),
                                     CGAL::make_normal_of_point_with_normal_pmap(Point_set::value_type()),
                                     dialog.offset_radius(), dialog.convolution_radius());
=======
          CGAL::vcm_estimate_normals<CGAL::Default_diagonalize_traits<double, 3> >
            (points->begin(),
             points->end(),
             points->point_pmap(),
             points->normal_pmap(),
             dialog.offset_radius(),
             dialog.convolution_radius(),
             k,
             -1);
>>>>>>> 6c40d000
        }
      else
        {
          std::cerr << "Estimates Normals Direction using VCM (R="
                    << dialog.offset_radius() << " and k=" << dialog.convolution_neighbors() << ")...\n";
<<<<<<< HEAD

          CGAL::vcm_estimate_normals(points->begin_or_selection_begin(), points->end(),
                                     CGAL::make_normal_of_point_with_normal_pmap(Point_set::value_type()),
                                     dialog.offset_radius(), dialog.convolution_neighbors());
=======
          CGAL::vcm_estimate_normals<CGAL::Default_diagonalize_traits<double, 3> >
            (points->begin(),
             points->end(),
             points->point_pmap(),
             points->normal_pmap(),
             dialog.offset_radius(),
             0,
             k,
             dialog.convolution_neighbors());
>>>>>>> 6c40d000
        }

      std::size_t memory = CGAL::Memory_sizer().virtual_size();
      std::cerr << "Estimates normal direction: " << task_timer.time() << " seconds, "
                                                  << (memory>>20) << " Mb allocated"
                                                  << std::endl;
    }

    item->set_has_normals(true);
    item->setRenderingMode(PointsPlusNormals);

    //***************************************
    // normal orientation
    //***************************************

    if (dialog.orient ())
      {
        CGAL::Timer task_timer; task_timer.start();
        std::cerr << "Orient normals with a Minimum Spanning Tree (k=" << dialog.orient_neighbors() << ")...\n";

        // Tries to orient normals
        first_unoriented_point =
<<<<<<< HEAD
          CGAL::mst_orient_normals(points->begin_or_selection_begin(), points->end(),
                                   CGAL::make_normal_of_point_with_normal_pmap(Point_set::value_type()),
                                   dialog.orient_neighbors());
=======
          CGAL::mst_orient_normals(points->begin(), points->end(),
                                   points->point_pmap(),
                                   points->normal_pmap(),
                                   dialog.orient_neighbors(), k);
>>>>>>> 6c40d000

        //indicates that the point set has normals
        if (first_unoriented_point != points->begin_or_selection_begin()){
          item->set_has_normals(true);
          item->setRenderingMode(PointsPlusNormals);
        }

        std::size_t nb_unoriented_normals = std::distance(first_unoriented_point, points->end());
        std::size_t memory = CGAL::Memory_sizer().virtual_size();
        std::cerr << "Orient normals: " << nb_unoriented_normals << " point(s) with an unoriented normal are selected ("
                  << task_timer.time() << " seconds, "
                  << (memory>>20) << " Mb allocated)"
                  << std::endl;

        // Selects points with an unoriented normal
        points->set_first_selected (first_unoriented_point);

        // Updates scene
        item->invalidateOpenGLBuffers();
        scene->itemChanged(index);

        QApplication::restoreOverrideCursor();

        // Warns user
        if (nb_unoriented_normals > 0)
          {
            QMessageBox::information(NULL,
                                     tr("Points with an unoriented normal"),
                                     tr("%1 point(s) with an unoriented normal are selected.\nPlease orient them or remove them before running Poisson reconstruction.")
                                     .arg(nb_unoriented_normals));
          }
      }
    else
      {
        // Updates scene
        item->invalidateOpenGLBuffers();
        scene->itemChanged(index);

        QApplication::restoreOverrideCursor();
      }
  }
#endif // !CGAL_DISABLE_NORMAL_ESTIMATION_PLUGIN
}

#include "Point_set_normal_estimation_plugin.moc"<|MERGE_RESOLUTION|>--- conflicted
+++ resolved
@@ -129,15 +129,9 @@
     Point_set* points = item->point_set();
     if(points == NULL)
         return;
-<<<<<<< HEAD
-
+  
     for(Point_set::iterator it = points->begin_or_selection_begin(); it != points->end(); ++it){
-      it->normal() = -1 * it->normal();
-=======
-  
-    for(Point_set::iterator it = points->begin(); it != points->end(); ++it){
       points->normal(it) = -1 * points->normal(it);
->>>>>>> 6c40d000
     }
     item->invalidateOpenGLBuffers();
     scene->itemChanged(item);
@@ -182,16 +176,10 @@
       std::cerr << "Estimates normal direction by PCA (k=" << dialog.pca_neighbors() <<")...\n";
 
       // Estimates normals direction.
-<<<<<<< HEAD
       CGAL::pca_estimate_normals<Concurrency_tag>(points->begin_or_selection_begin(), points->end(),
-                                CGAL::make_normal_of_point_with_normal_pmap(Point_set::value_type()),
-                                dialog.pca_neighbors());
-=======
-      CGAL::pca_estimate_normals<Concurrency_tag>(points->begin(), points->end(),
                                                   points->point_pmap(),
                                                   points->normal_pmap(),
                                                   dialog.pca_neighbors(), k);
->>>>>>> 6c40d000
 
       std::size_t memory = CGAL::Memory_sizer().virtual_size();
       std::cerr << "Estimates normal direction: " << task_timer.time() << " seconds, "
@@ -204,16 +192,10 @@
       std::cerr << "Estimates normal direction by Jet Fitting (k=" << dialog.jet_neighbors() <<")...\n";
 
       // Estimates normals direction.
-<<<<<<< HEAD
       CGAL::jet_estimate_normals<Concurrency_tag>(points->begin_or_selection_begin(), points->end(),
-                                CGAL::make_normal_of_point_with_normal_pmap(Point_set::value_type()),
-                                dialog.jet_neighbors());
-=======
-      CGAL::jet_estimate_normals<Concurrency_tag>(points->begin(), points->end(),
                                                   points->point_pmap(),
                                                   points->normal_pmap(),
                                                   dialog.jet_neighbors(), k);
->>>>>>> 6c40d000
 
       std::size_t memory = CGAL::Memory_sizer().virtual_size();
       std::cerr << "Estimates normal direction: " << task_timer.time() << " seconds, "
@@ -229,13 +211,8 @@
           std::cerr << "Estimates Normals Direction using VCM (R="
                     << dialog.offset_radius() << " and r=" << dialog.convolution_radius() << ")...\n";
 
-<<<<<<< HEAD
-          CGAL::vcm_estimate_normals(points->begin_or_selection_begin(), points->end(),
-                                     CGAL::make_normal_of_point_with_normal_pmap(Point_set::value_type()),
-                                     dialog.offset_radius(), dialog.convolution_radius());
-=======
           CGAL::vcm_estimate_normals<CGAL::Default_diagonalize_traits<double, 3> >
-            (points->begin(),
+            (points->begin_or_selection_begin(),
              points->end(),
              points->point_pmap(),
              points->normal_pmap(),
@@ -243,20 +220,14 @@
              dialog.convolution_radius(),
              k,
              -1);
->>>>>>> 6c40d000
         }
       else
         {
           std::cerr << "Estimates Normals Direction using VCM (R="
                     << dialog.offset_radius() << " and k=" << dialog.convolution_neighbors() << ")...\n";
-<<<<<<< HEAD
-
-          CGAL::vcm_estimate_normals(points->begin_or_selection_begin(), points->end(),
-                                     CGAL::make_normal_of_point_with_normal_pmap(Point_set::value_type()),
-                                     dialog.offset_radius(), dialog.convolution_neighbors());
-=======
+
           CGAL::vcm_estimate_normals<CGAL::Default_diagonalize_traits<double, 3> >
-            (points->begin(),
+            (points->begin_or_selection_begin(),
              points->end(),
              points->point_pmap(),
              points->normal_pmap(),
@@ -264,7 +235,6 @@
              0,
              k,
              dialog.convolution_neighbors());
->>>>>>> 6c40d000
         }
 
       std::size_t memory = CGAL::Memory_sizer().virtual_size();
@@ -287,16 +257,10 @@
 
         // Tries to orient normals
         first_unoriented_point =
-<<<<<<< HEAD
           CGAL::mst_orient_normals(points->begin_or_selection_begin(), points->end(),
-                                   CGAL::make_normal_of_point_with_normal_pmap(Point_set::value_type()),
-                                   dialog.orient_neighbors());
-=======
-          CGAL::mst_orient_normals(points->begin(), points->end(),
                                    points->point_pmap(),
                                    points->normal_pmap(),
                                    dialog.orient_neighbors(), k);
->>>>>>> 6c40d000
 
         //indicates that the point set has normals
         if (first_unoriented_point != points->begin_or_selection_begin()){
