#include "config.h"
#include "Scene_points_with_normal_item.h"
#include <CGAL/Three/Polyhedron_demo_plugin_helper.h>
#include <CGAL/Three/Polyhedron_demo_plugin_interface.h>

#include <CGAL/wlop_simplify_and_regularize_point_set.h>
#include <CGAL/compute_average_spacing.h>
#include <CGAL/Timer.h>
#include <CGAL/Memory_sizer.h>

#include <QObject>
#include <QAction>
#include <QMainWindow>
#include <QApplication>
#include <QtPlugin>
#include <QMessageBox>

#include "ui_Point_set_wlop_plugin.h"

// Concurrency
#ifdef CGAL_LINKED_WITH_TBB
typedef CGAL::Parallel_tag Concurrency_tag;
#else
typedef CGAL::Sequential_tag Concurrency_tag;
#endif

using namespace CGAL::Three;
class Polyhedron_demo_point_set_wlop_plugin :
  public QObject,
  public Polyhedron_demo_plugin_helper
{
  Q_OBJECT
  Q_INTERFACES(CGAL::Three::Polyhedron_demo_plugin_interface)
  Q_PLUGIN_METADATA(IID "com.geometryfactory.PolyhedronDemo.PluginInterface/1.0")
  
  QAction* actionSimplifyAndRegularize;

public:
  void init(QMainWindow* mainWindow, CGAL::Three::Scene_interface* scene_interface, Messages_interface*) {
    scene = scene_interface;
    actionSimplifyAndRegularize = new QAction(tr("WLOP Simplification and Regularization Selection"), mainWindow);
    actionSimplifyAndRegularize->setProperty("subMenuName","Point Set Processing");
    actionSimplifyAndRegularize->setObjectName("actionSimplifyAndRegularize");
    autoConnectActions();
  }

  bool applicable(QAction*) const {
    return qobject_cast<Scene_points_with_normal_item*>(scene->item(scene->mainSelectionIndex()));
  }

  QList<QAction*> actions() const {
    return QList<QAction*>() << actionSimplifyAndRegularize;
  }

public Q_SLOTS:
  void on_actionSimplifyAndRegularize_triggered();

}; // end Polyhedron_demo_point_set_wlop_plugin

class Point_set_demo_point_set_wlop_simplification_and_regularization_dialog : public QDialog, private Ui::WLOPRegularizationAndSimplificationDialog
{
  Q_OBJECT
  public:
    Point_set_demo_point_set_wlop_simplification_and_regularization_dialog(QWidget * /*parent*/ = 0)
    {
      setupUi(this);
    }

    double retainedPercentage() const { return m_retainedPercentage->value(); }
    double neighborhoodRadius() const { return m_neighborhoodRadius->value(); }
};

void Polyhedron_demo_point_set_wlop_plugin::on_actionSimplifyAndRegularize_triggered()
{
  const CGAL::Three::Scene_interface::Item_id index = scene->mainSelectionIndex();

  Scene_points_with_normal_item* item =
    qobject_cast<Scene_points_with_normal_item*>(scene->item(index));

  if(item)
  {
    // Gets point set
    Point_set* points = item->point_set();
    if(points == NULL)
        return;

    // Gets options
    Point_set_demo_point_set_wlop_simplification_and_regularization_dialog dialog;
    if(!dialog.exec())
      return;

    QApplication::setOverrideCursor(Qt::WaitCursor);

    CGAL::Timer task_timer; task_timer.start();

    std::cerr << "Point cloud simplification and regularization by WLOP ("
	      << dialog.retainedPercentage () << "% retained points, neighborhood radius = "
	      << dialog.neighborhoodRadius() <<" * average spacing)...\n";

    // Computes average spacing
<<<<<<< HEAD
    double average_spacing = CGAL::compute_average_spacing<Concurrency_tag>(points->begin_or_selection_begin(),
                                                           points->end(),
							   6 /* knn = 1 ring */);
=======
    double average_spacing = CGAL::compute_average_spacing<Concurrency_tag>(points->begin(), points->end(),
                                                                            points->point_pmap(),
                                                                            6 /* knn = 1 ring */);
>>>>>>> 6c40d000

    Scene_points_with_normal_item* new_item
      = new Scene_points_with_normal_item();
    new_item->setName (tr("%1 (WLOP processed)").arg(item->name()));
    new_item->setVisible(true);
    item->setVisible(false);
    scene->addItem(new_item);
    
    CGAL::wlop_simplify_and_regularize_point_set<Concurrency_tag>
      (points->begin_or_selection_begin(),
       points->end(),
       points->point_back_inserter(),
       points->point_pmap(),
       dialog.retainedPercentage (),
       dialog.neighborhoodRadius()*average_spacing,
       35, false);

    std::size_t memory = CGAL::Memory_sizer().virtual_size();
    std::cerr << "Simplification and regularization: "
	      << new_item->point_set ()->size () << " point(s) created ("
	      << task_timer.time() << " seconds, "
	      << (memory>>20) << " Mb allocated)"
	      << std::endl;

    QApplication::restoreOverrideCursor();
  }
}

#include "Point_set_wlop_plugin.moc"<|MERGE_RESOLUTION|>--- conflicted
+++ resolved
@@ -98,15 +98,9 @@
 	      << dialog.neighborhoodRadius() <<" * average spacing)...\n";
 
     // Computes average spacing
-<<<<<<< HEAD
-    double average_spacing = CGAL::compute_average_spacing<Concurrency_tag>(points->begin_or_selection_begin(),
-                                                           points->end(),
-							   6 /* knn = 1 ring */);
-=======
-    double average_spacing = CGAL::compute_average_spacing<Concurrency_tag>(points->begin(), points->end(),
+    double average_spacing = CGAL::compute_average_spacing<Concurrency_tag>(points->begin_or_selection_begin(), points->end(),
                                                                             points->point_pmap(),
                                                                             6 /* knn = 1 ring */);
->>>>>>> 6c40d000
 
     Scene_points_with_normal_item* new_item
       = new Scene_points_with_normal_item();
