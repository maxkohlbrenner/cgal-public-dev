#include <CGAL/Three/Polyhedron_demo_plugin_interface.h>
#include <CGAL/Three/Scene_interface.h>
#include <QApplication>
#include <QObject>
#include <QAction>
#include <QMainWindow>
#include <QInputDialog>
#include <QMessageBox>
#include <QMap>
#include "Messages_interface.h"
#include "Scene_polyhedron_item.h"
#include "Color_ramp.h"
#include "triangulate_primitive.h"
#include <CGAL/Polygon_mesh_processing/distance.h>
#include <CGAL/Polygon_mesh_processing/compute_normal.h>
#include <boost/iterator/counting_iterator.hpp>
#include <CGAL/Search_traits_3.h>
#include <CGAL/Spatial_sort_traits_adapter_3.h>
#include <CGAL/property_map.h>
#include <boost/container/flat_map.hpp>

using namespace CGAL::Three;
namespace PMP = CGAL::Polygon_mesh_processing;

#if defined(CGAL_LINKED_WITH_TBB)
template <class AABB_tree, class Point_3>
struct Distance_computation{
  const AABB_tree& tree;
  const std::vector<Point_3>& sample_points;
  Point_3 initial_hint;
  tbb::atomic<double>* distance;
  std::vector<double>& output;

  Distance_computation(const AABB_tree& tree,
                       const Point_3 p,
                       const std::vector<Point_3>& sample_points,
                       tbb::atomic<double>* d,
                       std::vector<double>& out )
    : tree(tree)
    , sample_points(sample_points)
    , initial_hint(p)
    , distance(d)
    , output(out)
  {
  }
  void
  operator()(const tbb::blocked_range<std::size_t>& range) const
  {
    Point_3 hint = initial_hint;
    double hdist = 0;
    for( std::size_t i = range.begin(); i != range.end(); ++i)
    {
      hint = tree.closest_point(sample_points[i], hint);
      Kernel::FT dist = squared_distance(hint,sample_points[i]);
      double d = CGAL::sqrt(dist);
      output[i] = d;
      if (d>hdist) hdist=d;
    }

    if (hdist > distance->load())
      distance->store(hdist);
  }
};
#endif

class Scene_distance_polyhedron_item: public Scene_item
{
  Q_OBJECT
public:
  Scene_distance_polyhedron_item(Polyhedron* poly, Polyhedron* polyB, QString other_name, int sampling_pts)
    :Scene_item(NbOfVbos,NbOfVaos),
      poly(poly),
      poly_B(polyB),
      are_buffers_filled(false),
      other_poly(other_name)
  {
    nb_pts_per_face = sampling_pts;
    this->setRenderingMode(FlatPlusEdges);
    thermal_ramp.build_thermal();
  }
  bool supportsRenderingMode(RenderingMode m) const {
    return (m == Flat || m == FlatPlusEdges);
  }
  Scene_item* clone() const {return 0;}
  QString toolTip() const {return QString("Item %1 with color indicating distance with %2").arg(this->name()).arg(other_poly);}
  void draw(Viewer_interface *viewer) const
  {
    if(!are_buffers_filled)
    {
      computeElements();
      initializeBuffers(viewer);
      compute_bbox();
    }
    vaos[Facets]->bind();
    attribBuffers(viewer, PROGRAM_WITH_LIGHT);
    program = getShaderProgram(PROGRAM_WITH_LIGHT);
    program->bind();
    program->setUniformValue("is_selected", false);
    viewer->glDrawArrays(GL_TRIANGLES, 0, static_cast<GLsizei>(nb_pos/3));
    program->release();
    vaos[Facets]->release();
  }
  void drawEdges(Viewer_interface* viewer) const
  {
    vaos[Edges]->bind();

    attribBuffers(viewer, PROGRAM_WITHOUT_LIGHT);
    program = getShaderProgram(PROGRAM_WITHOUT_LIGHT);
    program->bind();
    //draw the edges
    program->setAttributeValue("colors", QColor(Qt::black));
    program->setUniformValue("is_selected", false);
    viewer->glDrawArrays(GL_LINES, 0, static_cast<GLsizei>(nb_edge_pos/3));
    vaos[Edges]->release();
    program->release();
  }
  void compute_bbox() const {
    const Kernel::Point_3& p = *(poly->points_begin());
    CGAL::Bbox_3 bbox(p.x(), p.y(), p.z(), p.x(), p.y(), p.z());
    for(Polyhedron::Point_iterator it = poly->points_begin();
        it != poly->points_end();
        ++it) {
      bbox = bbox + it->bbox();
    }
    _bbox = Bbox(bbox.xmin(),bbox.ymin(),bbox.zmin(),
                 bbox.xmax(),bbox.ymax(),bbox.zmax());
  }
private:
  Polyhedron* poly;
  Polyhedron* poly_B;
  mutable bool are_buffers_filled;
  QString other_poly;
  mutable std::vector<float> vertices;
  mutable std::vector<float> edge_vertices;
  mutable std::vector<float> normals;
  mutable std::vector<float> colors;
  Color_ramp thermal_ramp;
  int nb_pts_per_face;

  enum VAOs {
    Facets=0,
    Edges,
    NbOfVaos};

  enum VBOs {
    Vertices=0,
    Edge_vertices,
    Normals,
    Colors,
    NbOfVbos};

  mutable std::size_t nb_pos;
  mutable std::size_t nb_edge_pos;
  mutable QOpenGLShaderProgram *program;

  //fills 'out' and returns the hausdorff distance for calibration of the color_ramp.

  double compute_distances(const Polyhedron& m, const std::vector<Kernel::Point_3>& sample_points,
                           std::vector<double>& out)const
  {
    typedef CGAL::AABB_face_graph_triangle_primitive<Polyhedron> Primitive;
    typedef CGAL::AABB_traits<Kernel, Primitive> Traits;
    typedef CGAL::AABB_tree< Traits > Tree;

    Tree tree( faces(m).first, faces(m).second, m);
    tree.accelerate_distance_queries();
    tree.build();

    Traits::Point_3 hint = m.vertices_begin()->point();

#if !defined(CGAL_LINKED_WITH_TBB)
    double hdist = 0;
    for(std::size_t i = 0; i<sample_points.size(); ++i)
    {
      hint = tree.closest_point(sample_points[i], hint);
      Kernel::FT dist = squared_distance(hint,sample_points[i]);
      double d = CGAL::sqrt(dist);
      out[i]= d;
      if (d>hdist) hdist=d;
    }
      return hdist;
#else
<<<<<<< HEAD
    tbb::atomic<double> distance;
    distance.store(0);
    Distance_computation<Tree, typename Kernel::Point_3> f(tree, hint, sample_points, &distance, out);
=======
    CGAL::cpp11::atomic<double> distance(0);
    Distance_computation<Tree, Kernel::Point_3> f(tree, hint, sample_points, &distance, out);
>>>>>>> 648d9cd4
    tbb::parallel_for(tbb::blocked_range<std::size_t>(0, sample_points.size()), f);
    return distance;
#endif
  }

  void computeElements()const
  {
    QApplication::setOverrideCursor(Qt::WaitCursor);
    vertices.resize(0);
    edge_vertices.resize(0);
    normals.resize(0);
    colors.resize(0);

    typedef Polyhedron::Traits	    Kernel;
    typedef Kernel::Vector_3	    Vector;
    typedef Polyhedron::Facet_iterator Facet_iterator;
    typedef boost::graph_traits<Polyhedron>::face_descriptor   face_descriptor;
    typedef boost::graph_traits<Polyhedron>::vertex_descriptor vertex_descriptor;

    //facets
    {
      boost::container::flat_map<face_descriptor, Vector> face_normals_map;
      boost::associative_property_map< boost::container::flat_map<face_descriptor, Vector> >
          nf_pmap(face_normals_map);
      boost::container::flat_map<vertex_descriptor, Vector> vertex_normals_map;
      boost::associative_property_map< boost::container::flat_map<vertex_descriptor, Vector> >
          nv_pmap(vertex_normals_map);

      PMP::compute_normals(*poly, nv_pmap, nf_pmap);
      std::vector<Kernel::Point_3> total_points(0);
      Facet_iterator f = poly->facets_begin();
      for(f = poly->facets_begin();
          f != poly->facets_end();
          f++)
      {
        Vector nf = get(nf_pmap, f);
        f->plane() = Kernel::Plane_3(f->halfedge()->vertex()->point(), nf);
        typedef FacetTriangulator<Polyhedron, Polyhedron::Traits, boost::graph_traits<Polyhedron>::vertex_descriptor> FT;
        double diagonal;
        if(this->diagonalBbox() != std::numeric_limits<double>::infinity())
          diagonal = this->diagonalBbox();
        else
          diagonal = 0.0;

        //compute distance with other polyhedron
        //sample facet
        std::vector<Kernel::Point_3> sampled_points;
        std::size_t nb_points =  (std::max)((int)std::ceil(nb_pts_per_face * PMP::face_area(f,*poly,PMP::parameters::geom_traits(Kernel()))),
                                            1);
        CGAL::Random_points_in_triangle_3<Kernel::Point_3> g(f->halfedge()->vertex()->point(), f->halfedge()->next()->vertex()->point(),
                                                                      f->halfedge()->next()->next()->vertex()->point());
        CGAL::cpp11::copy_n(g, nb_points, std::back_inserter(sampled_points));
        sampled_points.push_back(f->halfedge()->vertex()->point());
        sampled_points.push_back(f->halfedge()->next()->vertex()->point());
        sampled_points.push_back(f->halfedge()->next()->next()->vertex()->point());

        //triangle facets with sample points for color display
        FT triangulation(f,sampled_points,nf,poly,diagonal);

        if(triangulation.cdt->dimension() != 2 )
        {
          qDebug()<<"Error : cdt not right (dimension != 2). Facet not displayed";
          return;
        }

        //iterates on the internal faces to add the vertices to the positions
        //and the normals to the appropriate vectors

        for(FT::CDT::Finite_faces_iterator
            ffit = triangulation.cdt->finite_faces_begin(),
            end = triangulation.cdt->finite_faces_end();
            ffit != end; ++ffit)
        {
          if(ffit->info().is_external)
            continue;

          for (int i = 0; i<3; ++i)
          {
            total_points.push_back(ffit->vertex(i)->point());
            vertices.push_back(ffit->vertex(i)->point().x());
            vertices.push_back(ffit->vertex(i)->point().y());
            vertices.push_back(ffit->vertex(i)->point().z());

            normals.push_back(nf.x());
            normals.push_back(nf.y());
            normals.push_back(nf.z());
          }
        }
      }
      //compute the distances
      typedef CGAL::Spatial_sort_traits_adapter_3<Kernel,
                CGAL::Pointer_property_map<Kernel::Point_3>::type > Search_traits_3;

      std::vector<double> distances(total_points.size());
      std::vector<std::size_t> indices;
      indices.reserve(total_points.size());
      std::copy(boost::counting_iterator<std::size_t>(0),
                boost::counting_iterator<std::size_t>(total_points.size()),
                std::back_inserter(indices));
      spatial_sort(indices.begin(),
                   indices.end(),
                  Search_traits_3(CGAL::make_property_map(total_points)));
      std::vector<Kernel::Point_3> sorted_points(total_points.size());
      for(std::size_t i = 0; i < sorted_points.size(); ++i)
      {
        sorted_points[i] = total_points[indices[i]];
      }

      double hausdorff = compute_distances(*poly_B,
                                           sorted_points,
                                           distances);
      //compute the colors
      colors.resize(sorted_points.size()*3);
      for(std::size_t i=0; i<sorted_points.size(); ++i)
      {
        std::size_t k = indices[i];
        double d = distances[i]/hausdorff;
        colors[3*k]=thermal_ramp.r(d);
        colors[3*k+1]=thermal_ramp.g(d);
        colors[3*k+2]=thermal_ramp.b(d);
      }
    }

    //edges
    {
      //Lines
      typedef Kernel::Point_3		Point;
      typedef Polyhedron::Edge_iterator	Edge_iterator;
      Edge_iterator he;
      for(he = poly->edges_begin();
          he != poly->edges_end();
          he++)
      {
        const Point& a = he->vertex()->point();
        const Point& b = he->opposite()->vertex()->point();
        {

          edge_vertices.push_back(a.x());
          edge_vertices.push_back(a.y());
          edge_vertices.push_back(a.z());

          edge_vertices.push_back(b.x());
          edge_vertices.push_back(b.y());
          edge_vertices.push_back(b.z());
        }
      }
    }
    QApplication::restoreOverrideCursor();
  }
  void initializeBuffers(Viewer_interface *viewer)const
  {

    program = getShaderProgram(PROGRAM_WITH_LIGHT, viewer);
    program->bind();
    vaos[Facets]->bind();
    buffers[Vertices].bind();
    buffers[Vertices].allocate(vertices.data(),
                               static_cast<GLsizei>(vertices.size()*sizeof(float)));
    program->enableAttributeArray("vertex");
    program->setAttributeBuffer("vertex",GL_FLOAT,0,3);
    buffers[Vertices].release();
    buffers[Normals].bind();
    buffers[Normals].allocate(normals.data(),
                              static_cast<GLsizei>(normals.size()*sizeof(float)));
    program->enableAttributeArray("normals");
    program->setAttributeBuffer("normals",GL_FLOAT,0,3);
    buffers[Normals].release();
    buffers[Colors].bind();
    buffers[Colors].allocate(colors.data(),
                             static_cast<GLsizei>(colors.size()*sizeof(float)));
    program->enableAttributeArray("colors");
    program->setAttributeBuffer("colors",GL_FLOAT,0,3);
    buffers[Colors].release();
    vaos[Facets]->release();
    program->release();

    program = getShaderProgram(PROGRAM_WITHOUT_LIGHT, viewer);
    program->bind();
    vaos[Edges]->bind();
    buffers[Edge_vertices].bind();
    buffers[Edge_vertices].allocate(edge_vertices.data(),
                                    static_cast<GLsizei>(edge_vertices.size()*sizeof(float)));
    program->enableAttributeArray("vertex");
    program->setAttributeBuffer("vertex",GL_FLOAT,0,3);
    buffers[Edge_vertices].release();
    vaos[Facets]->release();
    program->release();

    nb_pos = vertices.size();
    vertices.resize(0);
    //"Swap trick" insures that the memory is indeed freed and not kept available
    std::vector<float>(vertices).swap(vertices);
    nb_edge_pos = edge_vertices.size();
    edge_vertices.resize(0);
    std::vector<float>(edge_vertices).swap(edge_vertices);
    normals.resize(0);
    std::vector<float>(normals).swap(normals);
    colors.resize(0);
    std::vector<float>(colors).swap(colors);
    are_buffers_filled = true;
  }
};
class DistancePlugin :
    public QObject,
    public Polyhedron_demo_plugin_interface
{
  Q_OBJECT
  Q_INTERFACES(CGAL::Three::Polyhedron_demo_plugin_interface)
  Q_PLUGIN_METADATA(IID "com.geometryfactory.PolyhedronDemo.PluginInterface/1.0")

  typedef Kernel::Point_3 Point_3;
public:
  //decides if the plugin's actions will be displayed or not.
  bool applicable(QAction*) const
  {

    return scene->selectionIndices().size() == 2 &&
        qobject_cast<Scene_polyhedron_item*>(scene->item(scene->selectionIndices().first())) &&
        qobject_cast<Scene_polyhedron_item*>(scene->item(scene->selectionIndices().last()));

  }
  //the list of the actions of the plugin.
  QList<QAction*> actions() const
  {
    return _actions;
  }
  //this acts like a constructor for the plugin. It gets the references to the mainwindow and the scene, and connects the action.
  void init(QMainWindow* mw, Scene_interface* sc, Messages_interface* mi)
  {
    //gets the reference to the message interface, to display text in the console widget
    this->messageInterface = mi;
    //get the references
    this->scene = sc;
    this->mw = mw;
    //creates the action
    QAction *actionComputeDistance= new QAction(QString("Compute Distance Between Polyhedra"), mw);
    //specifies the subMenu
    actionComputeDistance->setProperty("subMenuName", "Polygon Mesh Processing");
    //links the action
    if(actionComputeDistance) {
      connect(actionComputeDistance, SIGNAL(triggered()),
              this, SLOT(createDistanceItems()));
      _actions << actionComputeDistance;
    }
  }
public Q_SLOTS:
  void createDistanceItems()
  {
    bool ok = false;
    nb_pts_per_face = QInputDialog::getInt(mw, tr("Sampling"),
                                               tr("Number of points per face:"),40, 1,2147483647,1, &ok);
    if (!ok)
      return;

    //check the initial conditions
    Scene_polyhedron_item* itemA = qobject_cast<Scene_polyhedron_item*>(scene->item(scene->selectionIndices().first()));
    Scene_polyhedron_item* itemB = qobject_cast<Scene_polyhedron_item*>(scene->item(scene->selectionIndices().last()));
    if(!itemA->polyhedron()->is_pure_triangle() ||
       !itemB->polyhedron()->is_pure_triangle() ){
      messageInterface->error(QString("Distance not computed. (Both polyhedra must be triangulated)"));
      return;
    }
    QApplication::setOverrideCursor(Qt::WaitCursor);
    Scene_distance_polyhedron_item* new_itemA = new Scene_distance_polyhedron_item(itemA->polyhedron(),itemB->polyhedron(), itemB->name(), nb_pts_per_face);
    Scene_distance_polyhedron_item* new_itemB = new Scene_distance_polyhedron_item(itemB->polyhedron(),itemA->polyhedron(), itemA->name(), nb_pts_per_face);
    itemA->setVisible(false);
    itemB->setVisible(false);
    new_itemA->setName(QString("%1 to %2").arg(itemA->name()).arg(itemB->name()));
    new_itemB->setName(QString("%1 to %2").arg(itemB->name()).arg(itemA->name()));
    scene->addItem(new_itemA);
    scene->addItem(new_itemB);
    QApplication::restoreOverrideCursor();
  }
private:
  int nb_pts_per_face;
  QList<QAction*> _actions;
  Messages_interface* messageInterface;
  //The reference to the scene
  Scene_interface* scene;
  //The reference to the main window
  QMainWindow* mw;
};
#include "Distance_plugin.moc"<|MERGE_RESOLUTION|>--- conflicted
+++ resolved
@@ -180,14 +180,9 @@
     }
       return hdist;
 #else
-<<<<<<< HEAD
     tbb::atomic<double> distance;
     distance.store(0);
-    Distance_computation<Tree, typename Kernel::Point_3> f(tree, hint, sample_points, &distance, out);
-=======
-    CGAL::cpp11::atomic<double> distance(0);
     Distance_computation<Tree, Kernel::Point_3> f(tree, hint, sample_points, &distance, out);
->>>>>>> 648d9cd4
     tbb::parallel_for(tbb::blocked_range<std::size_t>(0, sample_points.size()), f);
     return distance;
 #endif
