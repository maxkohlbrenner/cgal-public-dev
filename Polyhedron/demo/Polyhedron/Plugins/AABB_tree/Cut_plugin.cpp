--- conflicted
+++ resolved
@@ -204,19 +204,9 @@
   typedef typename boost::property_map<Mesh, boost::vertex_point_t>::type VertexPointMap;
 
   Mesh* _mesh;
-<<<<<<< HEAD
-  PPMAP<Mesh>()
-    :_mesh(nullptr){}
-  PPMAP<Mesh>(Mesh* mesh)
-    :_mesh(mesh)
-  {
-  }
-
-=======
->>>>>>> 07948c70
-
-  PPMAP() :_mesh(NULL){}
-  PPMAP(Mesh* mesh) :_mesh(mesh) { }
+
+  PPMAP() : _mesh(nullptr){}
+  PPMAP(Mesh* mesh) : _mesh(mesh) { }
 
   friend reference get(const PPMAP<Mesh>&ppmap, key_type v)
   {
