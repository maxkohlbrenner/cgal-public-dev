--- conflicted
+++ resolved
@@ -4,27 +4,17 @@
   cmake_policy(SET CMP0074 NEW)
 endif()
 
-<<<<<<< HEAD
-if(TARGET CGAL::Eigen_support)
+if(TARGET CGAL::Eigen3_support)
   find_package(CGAL REQUIRED COMPONENTS Core)
-=======
-if(TARGET CGAL::Eigen3_support)
-  find_package(CGAL COMPONENTS Core)
->>>>>>> eecb0053
 
   include(${CGAL_USE_FILE})
 
   qt5_wrap_ui(parameterizationUI_FILES Parameterization_widget.ui OTE_dialog.ui)
-<<<<<<< HEAD
   polyhedron_demo_plugin(parameterization_plugin Parameterization_plugin
                          ${parameterizationUI_FILES})
   target_link_libraries(
     parameterization_plugin PUBLIC scene_surface_mesh_item scene_textured_item
-                                   scene_selection_item CGAL::Eigen_support)
-=======
-  polyhedron_demo_plugin(parameterization_plugin Parameterization_plugin ${parameterizationUI_FILES})
-  target_link_libraries(parameterization_plugin PUBLIC scene_surface_mesh_item scene_textured_item scene_selection_item CGAL::Eigen3_support)
->>>>>>> eecb0053
+                                   scene_selection_item CGAL::Eigen3_support)
 else()
   message(
     STATUS
@@ -42,21 +32,13 @@
 polyhedron_demo_plugin(mesh_simplification_plugin Mesh_simplification_plugin ${mesh_simplificationUI_FILES})
 target_link_libraries(mesh_simplification_plugin PUBLIC scene_surface_mesh_item scene_selection_item)
 
-<<<<<<< HEAD
 qt5_wrap_ui(remeshingUI_FILES Remeshing_dialog.ui)
 polyhedron_demo_plugin(offset_meshing_plugin Offset_meshing_plugin
                        ${remeshingUI_FILES})
 target_link_libraries(offset_meshing_plugin PUBLIC scene_surface_mesh_item
                                                    scene_polygon_soup_item)
-if(TARGET CGAL::Eigen_support)
-  target_link_libraries(offset_meshing_plugin PUBLIC CGAL::Eigen_support)
-=======
-qt5_wrap_ui( remeshingUI_FILES  Remeshing_dialog.ui)
-polyhedron_demo_plugin(offset_meshing_plugin Offset_meshing_plugin ${remeshingUI_FILES})
-target_link_libraries(offset_meshing_plugin PUBLIC scene_surface_mesh_item scene_polygon_soup_item)
 if(TARGET CGAL::Eigen3_support)
   target_link_libraries(offset_meshing_plugin PUBLIC CGAL::Eigen3_support)
->>>>>>> eecb0053
 endif()
 if(TARGET CGAL::TBB_support)
   target_link_libraries(offset_meshing_plugin PUBLIC CGAL::TBB_support)
