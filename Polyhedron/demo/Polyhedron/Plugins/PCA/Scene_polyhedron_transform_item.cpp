--- conflicted
+++ resolved
@@ -52,11 +52,8 @@
     invalidateOpenGLBuffers();
 }
 
-<<<<<<< HEAD
+
 void Scene_polyhedron_transform_item_priv::initialize_buffers(CGAL::Three::Viewer_interface *viewer =0) const
-=======
-void Scene_polyhedron_transform_item::initializeBuffers(CGAL::Three::Viewer_interface *viewer =0) const
->>>>>>> 6486abd0
 {
     //vao for the edges
     {
@@ -81,11 +78,8 @@
     are_buffers_filled = true;
 }
 
-<<<<<<< HEAD
+
 void Scene_polyhedron_transform_item_priv::compute_elements() const
-=======
-void Scene_polyhedron_transform_item::computeElements() const
->>>>>>> 6486abd0
 {
     positions_lines.resize(0);
     typedef Kernel::Point_3		        Point;
@@ -111,21 +105,12 @@
 
 void Scene_polyhedron_transform_item::drawEdges(CGAL::Three::Viewer_interface* viewer) const
 {
-<<<<<<< HEAD
     if(!d->are_buffers_filled)
         d->initialize_buffers(viewer);
     vaos[Scene_polyhedron_transform_item_priv::Edges]->bind();
     d->program = getShaderProgram(PROGRAM_WITHOUT_LIGHT);
-    attrib_buffers(viewer,PROGRAM_WITHOUT_LIGHT);
+    attribBuffers(viewer,PROGRAM_WITHOUT_LIGHT);
     d->program->bind();
-=======
-    if(!are_buffers_filled)
-        initializeBuffers(viewer);
-    vaos[Edges]->bind();
-    program = getShaderProgram(PROGRAM_WITHOUT_LIGHT);
-    attribBuffers(viewer,PROGRAM_WITHOUT_LIGHT);
-    program->bind();
->>>>>>> 6486abd0
     QMatrix4x4 f_matrix;
     for (int i=0; i<16; ++i){
         f_matrix.data()[i] = (float)d->frame->matrix()[i];
@@ -170,11 +155,7 @@
 
 void Scene_polyhedron_transform_item::invalidateOpenGLBuffers()
 {
-<<<<<<< HEAD
     d->compute_elements();
-=======
-    computeElements();
->>>>>>> 6486abd0
     are_buffers_filled = false;
     compute_bbox();
 }
