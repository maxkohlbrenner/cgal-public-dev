#include <CGAL/Exact_predicates_inexact_constructions_kernel.h>
#include <CGAL/bounding_box.h>
#include <CGAL/Three/Polyhedron_demo_plugin_helper.h>
#include <CGAL/boost/graph/copy_face_graph.h>
#include <CGAL/algorithm.h>
<<<<<<< HEAD
#include <CGAL/Three/Scene_item_rendering_helper.h>
#include <CGAL/Three/Three.h>
#include <CGAL/Three/Point_container.h>
=======
#include <CGAL/Polygon_mesh_processing/transform.h>
#ifdef CGAL_USE_SURFACE_MESH
>>>>>>> 636fa74f
#include "Scene_surface_mesh_item.h"

#include "Scene_facegraph_transform_item.h"
#include "Scene_points_with_normal_item.h"
#include "Scene_polylines_item.h"

#include <QString>
#include <QAction>
#include <QMenu>
#include <QMainWindow>
#include <QDockWidget>
#include <QDialog>
#include <QApplication>
#include <QTime>
#include <QMessageBox>

#include "ui_Transformation_widget.h"
<<<<<<< HEAD
using namespace CGAL::Three;
typedef Viewer_interface Vi;
typedef Point_container Pc;

=======
#include "ui_MeshOnGrid_dialog.h"
#ifdef CGAL_USE_SURFACE_MESH
>>>>>>> 636fa74f
typedef Scene_surface_mesh_item Facegraph_item;


class Scene_transform_point_set_item : public Scene_item_rendering_helper
{
  Q_OBJECT
  typedef Point_set_3<Kernel> Point_set;
public:
  Scene_transform_point_set_item(Scene_points_with_normal_item *item, const CGAL::qglviewer::Vec& pos)
    : base(item),
      center_(pos),
      frame(new CGAL::Three::Scene_item::ManipulatedFrame())
  {
    const CGAL::qglviewer::Vec offset = Three::mainViewer()->offset();
    frame->setPosition(pos+offset);
    Point_set ps= *item->point_set();
    const Kernel::Point_3& p = ps.point(*(ps.begin()));
    CGAL::Bbox_3 bbox(p.x(), p.y(), p.z(), p.x(), p.y(), p.z());
    CGAL::cpp98::random_shuffle (ps.begin(), ps.end());
    points.reserve(3*ps.size());
    for (Point_set::const_iterator it = ps.begin(); it != ps.first_selected(); it++)
    {
      const Kernel::Point_3& p = ps.point(*it);
      bbox = bbox + p.bbox();
      points.push_back(p.x()-center_.x);
      points.push_back(p.y()-center_.y);
      points.push_back(p.z()-center_.z);
    }
    setPointContainer(0, new Pc(Vi::PROGRAM_NO_SELECTION, false));
    setBbox(Bbox(bbox.xmin(),bbox.ymin(),bbox.zmin(),
                 bbox.xmax(),bbox.ymax(),bbox.zmax()));
    
    nb_points = points.size();
    initGL();
    Pc* pc = getPointContainer(0);
    pc->allocate(Pc::Vertices,
                 points.data(),
                 static_cast<int>(points.size()*sizeof(float)));
    Q_FOREACH(CGAL::QGLViewer* v, CGAL::QGLViewer::QGLViewerPool())
      initializeBuffers(qobject_cast<Vi*>(v));
  }
  
  void initializeBuffers(Viewer_interface *v) const
  {
    Pc* pc = getPointContainer(0);
    pc->initializeBuffers(v);
    pc->setFlatDataSize(nb_points);
    points.clear();
    points.shrink_to_fit();
  }
  bool manipulatable() const { return true; }

  Scene_item* clone()const{ return NULL; }

  bool supportsRenderingMode(RenderingMode m) const { return m==Points ; }

  QString toolTip() const {
    return QObject::tr("<p>Affine transformation of <b>%1</b></p>"
                       "<p>Keep <b>Ctrl</b> pressed and use the arcball to define an affine transformation.<br />"
                       "Press <b>S</b> to apply the affine transformation to a copy of <b>%1</b>.</p>")
        .arg(getBase()->name());
  }

  void setFMatrix(double matrix[16])
  {
    for (int i=0; i<16; ++i)
      f_matrix.data()[i] = (float)matrix[i];
  }

  ~Scene_transform_point_set_item() {delete frame; Q_EMIT killed(); }
  void drawPoints(Viewer_interface *viewer) const
  {
    GLfloat point_size;
    viewer->glGetFloatv(GL_POINT_SIZE, &point_size);
    viewer->setGlPointSize(6.f);
    double ratio_displayed = 1.0;
    if ((viewer->inFastDrawing () || frame->isManipulated()) &&
        (nb_points /3 > 300000)) // arbitrary large value
      ratio_displayed = 3 * 300000. / (double)nb_points;

    Pc* pc = getPointContainer(0);
    pc->setColor(QColor(Qt::green));
    pc->setFrameMatrix(f_matrix);
    pc->draw(viewer, true);
  }
  bool keyPressEvent(QKeyEvent* e){
    if (e->key()==Qt::Key_S){
      Q_EMIT stop();
      return true;
    }
    return false;
  }
  const Scene_points_with_normal_item* getBase()const{return base;}
  const CGAL::qglviewer::Vec& center() const { return center_; }
  CGAL::Three::Scene_item::ManipulatedFrame* manipulatedFrame() { return frame; }
  void compute_bbox() const
  {
    Point_set ps= *base->point_set();
    const Kernel::Point_3& p = ps.point(*(ps.begin()));
    CGAL::Bbox_3 bbox(p.x(), p.y(), p.z(), p.x(), p.y(), p.z());

    for (Point_set::const_iterator it = ps.begin(); it != ps.first_selected(); it++)
    {
      bbox = bbox + ps.point(*it).bbox();
    }
    CGAL::qglviewer::Vec min(bbox.xmin(),bbox.ymin(),bbox.zmin());
    CGAL::qglviewer::Vec max(bbox.xmax(),bbox.ymax(),bbox.zmax());

    setBbox(Bbox(min.x,min.y,min.z,
                 max.x,max.y,max.z));
  }
  bool isEmpty() const{return false;}
Q_SIGNALS:
  void stop();
  void killed();
private:
  const Scene_points_with_normal_item* base;
  CGAL::qglviewer::Vec center_;
  CGAL::Three::Scene_item::ManipulatedFrame* frame;
  mutable std::vector<float> points;
  std::size_t nb_points;
  QMatrix4x4 f_matrix;

};

using namespace CGAL::Three;
class Polyhedron_demo_affine_transform_plugin :
    public QObject,
    public Polyhedron_demo_plugin_helper
{
  Q_OBJECT
  Q_INTERFACES(CGAL::Three::Polyhedron_demo_plugin_interface)
  Q_PLUGIN_METADATA(IID "com.geometryfactory.PolyhedronDemo.PluginInterface/1.0")

public:

  Polyhedron_demo_affine_transform_plugin():started(false){}

  QList<QAction*> actions() const {
    return QList<QAction*>() << actionTransformPolyhedron
                             << actionMeshOnGrid;
  }

<<<<<<< HEAD
  bool applicable(QAction*) const {
    return qobject_cast<Facegraph_item*>(scene->item(scene->mainSelectionIndex()))
        || qobject_cast<Scene_facegraph_transform_item*>(scene->item(scene->mainSelectionIndex()))
        || qobject_cast<Scene_points_with_normal_item*>(scene->item(scene->mainSelectionIndex()))
        || qobject_cast<Scene_transform_point_set_item*>(scene->item(scene->mainSelectionIndex()))
=======
  bool applicable(QAction* a) const {
    if(a == actionMeshOnGrid)
    {
      return qobject_cast<Facegraph_item*>(scene->item(scene->mainSelectionIndex()));
    }
    else
      return qobject_cast<Facegraph_item*>(scene->item(scene->mainSelectionIndex()))
          || qobject_cast<Scene_facegraph_transform_item*>(scene->item(scene->mainSelectionIndex()))
    #ifdef CGAL_USE_SURFACE_MESH
          || qobject_cast<Scene_points_with_normal_item*>(scene->item(scene->mainSelectionIndex()))
          || qobject_cast<Scene_transform_point_set_item*>(scene->item(scene->mainSelectionIndex()))
    #endif
>>>>>>> 636fa74f
           ;
  }
  
  void init(QMainWindow* _mw, CGAL::Three::Scene_interface* scene_interface, Messages_interface*) {
    for(int i=0; i<3; ++i)
    {
      scaling[i] = 1;
      lastScaling[i] = 1 ;
    }
    lastMatrix.setToIdentity();
    mw = _mw;
    this->scene = scene_interface;

    actionMeshOnGrid = new QAction(
      #ifdef CGAL_USE_SURFACE_MESH
                tr("Create a Grid of Surface Meshes")
      #else
                tr("Create a Grid of Polyhedra")
      #endif
          , mw);
    if(actionMeshOnGrid) {
      connect(actionMeshOnGrid, SIGNAL(triggered()),this, SLOT(grid()));
    }

    actionTransformPolyhedron = new QAction(
                tr("Affine Transformation")
          , mw);
    if(actionTransformPolyhedron) {
      connect(actionTransformPolyhedron, SIGNAL(triggered()),this, SLOT(go()));
    }
    transform_item = NULL;
    transform_points_item = NULL;

    dock_widget = new QDockWidget(
          tr("Affine Transformation")
          , mw);
    ui.setupUi(dock_widget);
    dock_widget->setWindowTitle(tr(
                                  "Affine Transformation"
                                  ));
    addDockWidget(dock_widget);
    dock_widget->hide();

    QList<QLineEdit*> lineEdits;
    lineEdits<<ui.lineEditA<<ui.lineEditX<<ui.lineEditY<<ui.lineEditZ;
    Q_FOREACH(QLineEdit* widget, lineEdits)
    {
      QSizePolicy sp_retain = widget->sizePolicy();
      sp_retain.setRetainSizeWhenHidden(true);
      widget->setSizePolicy(sp_retain);
    }
    connect(ui.applyTransfo_Button, &QPushButton::clicked,
            this, &Polyhedron_demo_affine_transform_plugin::applySingleTransformation);
    connect(ui.transfo_ComboBox, SIGNAL(currentIndexChanged(int)),
            this, SLOT(updateSingleTransfoValues(int)));
    connect(ui.resetMatrix_Button, &QPushButton::clicked,
            this, &Polyhedron_demo_affine_transform_plugin::resetTransformMatrix);
    connect(ui.clearButton, &QPushButton::clicked,
            this, &Polyhedron_demo_affine_transform_plugin::clear);
    connect(ui.undoButton, &QPushButton::clicked,
            this, &Polyhedron_demo_affine_transform_plugin::undo);
  }

  void start(FaceGraph *facegraph, const QString name, const Scene_item::Bbox&);
  void start(Scene_points_with_normal_item*);
  void end();
  void closure()
  {
    dock_widget->hide();
  }
  
private:
  QDockWidget* dock_widget;
  Ui::TransformationWidget ui;
  QAction*  actionTransformPolyhedron;
  QAction* actionMeshOnGrid;
  Scene_facegraph_transform_item* transform_item;
  Scene_transform_point_set_item* transform_points_item;
  CGAL::Three::Scene_interface::Item_id tr_item_index;
  CGAL::Three::Scene_interface* scene;
  bool started;
  double scaling[3];
  double lastScaling[3];
  QMatrix4x4 lastMatrix;

  //takes a double[16]
  void transformMatrix( double* res)const
  {
    bool is_point_set = false;
    if(!transform_item)
    {
      if(transform_points_item)
        is_point_set = true;
    }

    QMatrix4x4 tMatrix, manipulatedMatrix, scalingMatrix;
    if(!is_point_set)
      for(int i=0; i<16; ++i)
      {
        manipulatedMatrix.data()[i] = transform_item->manipulatedFrame()->matrix()[i];
        scalingMatrix.data()[i] = 0;
      }
    else
      for(int i=0; i<16; ++i)
      {
        manipulatedMatrix.data()[i] = transform_points_item->manipulatedFrame()->matrix()[i];
        scalingMatrix.data()[i] = 0;
      }
    scalingMatrix.data()[0] = scaling[0];
    scalingMatrix.data()[5] = scaling[1];
    scalingMatrix.data()[10] = scaling[2];
    scalingMatrix.data()[15] = 1;
    tMatrix = manipulatedMatrix*scalingMatrix;
    for(int i=0; i<16; ++i)
      res[i] = (double)tMatrix.data()[i];
  }
  template<class Item>
  void normalize(Item*);
public Q_SLOTS:
  void grid();
  void go();
  void transformed_killed();

  void updateUiMatrix();
  void clear()
  {
   ui.lineEditA->clear();
   ui.lineEditX->clear();
   ui.lineEditY->clear();
   ui.lineEditZ->clear();
  }
  void resetTransformMatrix()
  {
    bool is_point_set = false;
    if(!transform_item)
    {
      if(transform_points_item)
        is_point_set = true;
      else
        return;
    }
    double matrix[16] = {0};
    scaling[0]=scaling[1]=scaling[2]=1.0;
    matrix[0]=1; matrix[5] = 1; matrix[10] = 1; matrix[15] = 1;
    matrix[12] = is_point_set ? transform_points_item->center().x : transform_item->center().x;
    matrix[13] = is_point_set ? transform_points_item->center().y : transform_item->center().y;
    matrix[14] = is_point_set ? transform_points_item->center().z : transform_item->center().z;

    if(!is_point_set)
    {
      const CGAL::qglviewer::Vec offset = Three::mainViewer()->offset();
      transform_item->manipulatedFrame()->setFromMatrix(matrix);
      transform_item->manipulatedFrame()->translate(offset);
      transform_item->itemChanged();
    }
    else
    {
      const CGAL::qglviewer::Vec offset = Three::mainViewer()->offset();
      transform_points_item->manipulatedFrame()->setFromMatrix(matrix);
      transform_points_item->manipulatedFrame()->translate(offset);
      transform_points_item->itemChanged();
    }
  }
  void updateSingleTransfoValues(int);
  void applySingleTransformation();
  void resetItems()
  {
    transform_item = NULL;
    transform_points_item = NULL;
  }
  void undo()
  {
    bool is_point_set = false;
    if(!transform_item)
    {
      if(transform_points_item)
        is_point_set = true;
      else
        return;
    }

    double matrix[16];
    for(short i = 0; i<16; ++i)
      matrix[i] = (double)lastMatrix.data()[i];

    for(short i = 0; i< 3; ++i)
      scaling[i] = lastScaling[i];

    if(!is_point_set)
    {
      transform_item->manipulatedFrame()->setFromMatrix(matrix);
      transform_item->itemChanged();
    }
    else
    {
      transform_points_item->manipulatedFrame()->setFromMatrix(matrix);
      transform_points_item->itemChanged();
    }
  }

}; // end class Polyhedron_demo_affine_transform_plugin

class GridDialog :
    public QDialog,
    public Ui::GridDialog
{
  Q_OBJECT
public:
  GridDialog(QWidget* =0)
  {
    setupUi(this);
  }
};

void Polyhedron_demo_affine_transform_plugin::grid()
{
      Facegraph_item* item = 
          qobject_cast<Facegraph_item*>(scene->item(scene->mainSelectionIndex()));
      if(!item)
        return;
      
      
      FaceGraph m = *item->face_graph();
      
      Scene_item::Bbox b = item->bbox();
      
      
      double x_t(CGAL::sqrt(CGAL::squared_distance(Kernel::Point_3(b.min(0), b.min(1), b.min(2)), 
                                                   Kernel::Point_3(b.max(0), b.min(1), b.min(2))))),
          y_t(CGAL::sqrt(CGAL::squared_distance(Kernel::Point_3(b.min(0), b.min(1), b.min(2)), 
                                                Kernel::Point_3(b.min(0), b.max(1), b.min(2))))),
          z_t(CGAL::sqrt(CGAL::squared_distance(Kernel::Point_3(b.min(0), b.min(1), b.min(2)), 
                                                Kernel::Point_3(b.min(0), b.min(1), b.max(2)))));
      
      GridDialog dialog(mw);
      dialog.x_space_doubleSpinBox->setValue(x_t);
      dialog.y_space_doubleSpinBox->setValue(y_t);
      dialog.z_space_doubleSpinBox->setValue(z_t);
      if(!dialog.exec())
        return;
      QApplication::setOverrideCursor(Qt::WaitCursor);
      int i_max=dialog.x_spinBox->value(),
          j_max=dialog.y_spinBox->value(),
          k_max=dialog.z_spinBox->value();
      x_t = dialog.x_space_doubleSpinBox->value();
      y_t = dialog.y_space_doubleSpinBox->value();
      z_t = dialog.z_space_doubleSpinBox->value();
      
      for(int i = 0; i < i_max; ++i)
      {
        for(int j = 0; j< j_max; ++j)
        {
          for(int k = 0; k< k_max; ++k)
          {
            FaceGraph e;
            CGAL::copy_face_graph(m,e);
            
            Kernel::Aff_transformation_3 trans(CGAL::TRANSLATION, Kernel::Vector_3(i*x_t,j*y_t,k*z_t));
            CGAL::Polygon_mesh_processing::transform(trans, e);
            Facegraph_item* t_item = new Facegraph_item(e);
            t_item->setName(tr("%1 %2%3%4")
                            .arg(item->name())
                            .arg(i)
                            .arg(j)
                            .arg(k));
            scene->addItem(t_item);
          }
        }
      }
      QApplication::restoreOverrideCursor();
}
void Polyhedron_demo_affine_transform_plugin::go(){
  if (!started){
    Scene_item* item = scene->item(scene->mainSelectionIndex());
    Scene_points_with_normal_item* points_item = NULL;
    Facegraph_item* poly_item = qobject_cast<Facegraph_item*>(item);
    if(!poly_item)
    {
      points_item = qobject_cast<Scene_points_with_normal_item*>(item);
      if(!points_item)
        return;
    }
    dock_widget->show();
    started=true;
    actionTransformPolyhedron->setText("Apply affine transformation");
    if(poly_item)
    {
      start(poly_item->polyhedron(), poly_item->name(), poly_item->bbox());
    }
    else if(points_item)
      start(points_item);
  }
  else
    end();
}

void Polyhedron_demo_affine_transform_plugin::transformed_killed(){
  started=false;
  actionTransformPolyhedron->setText("Affine Transformation");
}

void Polyhedron_demo_affine_transform_plugin::start(FaceGraph *facegraph, const QString name, const Scene_item::Bbox &bbox){
  QApplication::setOverrideCursor(Qt::PointingHandCursor);
  
  double x=(bbox.xmin()+bbox.xmax())/2;
  double y=(bbox.ymin()+bbox.ymax())/2;
  double z=(bbox.zmin()+bbox.zmax())/2;
  lastMatrix.setToIdentity();
  lastMatrix.data()[12] = x;
  lastMatrix.data()[13] = y;
  lastMatrix.data()[14] = z;
  transform_item = new Scene_facegraph_transform_item(CGAL::qglviewer::Vec(x,y,z),facegraph, name);
  transform_item->setManipulatable(true);
  transform_item->setColor(Qt::green);
  transform_item->setRenderingMode(Wireframe);
  transform_item->setName(tr("Affine Transformation"));
  scaling[0] = 1;
  scaling[1] = 1;
  scaling[2] = 1;
  connect(transform_item, SIGNAL(stop()),this, SLOT(go()));
  connect(transform_item, SIGNAL(killed()),this, SLOT(transformed_killed()));
  connect(transform_item->manipulatedFrame(), &CGAL::qglviewer::ManipulatedFrame::modified,
          this, &Polyhedron_demo_affine_transform_plugin::updateUiMatrix);
  connect(transform_item, &Scene_facegraph_transform_item::aboutToBeDestroyed,
          dock_widget, &QDockWidget::hide);
  connect(transform_item, &Scene_facegraph_transform_item::aboutToBeDestroyed,
          this, &Polyhedron_demo_affine_transform_plugin::resetItems);
  tr_item_index=scene->addItem(transform_item);
  scene->setSelectedItem(tr_item_index);
  resetTransformMatrix();
}

void Polyhedron_demo_affine_transform_plugin::start(Scene_points_with_normal_item* points_item){
  QApplication::setOverrideCursor(Qt::PointingHandCursor);

  Scene_points_with_normal_item::Bbox bbox = points_item->bbox();
  double x=(bbox.xmin()+bbox.xmax())/2;
  double y=(bbox.ymin()+bbox.ymax())/2;
  double z=(bbox.zmin()+bbox.zmax())/2;
  lastMatrix.setToIdentity();
  lastMatrix.data()[12] = x;
  lastMatrix.data()[13] = y;
  lastMatrix.data()[14] = z;

  transform_points_item = new Scene_transform_point_set_item(points_item,CGAL::qglviewer::Vec(x,y,z));
  transform_points_item->setRenderingMode(Points);
  transform_points_item->setName(tr("Affine Transformation"));
  connect(transform_points_item, SIGNAL(stop()),this, SLOT(go()));
  connect(transform_points_item, SIGNAL(killed()),this, SLOT(transformed_killed()));
  connect(transform_points_item->manipulatedFrame(), &CGAL::qglviewer::ManipulatedFrame::modified,
          this, &Polyhedron_demo_affine_transform_plugin::updateUiMatrix);
  connect(transform_points_item, &Scene_transform_point_set_item::aboutToBeDestroyed,
          dock_widget, &QDockWidget::hide);
  connect(transform_points_item, &Scene_transform_point_set_item::aboutToBeDestroyed,
          this, &Polyhedron_demo_affine_transform_plugin::resetItems);
  tr_item_index=scene->addItem(transform_points_item);
  scene->setSelectedItem(tr_item_index);
  resetTransformMatrix();
}


void Polyhedron_demo_affine_transform_plugin::end(){
  QApplication::restoreOverrideCursor();
  double matrix[16];
  transformMatrix(&matrix[0]);
  const CGAL::qglviewer::Vec offset = Three::mainViewer()->offset();
  matrix[12]-=offset.x;
  matrix[13]-=offset.y;
  matrix[14]-=offset.z;
  resetTransformMatrix();
  QMatrix4x4 transform_matrix;
  for(int i=0; i<16; ++i)
    transform_matrix.data()[i] = (float)matrix[i];

  if(transform_item)
  {
    CGAL::qglviewer::Vec c = transform_item->center();
    FaceGraph* new_sm = new FaceGraph(*transform_item->getFaceGraph());
    typedef boost::property_map<FaceGraph,CGAL::vertex_point_t>::type VPmap;
    VPmap vpmap = get(CGAL::vertex_point, *new_sm);

    for (boost::graph_traits<FaceGraph>::vertex_iterator it=vertices(*new_sm).begin(),
         endit=vertices(*new_sm).end();endit!=it;++it)
    {
      QVector3D vec = transform_matrix * QVector3D(get(vpmap, *it).x() - c.x,
                                                   get(vpmap, *it).y() - c.y,
                                                   get(vpmap, *it).z() - c.z);

      put(vpmap, *it, Kernel::Point_3 (vec.x(), vec.y(), vec.z()));
    }
    Facegraph_item* new_item=new Facegraph_item(new_sm);
    new_item->setName(tr("%1_transformed").arg(transform_item->name()));
    scene->replaceItem(tr_item_index,new_item);
    delete transform_item;
    transform_item = NULL;
  }
  else if(transform_points_item)
  {
    const Point_set *base_ps = transform_points_item->getBase()->point_set();
    Point_set* new_ps = new Point_set();
    new_ps->reserve(base_ps->size());
    CGAL::qglviewer::Vec c = transform_points_item->center();
    for(Point_set::const_iterator it = base_ps->begin(); it != base_ps->end(); ++ it)
    {
      QVector3D vec = transform_matrix * QVector3D(base_ps->point(*it).x() - c.x,
                                                   base_ps->point(*it).y() - c.y,
                                                   base_ps->point(*it).z() - c.z);
      new_ps->insert(Kernel::Point_3 (vec.x(), vec.y(), vec.z()));
    }


    Scene_points_with_normal_item* new_item=new Scene_points_with_normal_item();
    for(Point_set::const_iterator it = new_ps->begin(); it != new_ps->end(); ++ it)
      new_item->point_set()->insert(new_ps->point(*it));
    new_item->setName(tr("%1_transformed").arg(transform_points_item->getBase()->name()));

    scene->replaceItem(tr_item_index,new_item);
    delete transform_points_item;
    transform_points_item = NULL;
  }
  dock_widget->hide();
}

void Polyhedron_demo_affine_transform_plugin::updateUiMatrix()
{
  bool is_point_set = false;
  if(!transform_item)
  {
    if(transform_points_item)
      is_point_set = true;
    else
      return;
  }
  double tmatrix[16];
  transformMatrix(&tmatrix[0]);
  if(is_point_set)
    transform_points_item->setFMatrix(tmatrix);
  else
    transform_item->setFMatrix(tmatrix);
  //this matrix is not mandatory but it clarifies the code to use one.
  QMatrix4x4 matrix;
  for (int i=0; i<16; ++i)
    matrix.data()[i] = tmatrix[i];
  if(!is_point_set)
  {
    matrix(0,3) -= transform_item->center().x;
    matrix(1,3) -= transform_item->center().y;
    matrix(2,3) -= transform_item->center().z;
  }
  else
  {
    matrix(0,3) -= transform_points_item->center().x;
    matrix(1,3) -= transform_points_item->center().y;
    matrix(2,3) -= transform_points_item->center().z;
  }
  const CGAL::qglviewer::Vec offset = Three::mainViewer()->offset();
  matrix.data()[12]-=offset.x;
  matrix.data()[13]-=offset.y;
  matrix.data()[14]-=offset.z;
  ui.matrix_00->setText(QString("%1").arg(matrix(0,0))); ui.matrix_01->setText(QString("%1").arg(matrix(0,1))); ui.matrix_02->setText(QString("%1").arg(matrix(0,2))); ui.matrix_03->setText(QString("%1").arg(matrix(0,3)));
  ui.matrix_10->setText(QString("%1").arg(matrix(1,0))); ui.matrix_11->setText(QString("%1").arg(matrix(1,1))); ui.matrix_12->setText(QString("%1").arg(matrix(1,2))); ui.matrix_13->setText(QString("%1").arg(matrix(1,3)));
  ui.matrix_20->setText(QString("%1").arg(matrix(2,0))); ui.matrix_21->setText(QString("%1").arg(matrix(2,1))); ui.matrix_22->setText(QString("%1").arg(matrix(2,2))); ui.matrix_23->setText(QString("%1").arg(matrix(2,3)));
  ui.matrix_30->setText(QString("%1").arg(matrix(3,0))); ui.matrix_31->setText(QString("%1").arg(matrix(3,1))); ui.matrix_32->setText(QString("%1").arg(matrix(3,2))); ui.matrix_33->setText(QString("%1").arg(matrix(3,3)));

}

void Polyhedron_demo_affine_transform_plugin::updateSingleTransfoValues(int index)
{
  ui.lineEditZ->setToolTip("Value along the z-axis.");
  switch(index)
  {
  case 0:
    ui.lineEditA->show();
    ui.lineEditX->show();
    ui.lineEditY->show();
    ui.lineEditZ->show();
    ui.transfo_ComboBox->setToolTip("Angle, axis coordinates");
    break;
  case 1:
    ui.lineEditA->hide();
    ui.lineEditX->show();
    ui.lineEditY->show();
    ui.lineEditZ->show();
    ui.transfo_ComboBox->setToolTip("Axis coordinates");
    break;
  case 2:
    ui.lineEditA->hide();
    ui.lineEditX->show();
    ui.lineEditY->show();
    ui.lineEditZ->show();
    ui.transfo_ComboBox->setToolTip("Scaling along each axis");
    break;
  default:
    ui.lineEditA->hide();
    ui.lineEditX->hide();
    ui.lineEditY->hide();
    ui.lineEditZ->hide();
    ui.transfo_ComboBox->setToolTip("Scales coordinates between [0..1] ");
    break;
  }
}

template<class Item>
void Polyhedron_demo_affine_transform_plugin::normalize(Item* item)
{
  Kernel::Point_3 bil(item->bbox().xmin(),
                          item->bbox().ymin(),
                          item->bbox().zmin());

  Kernel::Point_3 tsr(item->bbox().xmax(),
                          item->bbox().ymax(),
                          item->bbox().zmax());
  //Get the scale factor for the item's coordinates to be in [0..1]
  double max = (std::max)((double)tsr.x()-bil.x(), (double)tsr.y()-bil.y());
  max = (std::max)(max, (double)tsr.z()-bil.z());
  QVector3D v_bil= QVector3D(bil.x(),bil.y(),bil.z());
  QMatrix4x4 frameMat = QMatrix();
  QVector3D center(item->center().x,
                   item->center().y,
                   item->center().z);
  frameMat.translate(-(v_bil-center)/max);
  double d_mat[16];
  for(int i=0; i<16; ++i)
    d_mat[i] = (double)frameMat.data()[i];
  scaling[0]=scaling[1]=scaling[2]=1.0/max;
  item->manipulatedFrame()->setFromMatrix(d_mat);
}
void Polyhedron_demo_affine_transform_plugin::applySingleTransformation()
{
  bool is_point_set = false;
  if(!transform_item)
  {
    if(transform_points_item)
      is_point_set = true;
    else
      return;
  }
  //save the matrix before the change
  for(short i = 0; i<3; ++i)
    lastScaling[i]=scaling[i];
  double currentMatrix[16];
  transformMatrix(&currentMatrix[0]);
  for(short i = 0; i < 16; ++i)
    lastMatrix.data()[i] = (float)currentMatrix[i];

  switch(ui.transfo_ComboBox->currentIndex())
  {
  //rotation
  case 0:
  {
    CGAL::qglviewer::Vec axis(ui.lineEditX->text().toDouble(),
                        ui.lineEditY->text().toDouble(),
                        ui.lineEditZ->text().toDouble());

    if(!is_point_set)
      transform_item->manipulatedFrame()->rotate(CGAL::qglviewer::Quaternion(axis, ui.lineEditA->text().toDouble()*CGAL_PI/180.0));
    else
      transform_points_item->manipulatedFrame()->rotate(CGAL::qglviewer::Quaternion(axis, ui.lineEditA->text().toDouble()*CGAL_PI/180.0));
    break;
  }
    //translation
  case 1:
  {
    if(!is_point_set)
      transform_item->manipulatedFrame()->translate(CGAL::qglviewer::Vec(ui.lineEditX->text().toDouble() ,
                                                                   ui.lineEditY->text().toDouble() ,
                                                                   ui.lineEditZ->text().toDouble() ));
    else
      transform_points_item->manipulatedFrame()->translate(CGAL::qglviewer::Vec(ui.lineEditX->text().toDouble() ,
                                                                          ui.lineEditY->text().toDouble() ,
                                                                          ui.lineEditZ->text().toDouble() ));
    break;
  }
    //scaling
  case 2:
  {
    scaling[0] = ui.lineEditX->text().isEmpty() ? 1 : scaling[0]*ui.lineEditX->text().toDouble();
    scaling[1] = ui.lineEditY->text().isEmpty() ? 1 : scaling[1]*ui.lineEditY->text().toDouble();
    scaling[2] = ui.lineEditZ->text().isEmpty() ? 1 : scaling[2]*ui.lineEditZ->text().toDouble();
    break;
  }
    //normalizing
  case 3:
  {
    resetTransformMatrix();
    if(!is_point_set)
      normalize(transform_item);
    else
      normalize(transform_points_item);
    break;
  }
  default:
  {
    break;
  }
  }
  updateUiMatrix();
  if(is_point_set)
  {
    transform_points_item->compute_bbox();
    transform_points_item->itemChanged();
  }
  else
  {
    transform_item->compute_bbox();
    transform_item->itemChanged();
  }
}

#include "Affine_transform_plugin.moc"<|MERGE_RESOLUTION|>--- conflicted
+++ resolved
@@ -3,14 +3,10 @@
 #include <CGAL/Three/Polyhedron_demo_plugin_helper.h>
 #include <CGAL/boost/graph/copy_face_graph.h>
 #include <CGAL/algorithm.h>
-<<<<<<< HEAD
 #include <CGAL/Three/Scene_item_rendering_helper.h>
 #include <CGAL/Three/Three.h>
 #include <CGAL/Three/Point_container.h>
-=======
 #include <CGAL/Polygon_mesh_processing/transform.h>
-#ifdef CGAL_USE_SURFACE_MESH
->>>>>>> 636fa74f
 #include "Scene_surface_mesh_item.h"
 
 #include "Scene_facegraph_transform_item.h"
@@ -28,15 +24,10 @@
 #include <QMessageBox>
 
 #include "ui_Transformation_widget.h"
-<<<<<<< HEAD
 using namespace CGAL::Three;
 typedef Viewer_interface Vi;
 typedef Point_container Pc;
-
-=======
 #include "ui_MeshOnGrid_dialog.h"
-#ifdef CGAL_USE_SURFACE_MESH
->>>>>>> 636fa74f
 typedef Scene_surface_mesh_item Facegraph_item;
 
 
@@ -179,14 +170,7 @@
     return QList<QAction*>() << actionTransformPolyhedron
                              << actionMeshOnGrid;
   }
-
-<<<<<<< HEAD
-  bool applicable(QAction*) const {
-    return qobject_cast<Facegraph_item*>(scene->item(scene->mainSelectionIndex()))
-        || qobject_cast<Scene_facegraph_transform_item*>(scene->item(scene->mainSelectionIndex()))
-        || qobject_cast<Scene_points_with_normal_item*>(scene->item(scene->mainSelectionIndex()))
-        || qobject_cast<Scene_transform_point_set_item*>(scene->item(scene->mainSelectionIndex()))
-=======
+  
   bool applicable(QAction* a) const {
     if(a == actionMeshOnGrid)
     {
@@ -195,12 +179,8 @@
     else
       return qobject_cast<Facegraph_item*>(scene->item(scene->mainSelectionIndex()))
           || qobject_cast<Scene_facegraph_transform_item*>(scene->item(scene->mainSelectionIndex()))
-    #ifdef CGAL_USE_SURFACE_MESH
           || qobject_cast<Scene_points_with_normal_item*>(scene->item(scene->mainSelectionIndex()))
-          || qobject_cast<Scene_transform_point_set_item*>(scene->item(scene->mainSelectionIndex()))
-    #endif
->>>>>>> 636fa74f
-           ;
+          || qobject_cast<Scene_transform_point_set_item*>(scene->item(scene->mainSelectionIndex()));
   }
   
   void init(QMainWindow* _mw, CGAL::Three::Scene_interface* scene_interface, Messages_interface*) {
@@ -214,11 +194,7 @@
     this->scene = scene_interface;
 
     actionMeshOnGrid = new QAction(
-      #ifdef CGAL_USE_SURFACE_MESH
                 tr("Create a Grid of Surface Meshes")
-      #else
-                tr("Create a Grid of Polyhedra")
-      #endif
           , mw);
     if(actionMeshOnGrid) {
       connect(actionMeshOnGrid, SIGNAL(triggered()),this, SLOT(grid()));
