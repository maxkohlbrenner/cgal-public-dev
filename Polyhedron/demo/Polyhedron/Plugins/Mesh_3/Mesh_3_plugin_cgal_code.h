--- conflicted
+++ resolved
@@ -42,13 +42,8 @@
                                  const double tet_sizing,
                                  const double edge_size,
                                  const double tet_shape,
-<<<<<<< HEAD
-                                 const int manifold);
-=======
                                  const int manifold,
-                                 const bool surface_only,
-                                 CGAL::Three::Scene_interface* scene);
->>>>>>> 50bd428e
+                                 const bool surface_only);
 #endif
 
 #ifdef CGAL_MESH_3_DEMO_ACTIVATE_SEGMENTED_IMAGES
@@ -62,11 +57,7 @@
                                  const double tet_shape,
                                  bool protect_features,
                                  const int manifold,
-<<<<<<< HEAD
-=======
                                  const bool surface_only,
-                                 CGAL::Three::Scene_interface* scene,
->>>>>>> 50bd428e
                                  bool detect_connected_components,
                                  bool is_gray = false,
                                  float iso_value = 3.f,
