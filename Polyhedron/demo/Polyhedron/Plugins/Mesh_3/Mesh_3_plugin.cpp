#include "config.h"
#include "config_mesh_3.h"

#ifdef CGAL_POLYHEDRON_DEMO_USE_SURFACE_MESHER
#include <CGAL/Three/Polyhedron_demo_plugin_interface.h>
#include <CGAL/Three/Three.h>
#include <CGAL/Three/Scene_group_item.h>
#include "Messages_interface.h"

#include <QObject>
#include <QAction>
#include <QApplication>
#include <QtPlugin>
#include "Scene_c3t3_item.h"
#include <QInputDialog>
#include <QFileDialog>
#include <QMessageBox>
#include <QDesktopServices>
#include <QUrl>
#include <QVariant>
#include <fstream>

#include <gsl/pointers>

// Small addition from GSL v2.0.0:
template <class T>
auto make_not_null(T&& t) {
    return gsl::not_null<std::remove_cv_t<std::remove_reference_t<T>>>{std::forward<T>(t)};
}

#include <boost/variant/variant.hpp>
#include <boost/optional/optional.hpp>
#include "Scene_polylines_item.h"

#ifdef CGAL_MESH_3_DEMO_ACTIVATE_IMPLICIT_FUNCTIONS
#include "Scene_implicit_function_item.h"
#endif
#ifdef CGAL_MESH_3_DEMO_ACTIVATE_SEGMENTED_IMAGES
#include "Scene_image_item.h"
#include "Image_type.h"
#ifdef CGAL_USE_ITK
#include <CGAL/Mesh_3/generate_label_weights.h>
#endif

#endif

#include "Meshing_thread.h"

#include "ui_Meshing_dialog.h"

using namespace CGAL::Three;

// Constants
const QColor default_mesh_color(45,169,70);

#include "Mesh_3_plugin_cgal_code.h" // declare functions `cgal_code_mesh_3`
#include "split_polylines.h"
#include <CGAL/Mesh_facet_topology.h>

enum Protection { BORDERS = 1, FEATURES = 2 };
using Protection_flags = QFlags<Protection>;
Q_DECLARE_METATYPE(Protection_flags)

class Mesh_3_plugin :
  public QObject,
  protected Polyhedron_demo_plugin_interface
{
  Q_OBJECT
  Q_INTERFACES(CGAL::Three::Polyhedron_demo_plugin_interface)
  Q_PLUGIN_METADATA(IID "com.geometryfactory.PolyhedronDemo.PluginInterface/1.0" FILE "mesh_3_plugin.json")

  Q_PROPERTY(double angle READ get_angle WRITE set_angle)
  Q_PROPERTY(double sharp_edges_angle_bound
             READ get_sharp_edges_angle_bound
             WRITE set_sharp_edges_angle_bound)
  Q_PROPERTY(double edges_sizing READ get_edges_sizing WRITE set_edges_sizing)
  Q_PROPERTY(double facets_sizing READ get_facets_sizing WRITE set_facets_sizing)
  Q_PROPERTY(double approx READ get_approx WRITE set_approx)
  Q_PROPERTY(double tets_sizing READ get_tets_sizing WRITE set_tets_sizing)
  Q_PROPERTY(double tets_shape READ get_tets_shape WRITE set_tets_shape)
  Q_PROPERTY(bool protect_features READ get_protect_features WRITE set_protect_features)
  Q_PROPERTY(bool protect_borders READ get_protect_borders WRITE set_protect_borders)
  Q_PROPERTY(bool manifold_criterion READ get_manifold_criterion WRITE set_manifold_criterion)

  typedef CGAL::Mesh_facet_topology Mesh_facet_topology;
  Q_ENUMS(Mesh_facet_topology)
  Q_PROPERTY(Mesh_facet_topology facet_topology
             READ get_facet_topology
             WRITE set_facet_topology)

public:
  void init(QMainWindow* mainWindow,
            CGAL::Three::Scene_interface* scene_interface,
            Messages_interface* msg_interface)
  {
    this->scene = scene_interface;
    this->mw = mainWindow;

    actionMesh_3 = new QAction("Create a Tetrahedral Mesh", mw);
    if(actionMesh_3) {
      actionMesh_3->setProperty("subMenuName", "Tetrahedral Mesh Generation");
      connect(actionMesh_3, SIGNAL(triggered()),
              this, SLOT(mesh_3_volume()));
    }

    actionMesh_3_surface = new QAction("Create a Surface Triangle Mesh", mw);
    if (actionMesh_3_surface){
      actionMesh_3_surface->setProperty("subMenuName", "Tetrahedral Mesh Generation");
      connect(actionMesh_3_surface, SIGNAL(triggered()),
              this, SLOT(mesh_3_surface()));
    }
    actionSplitPolylines = new QAction("Build Features Graph for Mesh_3", mw);
    actionSplitPolylines->setProperty("subMenuName",
                                      "Tetrahedral Mesh Generation");
    connect(actionSplitPolylines, &QAction::triggered,
            this, &Mesh_3_plugin::splitPolylines);

    this->msg = msg_interface;
  }

  QList<QAction*> actions() const {
    return QList<QAction*>()
      << actionMesh_3
      << actionMesh_3_surface
      << actionSplitPolylines;
  }

  bool applicable(QAction* a) const {
    if(a == actionSplitPolylines) {
      return qobject_cast<Scene_polylines_item*>
        (scene->item(scene->mainSelectionIndex())) != nullptr;
    }
    return !get_items_or_return_error_string();
  }

public Q_SLOTS:
  boost::optional<QString> get_items_or_return_error_string() const;
  void set_defaults();
  void mesh_3_volume();
  void mesh_3_surface();
  void mesh_3_surface_with_defaults() {
    mesh_3(Mesh_type::SURFACE_ONLY, Dialog_choice::NO_DIALOG);
  }
  void mesh_3_volume_with_defaults() {
    mesh_3(Mesh_type::VOLUME, Dialog_choice::NO_DIALOG);
  }
  void mesh_3(bool with_dialog) { // compatibility with old Qt Scripts
    return mesh_3(
        Mesh_type::VOLUME,
        with_dialog ? Dialog_choice::DIALOG : Dialog_choice::NO_DIALOG);
  }
  void splitPolylines();
  void meshing_done(Meshing_thread* t);
  void status_report(QString str);

public Q_SLOTS:
  void set_angle(const double v) { angle = v; };
  void set_sharp_edges_angle_bound(const double v) {
    sharp_edges_angle_bound = v;
  }
  void set_edges_sizing(const double v) { edges_sizing = v; };
  void set_facets_sizing(const double v) { facets_sizing = v; };
  void set_approx(const double v) { approx = v; };
  void set_tets_sizing(const double v) { tets_sizing = v; };
  void set_tets_shape(const double v) { tets_shape = v; };
  void set_manifold_criterion(const bool v) { manifold_criterion = v; }
  void set_facet_topology(const CGAL::Mesh_facet_topology v) {  facet_topology = v; }
  void set_protect_features(const bool v) { protect_features = v; };
  void set_protect_borders(const bool v) { protect_borders = v; };

  double get_angle() { return angle; };
  double get_sharp_edges_angle_bound() { return sharp_edges_angle_bound; }
  double get_edges_sizing() { return edges_sizing; };
  double get_facets_sizing() { return facets_sizing; };
  double get_approx() { return approx; };
  double get_tets_sizing() { return tets_sizing; };
  double get_tets_shape() { return tets_shape; };
  bool get_manifold_criterion() { return manifold_criterion; };
  CGAL::Mesh_facet_topology get_facet_topology() { return facet_topology; };
  bool get_protect_features() { return protect_features; };
  bool get_protect_borders() { return protect_borders; };


private:
  enum class Mesh_type : bool { VOLUME, SURFACE_ONLY };
  enum class Dialog_choice : bool { NO_DIALOG, DIALOG };
  void mesh_3(const Mesh_type mesh_type, const Dialog_choice dialog = Dialog_choice::DIALOG);
  void launch_thread(Meshing_thread* mesh_thread);
  void treat_result(Scene_item& source_item, Scene_c3t3_item* result_item) const;

private:
  QAction* actionMesh_3;
  QAction* actionMesh_3_surface;
  QAction* actionSplitPolylines;
  Messages_interface* msg;
  QMessageBox* message_box_;
  Scene_item* source_item_;
  QString source_item_name_;
  CGAL::Three::Scene_interface* scene;
  QMainWindow* mw;
  bool as_facegraph;

  double angle;
  double sharp_edges_angle_bound;
  int sizing_decimals;
  double approx;
  int approx_decimals;
  double edges_sizing;
  double facets_sizing;
  double tets_sizing;
  double tets_shape;
  bool manifold_criterion;
  CGAL::Mesh_facet_topology facet_topology;
  bool protect_features;
  bool protect_borders;

  struct Polyhedral_mesh_items {
    Polyhedral_mesh_items() noexcept
      : sm_items{}, bounding_sm_item(nullptr), polylines_item(nullptr) {}
    QList<gsl::not_null<Scene_surface_mesh_item*>> sm_items;
    Scene_surface_mesh_item* bounding_sm_item;
    Scene_polylines_item* polylines_item;
    QList<std::pair<QVariant, QVariant>> incident_subdomains;
  };
  struct Image_mesh_items {
    Image_mesh_items(gsl::not_null<Scene_image_item*> ptr) : image_item(ptr) {}
    gsl::not_null<Scene_image_item*> image_item;
    Scene_polylines_item* polylines_item = nullptr;
  };
  struct Implicit_mesh_items {
    gsl::not_null<Scene_implicit_function_item*> function_item;
  };
  enum Item_types {
    POLYHEDRAL_MESH_ITEMS,
    IMAGE_MESH_ITEMS,
    IMPLICIT_MESH_ITEMS
  };
  mutable boost::optional<boost::variant<Polyhedral_mesh_items,
                                         Image_mesh_items,
                                         Implicit_mesh_items>>
      items;
  mutable bool features_protection_available = false;
  mutable Scene_item* item = nullptr;
  mutable CGAL::Three::Scene_interface::Bbox bbox = {};
}; // end class Mesh_3_plugin

double
get_approximate(double d, int precision, int& decimals)
{
    if ( d<0 ) { return 0; }

    double i = std::pow(10.,precision-1);

    decimals = 0;
    while ( d > i*10 ) { d = d/10.; ++decimals; }
    while ( d < i ) { d = d*10.; --decimals; }

    return std::floor(d)*std::pow(10.,decimals);
}

void Mesh_3_plugin::splitPolylines() {
  Scene_item* main_item = scene->item(scene->mainSelectionIndex());
  Scene_polylines_item* polylines_item =
    qobject_cast<Scene_polylines_item*>(main_item);
  if(polylines_item == 0) return;

  Scene_polylines_item* new_item = new Scene_polylines_item;
  auto new_polylines = split_polylines(polylines_item->polylines);
  new_item->polylines =
    Polylines_container{new_polylines.begin(), new_polylines.end()};
  new_item->setName(tr("%1 (split)").arg(polylines_item->name()));
  scene->addItem(new_item);
}

void Mesh_3_plugin::mesh_3_surface()
{
  mesh_3(Mesh_type::SURFACE_ONLY);
}
void Mesh_3_plugin::mesh_3_volume()
{
  mesh_3(Mesh_type::VOLUME);
}

boost::optional<QString> Mesh_3_plugin::get_items_or_return_error_string() const
{
  using boost::get;
  items = {};
  features_protection_available = false;
  item = nullptr;
  Scene_polylines_item* polylines_item = nullptr;

  for (int ind : scene->selectionIndices())
  {
    try {
      if (auto sm_item =
              qobject_cast<Scene_surface_mesh_item*>(scene->item(ind))) {
        if (!items) items = Polyhedral_mesh_items{};
        auto& poly_items = get<Polyhedral_mesh_items>(*items);
        auto& sm_items = poly_items.sm_items;
        sm_items.push_back(make_not_null(sm_item));
        if (is_closed(*sm_item->polyhedron())) {
          poly_items.bounding_sm_item = sm_item;
        }
      }
#  ifdef CGAL_MESH_3_DEMO_ACTIVATE_IMPLICIT_FUNCTIONS
      else if (auto function_item = qobject_cast<Scene_implicit_function_item*>(
                   scene->item(ind))) {
        if (!items)
          items = Implicit_mesh_items{make_not_null(function_item)};
        else
          return tr(
              "An implicit function cannot be mixed with other items type");
      }
#  endif
#  ifdef CGAL_MESH_3_DEMO_ACTIVATE_SEGMENTED_IMAGES
      else if (auto image_item =
                   qobject_cast<Scene_image_item*>(scene->item(ind))) {
        if (!items)
          items = Image_mesh_items{make_not_null(image_item)};
        else
          return tr("An image items cannot be mixed with other items type");
      }
#  endif
      else if ((polylines_item =
                qobject_cast<Scene_polylines_item*>(scene->item(ind))))
      {
        if (!items)
          continue;
        auto poly_items_ptr = get<Polyhedral_mesh_items>(&*items);
        if(poly_items_ptr) {
          if (poly_items_ptr->polylines_item) {
            return tr("Only one polyline item is accepted");
          } else {
            poly_items_ptr->polylines_item = polylines_item;
          }
        }
        else {
          if(auto image_items_ptr = get<Image_mesh_items>(&*items))
          {
            if (image_items_ptr->polylines_item) {
              return tr("Only one polyline item is accepted");
            }
            else {
              image_items_ptr->polylines_item = polylines_item;
            }
          }
        }
      }
      else if (nullptr !=
        qobject_cast<CGAL::Three::Scene_group_item*>(scene->item(ind))) {
        continue;
      }
      else {
        return tr("Wrong selection of items");
      }
    } catch (const boost::bad_get&) { return tr("Wrong selection of items"); }
  } // end for loop on selected items

  //attach polylines_item to one or the other item
  //if it could not be done in the for loop
  //because of selection order
  if (polylines_item != nullptr && items != boost::none)
  {
    auto poly_items_ptr = get<Polyhedral_mesh_items>(&*items);
    auto image_items_ptr = get<Image_mesh_items>(&*items);
    if(poly_items_ptr && poly_items_ptr == nullptr)
      poly_items_ptr->polylines_item = polylines_item;
    else if(image_items_ptr && image_items_ptr == nullptr)
      image_items_ptr->polylines_item = polylines_item;
  }

  if (!items) { return tr("Selected objects can't be meshed"); }
  item = nullptr;
  features_protection_available = false;
  if (auto poly_items = get<Polyhedral_mesh_items>(&*items)) {
    auto& sm_items = poly_items->sm_items;
    if(sm_items.empty()) {
      return tr("ERROR: there must be at least one surface mesh item.");
    }
    for (auto sm_item : sm_items) {
      if (nullptr == sm_item->polyhedron()) {
        return tr("ERROR: no data in selected item %1").arg(sm_item->name());
      }
      if (!is_triangle_mesh(*sm_item->polyhedron())) {
        return tr("Selected Scene_surface_mesh_item %1 is not triangulated.")
            .arg(sm_item->name());
      }
      if (sm_item->getNbIsolatedvertices() != 0) {
        return tr("ERROR: there are isolated vertices in this mesh.");
      }
    }
    if (!sm_items.empty()) item = sm_items.front();
    features_protection_available = true;
  }
#  ifdef CGAL_MESH_3_DEMO_ACTIVATE_IMPLICIT_FUNCTIONS
  else if (auto implicit_mesh_items = get<Implicit_mesh_items>(&*items)) {
    item = implicit_mesh_items->function_item;
  }
#  endif
#  ifdef CGAL_MESH_3_DEMO_ACTIVATE_SEGMENTED_IMAGES
  else if (auto image_mesh_items = get<Image_mesh_items>(&*items)) {
    auto& image_item = image_mesh_items->image_item;
    item = image_item;
    features_protection_available = true;
  }
#  endif

  if(item) {
    bbox = item->bbox();
    if (auto poly_items = get<Polyhedral_mesh_items>(&*items)) {
      for (auto it : poly_items->sm_items) {
        bbox = bbox + it->bbox();
      }
      if (poly_items->polylines_item)
        bbox = bbox + poly_items->polylines_item->bbox();
    }
  }
  return {};
}

void Mesh_3_plugin::set_defaults() {
  auto error = get_items_or_return_error_string();
  if(error) return;
  double diag = CGAL::sqrt((bbox.xmax()-bbox.xmin())*(bbox.xmax()-bbox.xmin()) + (bbox.ymax()-bbox.ymin())*(bbox.ymax()-bbox.ymin()) + (bbox.zmax()-bbox.zmin())*(bbox.zmax()-bbox.zmin()));
  facets_sizing = get_approximate(diag * 0.05, 2, sizing_decimals);
  edges_sizing = facets_sizing;
  tets_sizing = facets_sizing;
  angle = 25.;
  sharp_edges_angle_bound = 60.;
  approx = get_approximate(diag * 0.005, 2, approx_decimals);
}

void Mesh_3_plugin::mesh_3(const Mesh_type mesh_type,
                           const Dialog_choice dialog_choice) {
  CGAL_assertion(static_cast<bool>(items));
  auto error_string = get_items_or_return_error_string();
  if (error_string) {
    QApplication::restoreOverrideCursor();
    QMessageBox::warning(mw, tr("Mesh_3 plugin"), *error_string);
    return;
  }
  using boost::get;
  const bool more_than_one_item =
      get<Polyhedral_mesh_items>(&*items) &&
      (get<Polyhedral_mesh_items>(&*items)->sm_items.size() > 1);

  Scene_image_item* image_item =
      get<Image_mesh_items>(&*items)
          ? get<Image_mesh_items>(&*items)->image_item.get()
          : nullptr;
  Scene_surface_mesh_item* bounding_sm_item =
      get<Polyhedral_mesh_items>(&*items)
          ? get<Polyhedral_mesh_items>(&*items)->bounding_sm_item
          : nullptr;
  Scene_polylines_item* polylines_item =
      get<Polyhedral_mesh_items>(&*items)
          ? get<Polyhedral_mesh_items>(&*items)->polylines_item
          : nullptr;
  if (polylines_item == nullptr && get<Image_mesh_items>(&*items) != nullptr)
    polylines_item = get<Image_mesh_items>(&*items)->polylines_item;
  Scene_implicit_function_item* function_item =
      get<Implicit_mesh_items>(&*items)
          ? get<Implicit_mesh_items>(&*items)->function_item.get()
          : nullptr;
  // -----------------------------------
  // Create Mesh dialog
  // -----------------------------------
  QDialog dialog(mw);
  Ui::Meshing_dialog ui;
  ui.setupUi(&dialog);

  ui.facetAngle->setRange(0.0, 30.0);
  ui.facetAngle->setValue(25.0);
  ui.edgeSizing->setMinimum(0.0);
  ui.sharpEdgesAngle->setMaximum(180);
  ui.iso_value_spinBox->setRange(-65536.0, 65536.0);
  ui.tetShape->setMinimum(1.0);

  ui.advanced->setVisible(false);
  connect(ui.facetTopologyLabel,
          &QLabel::linkActivated,
          &QDesktopServices::openUrl);

  dialog.setWindowFlags(Qt::Dialog | Qt::CustomizeWindowHint |
                        Qt::WindowCloseButtonHint);
  connect(ui.buttonBox, SIGNAL(accepted()), &dialog, SLOT(accept()));
  connect(ui.buttonBox, SIGNAL(rejected()), &dialog, SLOT(reject()));

  // Connect checkboxes to spinboxes
  connect(
      ui.noApprox, SIGNAL(toggled(bool)), ui.approx, SLOT(setEnabled(bool)));

  connect(ui.noFacetSizing,
          SIGNAL(toggled(bool)),
          ui.facetSizing,
          SLOT(setEnabled(bool)));

  connect(
      ui.noAngle, SIGNAL(toggled(bool)), ui.facetAngle, SLOT(setEnabled(bool)));

  connect(ui.noTetSizing,
          SIGNAL(toggled(bool)),
          ui.tetSizing,
          SLOT(setEnabled(bool)));

  connect(ui.noTetShape,
          SIGNAL(toggled(bool)),
          ui.tetShape,
          SLOT(setEnabled(bool)));

  connect(ui.protect,
          SIGNAL(toggled(bool)),
          ui.noEdgeSizing,
          SLOT(setEnabled(bool)));

  connect(ui.protect,
          SIGNAL(toggled(bool)),
          ui.noEdgeSizing,
          SLOT(setChecked(bool)));

  connect(ui.noEdgeSizing,
          SIGNAL(toggled(bool)),
          ui.edgeLabel,
          SLOT(setEnabled(bool)));

  connect(ui.noEdgeSizing,
          SIGNAL(toggled(bool)),
          ui.edgeSizing,
          SLOT(setEnabled(bool)));

  connect(ui.protect,
          SIGNAL(toggled(bool)),
          ui.sharpEdgesAngle,
          SLOT(setEnabled(bool)));

  connect(ui.protect,
          SIGNAL(toggled(bool)),
          ui.sharpEdgesAngleLabel,
          SLOT(setEnabled(bool)));

  connect(ui.protect,
          SIGNAL(toggled(bool)),
          ui.protectEdges,
          SLOT(setEnabled(bool)));

  QString item_name =
      more_than_one_item ? QString("%1...").arg(item->name()) : item->name();

  ui.objectName->setText(item_name);
  ui.objectNameSize->setText(tr("Object bbox size (w,h,d):  <b>%1</b>,  <b>%2</b>,  <b>%3</b>")
                             .arg(bbox.xmax() - bbox.xmin(),0,'g',3)
                             .arg(bbox.ymax() - bbox.ymin(),0,'g',3)
                             .arg(bbox.zmax() - bbox.zmin(),0,'g',3) );

  const bool input_is_labeled_img = (image_item != nullptr && !image_item->isGray());
  const bool input_is_gray_img = (image_item != nullptr && image_item->isGray());

  set_defaults();
  double diag = CGAL::sqrt((bbox.xmax()-bbox.xmin())*(bbox.xmax()-bbox.xmin()) + (bbox.ymax()-bbox.ymin())*(bbox.ymax()-bbox.ymin()) + (bbox.zmax()-bbox.zmin())*(bbox.zmax()-bbox.zmin()));
  ui.facetSizing->setRange(diag * 10e-6, // min
                           diag); // max
  ui.facetSizing->setValue(facets_sizing);
  ui.edgeSizing->setValue(edges_sizing);

  ui.tetSizing->setRange(diag * 10e-6, // min
                         diag);        // max
  ui.tetSizing->setValue(tets_sizing); // default value

  ui.approx->setRange(diag * 10e-7, // min
                      diag);        // max
  ui.approx->setValue(approx);

  ui.protect->setEnabled(features_protection_available);
  ui.protect->setChecked(features_protection_available);
  ui.protectEdges->setEnabled(features_protection_available);
  if(input_is_gray_img)
    ui.sharpFeaturesGroup->setEnabled(false);

  ui.facegraphCheckBox->setVisible(mesh_type == Mesh_type::SURFACE_ONLY);
  ui.initializationGroup->setVisible(input_is_labeled_img);
  ui.grayImgGroup->setVisible(input_is_gray_img);

  if (items->which() == POLYHEDRAL_MESH_ITEMS)
    ui.volumeGroup->setVisible(mesh_type == Mesh_type::VOLUME &&
                               nullptr != bounding_sm_item);
  else
    ui.volumeGroup->setVisible(mesh_type == Mesh_type::VOLUME);
  ui.sharpEdgesAngle->setValue(sharp_edges_angle_bound);
  if (items->which() != POLYHEDRAL_MESH_ITEMS || polylines_item != nullptr) {
    ui.sharpEdgesAngleLabel->setVisible(false);
    ui.sharpEdgesAngle->setVisible(false);

    ui.facetTopology->setEnabled(false);
    ui.facetTopology->setToolTip(
        tr("<b>Notice:</b> "
           "This option is only available with a"
           " polyhedron or a surface mesh, when features are detected"
           " automatically"));
  }
  ui.noEdgeSizing->setChecked(ui.protect->isChecked());
  ui.edgeLabel->setEnabled(ui.noEdgeSizing->isChecked());
  ui.edgeSizing->setEnabled(ui.noEdgeSizing->isChecked());

<<<<<<< HEAD
  const QString sharp_and_boundary("Sharp and Boundary edges");
  const QString boundary_only("Boundary edges only");
  const QString sharp_edges("Sharp edges");
  const QString input_polylines("Input polylines");
  const QString on_cube("Polylines on cube");
  const QString triple_lines("Triple+ lines");
=======
  using Item = std::pair<QString, Protection_flags>;
  const Item sharp_and_boundary{"Sharp and Boundary edges", FEATURES};
  const Item boundary_only{"Boundary edges only", BORDERS};
  const Item sharp_edges{"Sharp edges", FEATURES};
  const Item input_polylines{"Input polylines only", Protection_flags{}};
  const Item on_cube{"Polylines on cube", BORDERS};
  const Item triple_lines{"Triple+ lines", FEATURES};
>>>>>>> 1b843297
  if (features_protection_available) {
    if (items->which() == POLYHEDRAL_MESH_ITEMS) {
      auto v = [](Protection_flags f) { return QVariant::fromValue(f); };
      if (mesh_type == Mesh_type::SURFACE_ONLY) {
<<<<<<< HEAD
        ui.protectEdges->addItem(sharp_and_boundary);
        ui.protectEdges->addItem(boundary_only);
      } else
        ui.protectEdges->addItem(sharp_edges);
    } else if (items->which() == IMAGE_MESH_ITEMS) {
      if (polylines_item != nullptr) {
        ui.protectEdges->addItem(QString(input_polylines).append(" only"));
        ui.protectEdges->addItem(QString(on_cube).append(" and input polylines"));
        ui.protectEdges->addItem(QString(triple_lines).append(" and input polylines"));
      }
      else {
        ui.protectEdges->addItem(on_cube);
        ui.protectEdges->addItem(triple_lines);
=======
        ui.protectEdges->addItem(sharp_and_boundary.first, v(sharp_and_boundary.second));
        ui.protectEdges->addItem(boundary_only.first, v(boundary_only.second));
      } else
        ui.protectEdges->addItem(sharp_edges.first, v(sharp_edges.second));
    } else if (items->which() == IMAGE_MESH_ITEMS) {
      if (polylines_item != nullptr) {
        ui.protectEdges->addItem(input_polylines.first, QVariant::fromValue(input_polylines.second));
        ui.protectEdges->addItem(QString(on_cube.first).append(" and input polylines"),
                                 QVariant::fromValue(on_cube.second));
        ui.protectEdges->addItem(QString(triple_lines.first).append(" and input polylines"),
                                 QVariant::fromValue(triple_lines.second));
      }
      else {
        ui.protectEdges->addItem(on_cube.first, QVariant::fromValue(on_cube.second));
        ui.protectEdges->addItem(triple_lines.first, QVariant::fromValue(triple_lines.second));
>>>>>>> 1b843297
      }
    }
  }

  //Labeled (weighted) image
  connect(ui.useWeights_checkbox, SIGNAL(toggled(bool)),
          ui.weightsSigma, SLOT(setEnabled(bool)));
  connect(ui.useWeights_checkbox, SIGNAL(toggled(bool)),
          ui.weightsSigma_label, SLOT(setEnabled(bool)));
  ui.labeledImgGroup->setVisible(input_is_labeled_img);
  ui.weightsSigma->setValue((std::max)(image_item->image()->vx(),
                            (std::max)(image_item->image()->vy(),
                                       image_item->image()->vz())));

#ifndef CGAL_USE_ITK
  if (input_is_labeled_img)
  {
    ui.labeledImgGroup->setDisabled(true);
    ui.labeledImgGroup->setToolTip(
      QString("The use of weighted images is disabled "
        "because the Insight Toolkit (ITK) is not available."));
    ui.useWeights_checkbox->setDisabled(true);
    ui.weightsSigma_label->setDisabled(true);
    ui.weightsSigma->setDisabled(true);
  }
#endif

  // -----------------------------------
  // Get values
  // -----------------------------------

  // reset cursor from the code for the scripts
  QApplication::restoreOverrideCursor();
  if (dialog_choice == Dialog_choice::DIALOG) {
    int i = dialog.exec();
    if (i == QDialog::Rejected) { return; }
  }

  // 0 means parameter is not considered
  angle = !ui.noAngle->isChecked() ? 0 : ui.facetAngle->value();
  sharp_edges_angle_bound = ui.sharpEdgesAngle->value();
  std::cerr << "sharp_edges_angle_bound: " << sharp_edges_angle_bound << '\n';
  edges_sizing =
      !ui.noEdgeSizing->isChecked() ? DBL_MAX : ui.edgeSizing->value();
  facets_sizing = !ui.noFacetSizing->isChecked() ? 0 : ui.facetSizing->value();
  approx = !ui.noApprox->isChecked() ? 0 : ui.approx->value();
  tets_shape = !ui.noTetShape->isChecked() ? 0 : ui.tetShape->value();
  tets_sizing = !ui.noTetSizing->isChecked() ? 0 : ui.tetSizing->value();

<<<<<<< HEAD
  const int pe_ci = ui.protectEdges->currentIndex();
  protect_borders = ui.protect->isChecked()
    && (  pe_ci == ui.protectEdges->findText(on_cube, Qt::MatchContains)
       || pe_ci == ui.protectEdges->findText(boundary_only, Qt::MatchContains));
  protect_features = ui.protect->isChecked()
    && (  pe_ci == ui.protectEdges->findText(triple_lines, Qt::MatchContains)
       || pe_ci == ui.protectEdges->findText(sharp_and_boundary, Qt::MatchContains));
=======
  const auto pe_flags = ui.protectEdges->currentData().value<Protection_flags>();
  protect_borders = ui.protect->isChecked() && pe_flags.testFlag(BORDERS);
  protect_features = ui.protect->isChecked() && pe_flags.testFlag(FEATURES);
>>>>>>> 1b843297

  const bool detect_connected_components = ui.detectComponents->isChecked();
  const int manifold = (ui.manifoldCheckBox->isChecked() ? 1 : 0) +
                       (ui.facetTopology->isChecked() ? 2 : 0);
  const float iso_value = float(ui.iso_value_spinBox->value());
  const float value_outside = float(ui.value_outside_spinBox->value());
  const bool inside_is_less = ui.inside_is_less_checkBox->isChecked();
  const float sigma_weights = ui.useWeights_checkbox->isChecked()
                            ? ui.weightsSigma->value() : 0.f;

  as_facegraph = (mesh_type == Mesh_type::SURFACE_ONLY)
                     ? ui.facegraphCheckBox->isChecked()
                     : false;

  Meshing_thread* thread = nullptr;
  switch (items->which()) {
  case POLYHEDRAL_MESH_ITEMS: {
    auto& poly_items = get<Polyhedral_mesh_items>(*items);
    auto& sm_items = poly_items.sm_items;
    const auto bounding_sm_item = poly_items.bounding_sm_item;
    const auto polylines_item = poly_items.polylines_item;
    QList<const SMesh*> polyhedrons;
    QList<std::pair<int, int> > incident_sub;

    bool material_ids_valid = true;
    for (auto sm_item : sm_items)
    {
      if(!sm_item->property("inner material id").isValid()
         || !sm_item->property("outer material id").isValid())
      {
        material_ids_valid = false;
        break;
      }
      else
      {
        incident_sub.append(std::make_pair<int, int>(
            sm_item->property("inner material id").toInt(),
            sm_item->property("outer material id").toInt()));
      }
    }

    if(mesh_type != Mesh_type::SURFACE_ONLY && !material_ids_valid)
    {
      sm_items.removeAll(make_not_null(bounding_sm_item));
    }

    Scene_polylines_item::Polylines_container plc;
    SMesh* bounding_polyhedron = (bounding_sm_item == nullptr)
                                     ? nullptr
                                     : bounding_sm_item->polyhedron();

    std::transform(sm_items.begin(), sm_items.end(),
      std::back_inserter(polyhedrons),
      [](Scene_surface_mesh_item* item) {
        return item->polyhedron();
      });

    if(bounding_polyhedron != nullptr)
    {
      thread = cgal_code_mesh_3(
        polyhedrons,
        (polylines_item == nullptr) ? plc : polylines_item->polylines,
        bounding_polyhedron,
        item_name,
        angle,
        facets_sizing,
        approx,
        tets_sizing,
        edges_sizing,
        tets_shape,
        protect_features,
        protect_borders,
        sharp_edges_angle_bound,
        manifold,
        mesh_type == Mesh_type::SURFACE_ONLY);
    }
    else if(!incident_sub.empty())
    {
      thread = cgal_code_mesh_3(
        polyhedrons,
        incident_sub,
        item_name,
        angle,
        facets_sizing,
        approx,
        tets_sizing,
        edges_sizing,
        tets_shape,
        protect_features,
        protect_borders,
        sharp_edges_angle_bound,
        manifold,
        mesh_type == Mesh_type::SURFACE_ONLY);
     }
    break;
  }//end case POLYHEDRAL_MESH_ITEMS
  // Implicit functions
#  ifdef CGAL_MESH_3_DEMO_ACTIVATE_IMPLICIT_FUNCTIONS
  case IMPLICIT_MESH_ITEMS: {
    const Implicit_function_interface* pFunction = function_item->function();
    if (nullptr == pFunction) {
      QMessageBox::critical(mw, tr(""), tr("ERROR: no data in selected item"));
      return;
    }

    thread = cgal_code_mesh_3(pFunction,
                              angle,
                              facets_sizing,
                              approx,
                              tets_sizing,
                              edges_sizing,
                              tets_shape,
                              manifold,
                              mesh_type == Mesh_type::SURFACE_ONLY);
    break;
  }//end case IMPLICIT_MESH_ITEMS
#  endif
  // Images
#  ifdef CGAL_MESH_3_DEMO_ACTIVATE_SEGMENTED_IMAGES
  case IMAGE_MESH_ITEMS: {
    const Image* pImage = image_item->image();
    auto& image_items = get<Image_mesh_items>(*items);
    const auto img_polylines_item = image_items.polylines_item;

    if (nullptr == pImage) {
      QMessageBox::critical(mw, tr(""), tr("ERROR: no data in selected item"));
      return;
    }
#ifdef CGAL_USE_ITK
    if ( sigma_weights > 0
      && sigma_weights != image_item->sigma_weights())
    {
      CGAL::Image_3 weights = CGAL::Mesh_3::generate_label_weights(*pImage, sigma_weights);
      image_item->set_image_weights(weights, sigma_weights);
    }
#endif
    Image* pWeights = sigma_weights > 0
      ? image_item->image_weights()
      : nullptr;

    Scene_polylines_item::Polylines_container plc;

    thread = cgal_code_mesh_3(
        pImage,
        (img_polylines_item == nullptr) ? plc : img_polylines_item->polylines,
        angle,
        facets_sizing,
        approx,
        tets_sizing,
        edges_sizing,
        tets_shape,
        protect_features,
        protect_borders,
        manifold,
        mesh_type == Mesh_type::SURFACE_ONLY,
        detect_connected_components,
        image_item->isGray(),
        iso_value,
        value_outside,
        inside_is_less,
        pWeights);
    break;
  }
  default:
    CGAL::Three::Three::error(tr("Mesh_3 plugin"),
                              tr("This type of item is not handled!"));
    return;
  } // end switch
#  endif

  if (nullptr == thread) {
    QMessageBox::critical(mw, tr(""), tr("ERROR: no thread created"));
    return;
  }

  // Launch thread
  source_item_ = item;
  source_item_name_ = item_name;
  CGAL::Three::Three::getMutex()->lock();
  CGAL::Three::Three::isLocked() = true;
  CGAL::Three::Three::getMutex()->unlock();

  launch_thread(thread);

  QApplication::restoreOverrideCursor();
}

void
Mesh_3_plugin::
launch_thread(Meshing_thread* mesh_thread)
{
  // -----------------------------------
  // Create message box with stop button
  // -----------------------------------
  message_box_ = new QMessageBox(QMessageBox::NoIcon,
                                 "Meshing",
                                 "Mesh generation in progress...",
                                 QMessageBox::Cancel,
                                 mw);

  message_box_->setDefaultButton(QMessageBox::Cancel);
  QAbstractButton* cancelButton = message_box_->button(QMessageBox::Cancel);
  cancelButton->setText(tr("Stop"));

  QObject::connect(cancelButton, &QAbstractButton::clicked,
                   this, [mesh_thread](){
    mesh_thread->stop();
    mesh_thread->wait();
    QApplication::restoreOverrideCursor(); // restores cursor set in mesh_thread stop() function
  });

  message_box_->open();

  // -----------------------------------
  // Connect main thread to meshing thread
  // -----------------------------------
  QObject::connect(mesh_thread, SIGNAL(done(Meshing_thread*)),
                   this,        SLOT(meshing_done(Meshing_thread*)));

  QObject::connect(mesh_thread, SIGNAL(status_report(QString)),
                   this,        SLOT(status_report(QString)));

  // -----------------------------------
  // Launch mesher
  // -----------------------------------
  mesh_thread->start();
}


void
Mesh_3_plugin::
status_report(QString str)
{
  if ( nullptr == message_box_ ) { return; }

  message_box_->setInformativeText(str);
}


void
Mesh_3_plugin::
meshing_done(Meshing_thread* thread)
{
  // Print message in console
  QString str = QString("Meshing of \"%1\" done in %2s<br>")
    .arg(source_item_name_)
    .arg(thread->time());

  Q_FOREACH( QString param, thread->parameters_log() )
  {
    str.append(QString("( %1 )<br>").arg(param));
  }

  Scene_c3t3_item* result_item = thread->item();
  const Scene_item::Bbox& bbox = result_item->bbox();
  str.append(QString("BBox (x,y,z): [ %1, %2 ], [ %3, %4 ], [ %5, %6 ], <br>")
    .arg(bbox.xmin())
    .arg(bbox.xmax())
    .arg(bbox.ymin())
    .arg(bbox.ymax())
    .arg(bbox.zmin())
    .arg(bbox.zmax()));

  CGAL::Three::Three::information(qPrintable(str));

  // Treat new c3t3 item
  treat_result(*source_item_, result_item);

  // close message box
  message_box_->done(0);
  message_box_ = nullptr;

  // free memory
  // TODO: maybe there is another way to do that
  delete thread;
}


void
Mesh_3_plugin::
treat_result(Scene_item& source_item,
             Scene_c3t3_item* result_item) const
{
  if(!as_facegraph)
  {
    result_item->setName(tr("%1 [3D Mesh]").arg(source_item_name_));

    result_item->c3t3_changed();

    const Scene_item::Bbox& bbox = result_item->bbox();
    result_item->setPosition(float((bbox.xmin() + bbox.xmax())/2.f),
                            float((bbox.ymin() + bbox.ymax())/2.f),
                            float((bbox.zmin() + bbox.zmax())/2.f));

    result_item->setColor(default_mesh_color);
    result_item->setRenderingMode(source_item.renderingMode());
    result_item->set_data_item(&source_item);

    Q_FOREACH(int ind, scene->selectionIndices()) {
      scene->item(ind)->setVisible(false);
    }
    const Scene_interface::Item_id index = scene->mainSelectionIndex();
    scene->itemChanged(index);
    scene->setSelectedItem(-1);
    Scene_interface::Item_id new_item_id = scene->addItem(result_item);
    scene->setSelectedItem(new_item_id);
  }
  else
  {
    Scene_surface_mesh_item* new_item = new Scene_surface_mesh_item;
    CGAL::facets_in_complex_3_to_triangle_mesh(result_item->c3t3(), *new_item->face_graph());
    new_item->setName(tr("%1 [Remeshed]").arg(source_item_name_));
    Q_FOREACH(int ind, scene->selectionIndices()) {
      scene->item(ind)->setVisible(false);
    }
    const Scene_interface::Item_id index = scene->mainSelectionIndex();
    scene->itemChanged(index);
    scene->setSelectedItem(-1);
    Scene_interface::Item_id new_item_id = scene->addItem(new_item);
    new_item->invalidateOpenGLBuffers();
    new_item->redraw();
    scene->setSelectedItem(new_item_id);
    delete result_item;
  }
  CGAL::Three::Three::getMutex()->lock();
  CGAL::Three::Three::isLocked() = false;
  CGAL::Three::Three::getMutex()->unlock();
}

#include "Mesh_3_plugin.moc"

#endif // CGAL_POLYHEDRON_DEMO_USE_SURFACE_MESHER<|MERGE_RESOLUTION|>--- conflicted
+++ resolved
@@ -601,14 +601,6 @@
   ui.edgeLabel->setEnabled(ui.noEdgeSizing->isChecked());
   ui.edgeSizing->setEnabled(ui.noEdgeSizing->isChecked());
 
-<<<<<<< HEAD
-  const QString sharp_and_boundary("Sharp and Boundary edges");
-  const QString boundary_only("Boundary edges only");
-  const QString sharp_edges("Sharp edges");
-  const QString input_polylines("Input polylines");
-  const QString on_cube("Polylines on cube");
-  const QString triple_lines("Triple+ lines");
-=======
   using Item = std::pair<QString, Protection_flags>;
   const Item sharp_and_boundary{"Sharp and Boundary edges", FEATURES};
   const Item boundary_only{"Boundary edges only", BORDERS};
@@ -616,26 +608,10 @@
   const Item input_polylines{"Input polylines only", Protection_flags{}};
   const Item on_cube{"Polylines on cube", BORDERS};
   const Item triple_lines{"Triple+ lines", FEATURES};
->>>>>>> 1b843297
   if (features_protection_available) {
     if (items->which() == POLYHEDRAL_MESH_ITEMS) {
       auto v = [](Protection_flags f) { return QVariant::fromValue(f); };
       if (mesh_type == Mesh_type::SURFACE_ONLY) {
-<<<<<<< HEAD
-        ui.protectEdges->addItem(sharp_and_boundary);
-        ui.protectEdges->addItem(boundary_only);
-      } else
-        ui.protectEdges->addItem(sharp_edges);
-    } else if (items->which() == IMAGE_MESH_ITEMS) {
-      if (polylines_item != nullptr) {
-        ui.protectEdges->addItem(QString(input_polylines).append(" only"));
-        ui.protectEdges->addItem(QString(on_cube).append(" and input polylines"));
-        ui.protectEdges->addItem(QString(triple_lines).append(" and input polylines"));
-      }
-      else {
-        ui.protectEdges->addItem(on_cube);
-        ui.protectEdges->addItem(triple_lines);
-=======
         ui.protectEdges->addItem(sharp_and_boundary.first, v(sharp_and_boundary.second));
         ui.protectEdges->addItem(boundary_only.first, v(boundary_only.second));
       } else
@@ -651,7 +627,6 @@
       else {
         ui.protectEdges->addItem(on_cube.first, QVariant::fromValue(on_cube.second));
         ui.protectEdges->addItem(triple_lines.first, QVariant::fromValue(triple_lines.second));
->>>>>>> 1b843297
       }
     }
   }
@@ -701,19 +676,9 @@
   tets_shape = !ui.noTetShape->isChecked() ? 0 : ui.tetShape->value();
   tets_sizing = !ui.noTetSizing->isChecked() ? 0 : ui.tetSizing->value();
 
-<<<<<<< HEAD
-  const int pe_ci = ui.protectEdges->currentIndex();
-  protect_borders = ui.protect->isChecked()
-    && (  pe_ci == ui.protectEdges->findText(on_cube, Qt::MatchContains)
-       || pe_ci == ui.protectEdges->findText(boundary_only, Qt::MatchContains));
-  protect_features = ui.protect->isChecked()
-    && (  pe_ci == ui.protectEdges->findText(triple_lines, Qt::MatchContains)
-       || pe_ci == ui.protectEdges->findText(sharp_and_boundary, Qt::MatchContains));
-=======
   const auto pe_flags = ui.protectEdges->currentData().value<Protection_flags>();
   protect_borders = ui.protect->isChecked() && pe_flags.testFlag(BORDERS);
   protect_features = ui.protect->isChecked() && pe_flags.testFlag(FEATURES);
->>>>>>> 1b843297
 
   const bool detect_connected_components = ui.detectComponents->isChecked();
   const int manifold = (ui.manifoldCheckBox->isChecked() ? 1 : 0) +
