--- conflicted
+++ resolved
@@ -40,11 +40,7 @@
 
   item->point_set()->clear();
 
-<<<<<<< HEAD
-  ok = CGAL::read_LAS (in, *(item->point_set())) && !item->isEmpty();
-=======
   ok = CGAL::IO::read_LAS (in, *(item->point_set())) && !item->isEmpty();
->>>>>>> cf69d322
   if(ok)
   {
     std::cerr << item->point_set()->info();
@@ -99,11 +95,7 @@
 
   point_set_item->point_set()->reset_indices();
 
-<<<<<<< HEAD
-  return CGAL::write_LAS(out, *(point_set_item->point_set()));
-=======
   return CGAL::IO::write_LAS(out, *(point_set_item->point_set()));
->>>>>>> cf69d322
 }
 
 
