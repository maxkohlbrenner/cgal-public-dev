--- conflicted
+++ resolved
@@ -3,55 +3,23 @@
 polyhedron_demo_plugin(gocad_plugin GOCAD_io_plugin KEYWORDS Viewer)
 target_link_libraries(gocad_plugin PUBLIC scene_surface_mesh_item)
 
-<<<<<<< HEAD
-qt5_wrap_ui(funcUI_FILES Function_dialog.ui)
-polyhedron_demo_plugin(io_implicit_function_plugin Implicit_function_io_plugin
-                       ${funcUI_FILES} KEYWORDS IO Mesh_3)
-target_link_libraries(io_implicit_function_plugin
-                      PUBLIC scene_implicit_function_item)
-=======
 qt5_wrap_ui( funcUI_FILES Function_dialog.ui )
-polyhedron_demo_plugin(io_implicit_function_plugin Implicit_function_io_plugin ${funcUI_FILES} KEYWORDS Viewer Mesh_3)
+polyhedron_demo_plugin(io_implicit_function_plugin
+  Implicit_function_io_plugin
+  ${funcUI_FILES}
+  KEYWORDS Viewer Mesh_3)
 target_link_libraries(io_implicit_function_plugin PUBLIC scene_implicit_function_item)
->>>>>>> b4a53604
 
 polyhedron_demo_plugin(nef_io_plugin Nef_io_plugin KEYWORDS Viewer)
 target_link_libraries(nef_io_plugin PUBLIC scene_nef_polyhedron_item)
 
-<<<<<<< HEAD
-polyhedron_demo_plugin(
-  off_plugin
-  OFF_io_plugin
-  KEYWORDS
-  IO
-  Mesh_3
-  PointSetProcessing
-  Classification
-  PMP)
-target_link_libraries(
-  off_plugin PUBLIC scene_polygon_soup_item scene_points_with_normal_item
-                    scene_surface_mesh_item)
-=======
-polyhedron_demo_plugin(off_plugin OFF_io_plugin KEYWORDS Viewer Mesh_3 PointSetProcessing Classification PMP)
+polyhedron_demo_plugin(off_plugin OFF_io_plugin
+  KEYWORDS Viewer Mesh_3 PointSetProcessing Classification PMP)
 target_link_libraries(off_plugin PUBLIC scene_polygon_soup_item scene_points_with_normal_item scene_surface_mesh_item)
->>>>>>> b4a53604
 
 polyhedron_demo_plugin(off_to_nef_plugin OFF_to_nef_io_plugin KEYWORDS Viewer)
 target_link_libraries(off_to_nef_plugin PUBLIC scene_nef_polyhedron_item)
 
-<<<<<<< HEAD
-polyhedron_demo_plugin(polylines_io_plugin Polylines_io_plugin KEYWORDS IO
-                       Mesh_3)
-target_link_libraries(polylines_io_plugin PUBLIC scene_polylines_item)
-
-polyhedron_demo_plugin(wkt_plugin WKT_io_plugin KEYWORDS IO PointSetProcessing
-                       Mesh_3)
-target_link_libraries(wkt_plugin PUBLIC scene_polylines_item)
-
-polyhedron_demo_plugin(stl_plugin STL_io_plugin KEYWORDS IO PMP)
-target_link_libraries(stl_plugin PUBLIC scene_surface_mesh_item
-                                        scene_polygon_soup_item)
-=======
 polyhedron_demo_plugin(polylines_io_plugin Polylines_io_plugin KEYWORDS Viewer Mesh_3)
 target_link_libraries(polylines_io_plugin PUBLIC scene_polylines_item)
 
@@ -60,8 +28,6 @@
 
 polyhedron_demo_plugin(stl_plugin STL_io_plugin KEYWORDS Viewer PMP)
 target_link_libraries(stl_plugin PUBLIC scene_surface_mesh_item scene_polygon_soup_item)
-
->>>>>>> b4a53604
 
 polyhedron_demo_plugin(surf_io_plugin Surf_io_plugin KEYWORDS Viewer PMP)
 target_link_libraries(surf_io_plugin PUBLIC scene_surface_mesh_item)
@@ -86,17 +52,9 @@
                         VTK::FiltersCore VTK::FiltersSources)
     endif()
     if(VTK_LIBRARIES)
-<<<<<<< HEAD
-      polyhedron_demo_plugin(vtk_plugin VTK_io_plugin KEYWORDS IO Mesh_3)
-      target_link_libraries(
-        vtk_plugin
-        PUBLIC scene_surface_mesh_item scene_polylines_item scene_c3t3_item
-               scene_points_with_normal_item ${VTK_LIBRARIES})
-=======
       polyhedron_demo_plugin(vtk_plugin VTK_io_plugin KEYWORDS Viewer Mesh_3)
       target_link_libraries(vtk_plugin PUBLIC scene_surface_mesh_item scene_polylines_item scene_c3t3_item scene_points_with_normal_item
                                        ${VTK_LIBRARIES})
->>>>>>> b4a53604
 
     else()
       message(
@@ -116,12 +74,7 @@
       "NOTICE : the vtk IO plugin needs VTK 6.0 or greater and will not be compiled."
   )
 endif()
-<<<<<<< HEAD
-polyhedron_demo_plugin(xyz_plugin XYZ_io_plugin KEYWORDS IO PointSetProcessing
-                       Classification)
-=======
 polyhedron_demo_plugin(xyz_plugin XYZ_io_plugin KEYWORDS Viewer PointSetProcessing Classification)
->>>>>>> b4a53604
 target_link_libraries(xyz_plugin PUBLIC scene_points_with_normal_item)
 
 list(FIND CMAKE_CXX_COMPILE_FEATURES cxx_rvalue_references has_cxx_rvalues)
@@ -135,26 +88,6 @@
 else()
   set(needed_cxx_features cxx_rvalue_references cxx_variadic_templates)
 
-<<<<<<< HEAD
-  polyhedron_demo_plugin(
-    ply_plugin
-    PLY_io_plugin
-    KEYWORDS
-    IO
-    PointSetProcessing
-    Classification
-    PMP)
-  target_link_libraries(
-    ply_plugin PUBLIC scene_points_with_normal_item scene_polygon_soup_item
-                      scene_surface_mesh_item scene_textured_item)
-  target_compile_features(ply_plugin PRIVATE ${needed_cxx_features})
-
-  if(TARGET CGAL::LASLIB_support)
-    polyhedron_demo_plugin(las_plugin LAS_io_plugin KEYWORDS IO
-                           PointSetProcessing Classification)
-    target_link_libraries(las_plugin PUBLIC scene_points_with_normal_item
-                                            CGAL::LASLIB_support)
-=======
   polyhedron_demo_plugin(ply_plugin PLY_io_plugin KEYWORDS Viewer PointSetProcessing Classification PMP)
   target_link_libraries(ply_plugin PUBLIC scene_points_with_normal_item scene_polygon_soup_item scene_surface_mesh_item scene_textured_item)
   target_compile_features(ply_plugin PRIVATE ${needed_cxx_features})
@@ -162,7 +95,6 @@
   if (TARGET CGAL::LASLIB_support)
     polyhedron_demo_plugin(las_plugin LAS_io_plugin KEYWORDS Viewer PointSetProcessing Classification)
     target_link_libraries(las_plugin PUBLIC scene_points_with_normal_item CGAL::LASLIB_support)
->>>>>>> b4a53604
     target_compile_features(las_plugin PRIVATE ${needed_cxx_features})
   else()
     message(
@@ -186,15 +118,8 @@
    AND 3MF_INCLUDE_DIR
    AND EXISTS "${3MF_INCLUDE_DIR}/Model/COM/NMR_DLLInterfaces.h")
   include_directories(${3MF_INCLUDE_DIR})
-<<<<<<< HEAD
-  polyhedron_demo_plugin(3mf_io_plugin 3mf_io_plugin KEYWORDS IO PMP)
-  target_link_libraries(
-    3mf_io_plugin PRIVATE scene_surface_mesh_item scene_points_with_normal_item
-                          scene_polylines_item ${3MF_LIBRARIES})
-=======
   polyhedron_demo_plugin(3mf_io_plugin 3mf_io_plugin KEYWORDS Viewer PMP)
   target_link_libraries(3mf_io_plugin PRIVATE scene_surface_mesh_item scene_points_with_normal_item scene_polylines_item ${3MF_LIBRARIES})
->>>>>>> b4a53604
 else()
   message(
     STATUS
