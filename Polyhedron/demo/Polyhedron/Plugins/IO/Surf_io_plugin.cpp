--- conflicted
+++ resolved
@@ -27,11 +27,7 @@
 public:
 
   QString name() const { return "surf_io_plugin"; }
-<<<<<<< HEAD
-  QString nameFilters() const { return "Amira files (*.surf)"; }
-=======
   QString nameFilters() const { return "Amira files (*.surf);;Amira binary files (*.surf.am)"; }
->>>>>>> 66bf0829
   bool canLoad(QFileInfo) const{ return true; }
   template<class FaceGraphItem>
   CGAL::Three::Scene_item* actual_load(QFileInfo fileinfo);
