--- conflicted
+++ resolved
@@ -228,11 +228,7 @@
   void change_label_color (std::size_t position, const QColor& color)
   {
     m_labels[position]->set_color
-<<<<<<< HEAD
-      (CGAL::Color (color.red(), color.green(), color.blue()));
-=======
       (CGAL::IO::Color (color.red(), color.green(), color.blue()));
->>>>>>> cf69d322
   }
   void change_label_name (std::size_t position, const std::string& name)
   {
