--- conflicted
+++ resolved
@@ -116,11 +116,7 @@
     addDockWidget(dock_widget);
 
 #ifndef CGAL_LINKED_WITH_OPENCV
-<<<<<<< HEAD
-    ui_widget.predicate->removeItem(1);
-=======
     ui_widget.classifier->removeItem(1);
->>>>>>> cc75a045
 #endif
 
     color_att = QColor (75, 75, 77);
