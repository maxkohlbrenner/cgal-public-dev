#include <QtCore/qglobal.h>
#include <QFileDialog>
#include <QColorDialog> 
#include <fstream>
#include "opengl_tools.h"

#include "Messages_interface.h"
#include "Scene_points_with_normal_item.h"
#include "Point_set_item_classification.h"
#include "Scene_surface_mesh_item.h"
#include "Surface_mesh_item_classification.h"
#include "Scene_polylines_item.h"
#include "Scene_polygon_soup_item.h"

#include <CGAL/Three/Scene_interface.h>
#include <CGAL/Three/Polyhedron_demo_plugin_helper.h>

#include <CGAL/Random.h>

#include "ui_Classification_widget.h"

#include <QAction>
#include <QMainWindow>
#include <QApplication>
#include <QCheckBox>
#include <QInputDialog>
#include <QSlider>

#include <map>

#include <boost/graph/adjacency_list.hpp>
#include <CGAL/boost/graph/split_graph_into_polylines.h>

using namespace CGAL::Three;

class Polyhedron_demo_classification_plugin :
  public QObject,
  public Polyhedron_demo_plugin_helper
{
  Q_OBJECT
    Q_INTERFACES(CGAL::Three::Polyhedron_demo_plugin_interface)
    Q_PLUGIN_METADATA(IID "com.geometryfactory.PolyhedronDemo.PluginInterface/1.0")
    
  struct ClassRow
  {
    QLabel* label;

    QPushButton* color_button;
    QPushButton* train;
    QPushButton* remove;
    QColor color;

    QLabel* label2;
    QComboBox* effect;

    ClassRow (QWidget* parent, const char* name, const QColor& color)
      : color (color)
    {
      label = new QLabel (name, parent);
      color_button = new QPushButton ("", parent);
      
      QString s("background: #"
                + QString(color.red() < 16? "0" : "") + QString::number(color.red(),16)
                + QString(color.green() < 16? "0" : "") + QString::number(color.green(),16)
                + QString(color.blue() < 16? "0" : "") + QString::number(color.blue(),16) + ";");
      color_button->setStyleSheet(s);
      
      train = new QPushButton ("Add selection");
      remove = new QPushButton ("Remove");
      label2 = new QLabel (name, parent);
      effect = new QComboBox;
      effect->addItem("Penalized");
      effect->addItem("Neutral");
      effect->addItem("Favored");

    }
    ~ClassRow ()
    {
    }
    void change_color (const QColor& color)
    {
      this->color = color;
      QString s("background: #"
                + QString(color.red() < 16? "0" : "") + QString::number(color.red(),16)
                + QString(color.green() < 16? "0" : "") + QString::number(color.green(),16)
                + QString(color.blue() < 16? "0" : "") + QString::number(color.blue(),16) + ";");
      color_button->setStyleSheet(s);
      color_button->update();
    }
  };


public:
  bool applicable(QAction*) const { 
      return
        qobject_cast<Scene_points_with_normal_item*>(scene->item(scene->mainSelectionIndex()))
        || qobject_cast<Scene_surface_mesh_item*>(scene->item(scene->mainSelectionIndex()));
  }
  void print_message(QString message) { messages->information(message); }
  QList<QAction*> actions() const { return QList<QAction*>() << actionClassification; }
  
  using Polyhedron_demo_plugin_helper::init;
  void init(QMainWindow* mainWindow, CGAL::Three::Scene_interface* scene_interface, Messages_interface* m) {
    mw = mainWindow;
    scene = scene_interface;
    messages = m;
    actionClassification = new QAction(tr("Classification"), mw);
    connect(actionClassification, SIGNAL(triggered()), this, SLOT(classification_action()));

    dock_widget = new QDockWidget("Classification", mw);
    dock_widget->setVisible(false);

    ui_widget.setupUi(dock_widget);
    addDockWidget(dock_widget);

    color_att = QColor (75, 75, 77);
    
    connect(ui_widget.compute_features,  SIGNAL(clicked()), this,
            SLOT(on_compute_features_button_clicked()));
    connect(ui_widget.display,  SIGNAL(currentIndexChanged(int)), this,
            SLOT(on_display_button_clicked(int)));
    connect(ui_widget.run,  SIGNAL(clicked()), this,
            SLOT(on_run_button_clicked()));
    connect(ui_widget.save_config,  SIGNAL(clicked()), this,
            SLOT(on_save_config_button_clicked()));
    connect(ui_widget.load_config,  SIGNAL(clicked()), this,
            SLOT(on_load_config_button_clicked()));
    connect(ui_widget.run_smoothed,  SIGNAL(clicked()), this,
            SLOT(on_run_smoothed_button_clicked()));
    connect(ui_widget.run_graphcut,  SIGNAL(clicked()), this,
            SLOT(on_run_graphcut_button_clicked()));
    connect(ui_widget.smoothingDoubleSpinBox,  SIGNAL(valueChanged(double)), this,
            SLOT(on_smoothing_value_changed(double)));
    connect(ui_widget.subdivisionsSpinBox,  SIGNAL(valueChanged(int)), this,
            SLOT(on_subdivisions_value_changed(int)));
    connect(ui_widget.generate_items,  SIGNAL(clicked()), this,
            SLOT(on_generate_items_button_clicked()));

    connect(ui_widget.numberOfScalesSpinBox,  SIGNAL(valueChanged(int)), this,
            SLOT(on_update_nb_scales()));
    connect(ui_widget.number_of_trials,  SIGNAL(valueChanged(int)), this,
            SLOT(on_update_number_of_trials()));

    connect(ui_widget.add_new_label,  SIGNAL(clicked()), this,
            SLOT(on_add_new_label_clicked()));
    connect(ui_widget.reset_training_sets,  SIGNAL(clicked()), this,
            SLOT(on_reset_training_sets_clicked()));
    connect(ui_widget.validate_selection,  SIGNAL(clicked()), this,
            SLOT(on_validate_selection_clicked()));
    connect(ui_widget.train,  SIGNAL(clicked()), this,
            SLOT(on_train_clicked()));

    connect(ui_widget.selected_feature,  SIGNAL(currentIndexChanged(int)), this,
            SLOT(on_selected_feature_changed(int)));
    connect(ui_widget.feature_weight,  SIGNAL(valueChanged(int)), this,
            SLOT(on_feature_weight_changed(int)));

    QObject* scene_obj = dynamic_cast<QObject*>(scene_interface);
    if(scene_obj)
      {
        connect(scene_obj, SIGNAL(itemAboutToBeDestroyed(CGAL::Three::Scene_item*)), this,
                SLOT(item_about_to_be_destroyed(CGAL::Three::Scene_item*)));
        
        connect(scene_obj, SIGNAL(itemIndexSelected(int)), this,
                SLOT(update_plugin(int)));
      }
  }
  virtual void closure()
  {
    dock_widget->hide();
    for (Item_map::iterator it = item_map.begin(); it != item_map.end(); ++ it)
      {
        Item_classification_base* classif = it->second;
        classif->erase_item();
        delete classif;
      }
    item_map.clear();
  }


public Q_SLOTS:
  
  void item_about_to_be_destroyed(CGAL::Three::Scene_item* scene_item) {
    Item_map::iterator it = item_map.find(scene_item);
    if (it != item_map.end())
      {
        Item_classification_base* classif = it->second;
        item_map.erase(it); // first erase from map, because scene->erase will cause a call to this function
        classif->erase_item();
        delete classif;
      }
  }

  void classification_action()
  { 
    dock_widget->show();
    dock_widget->raise();
    Scene_points_with_normal_item* points_item = getSelectedItem<Scene_points_with_normal_item>();
    create_from_item(points_item);
  }

  void item_changed (Scene_item* item)
  {
    scene->itemChanged(item);
    item->invalidateOpenGLBuffers();
  }

  void update_plugin(int)
  {
    if (dock_widget->isVisible())
      update_plugin_from_item(get_classification());
  }

  void disable_everything ()
  {
    ui_widget.load_config->setEnabled(false);
    ui_widget.save_config->setEnabled(false);
    ui_widget.compute_features->setEnabled(false);
    ui_widget.numberOfScalesSpinBox->setEnabled(false);
    ui_widget.display->setEnabled(false);
    ui_widget.predicate->setEnabled(false);
    ui_widget.tabWidget->setEnabled(false);
    ui_widget.run->setEnabled(false);
    ui_widget.run_smoothed->setEnabled(false);
    ui_widget.frame->setEnabled(false);
    ui_widget.generate_items->setEnabled(false);
  }

  void enable_computation()
  {
    ui_widget.compute_features->setEnabled(true);
    ui_widget.numberOfScalesSpinBox->setEnabled(true);
    ui_widget.display->setEnabled(true);
    ui_widget.predicate->setEnabled(true);
  }

  void enable_classif()
  {
    ui_widget.load_config->setEnabled(true);
    ui_widget.save_config->setEnabled(true);
    ui_widget.tabWidget->setEnabled(true);
    ui_widget.run->setEnabled(true);
    ui_widget.run_smoothed->setEnabled(true);
    ui_widget.frame->setEnabled(true);
    ui_widget.generate_items->setEnabled(true);
  }


  void update_plugin_from_item(Item_classification_base* classif)
  {
    if (classif == NULL) // Deactivate plugin
      {
        disable_everything();
        ui_widget.tabWidget->setCurrentIndex(0);
      }
    else
      {
        disable_everything();
        enable_computation();
        
        ui_widget.numberOfScalesSpinBox->setValue((int)(classif->nb_scales()));
        ui_widget.number_of_trials->setValue((int)(classif->number_of_trials()));
        ui_widget.smoothingDoubleSpinBox->setValue((int)(classif->smoothing()));

        // Clear class labels
        for (std::size_t i = 0; i < class_rows.size(); ++ i)
          {

            ui_widget.gridLayout_3->removeWidget (class_rows[i].label);
            delete class_rows[i].label;
            ui_widget.gridLayout_3->removeWidget (class_rows[i].color_button);
            delete class_rows[i].color_button;
            ui_widget.gridLayout_3->removeWidget (class_rows[i].train);
            delete class_rows[i].train;
            ui_widget.gridLayout_3->removeWidget (class_rows[i].remove);
            delete class_rows[i].remove;
            ui_widget.gridLayout->removeWidget (class_rows[i].label2);
            delete class_rows[i].label2;
            ui_widget.gridLayout->removeWidget (class_rows[i].effect);
            delete class_rows[i].effect;
          }
        class_rows.clear();

        // Add labels
        for (std::size_t i = 0; i < classif->number_of_labels(); ++ i)
          add_new_label (ClassRow (dock_widget, classif->label(i)->name().c_str(),
                                   classif->label_color(i)));

        // Enabled classif if features computed
        if (!(classif->features_computed()))
          ui_widget.tabWidget->setCurrentIndex(0);
        else
          enable_classif();

        int index = ui_widget.display->currentIndex();
        ui_widget.display->clear();
        ui_widget.display->addItem("Real colors");
        ui_widget.display->addItem("Classification");
        ui_widget.display->addItem("Training sets");
        ui_widget.selected_feature->clear();
        classif->fill_display_combo_box(ui_widget.display, ui_widget.selected_feature);
        if (index >= ui_widget.display->count())
          ui_widget.display->setCurrentIndex(1);
        else
          ui_widget.display->setCurrentIndex(index);
        ui_widget.selected_feature->setCurrentIndex(0);
      }
  }

  void on_update_nb_scales()
  {
    Item_classification_base* classif
      = get_classification();
    if(!classif)
      return; 
    classif->nb_scales() = ui_widget.numberOfScalesSpinBox->value();
  }
  void on_update_number_of_trials()
  {
    Item_classification_base* classif
      = get_classification();
    if(!classif)
      return; 
    classif->number_of_trials() = ui_widget.number_of_trials->value();
  }
                           
  
  Item_classification_base* get_classification(Scene_item* item = NULL)
  {
    if (!item)
      item = scene->item(scene->mainSelectionIndex());
    
    if (!item)
      return NULL;
    
    Item_map::iterator it = item_map.find(item);

    if (it != item_map.end())
      return it->second;
    else if (Scene_points_with_normal_item* points_item
             = qobject_cast<Scene_points_with_normal_item*>(scene->item(scene->mainSelectionIndex())))
      return create_from_item(points_item);
<<<<<<< HEAD
    else if (Scene_surface_mesh_item* mesh_item
             = qobject_cast<Scene_surface_mesh_item*>(scene->item(scene->mainSelectionIndex())))
      return create_from_item(mesh_item);
=======
    
    return NULL;
>>>>>>> 46e25bcc
  }
  

  Item_classification_base* create_from_item(Scene_points_with_normal_item* points_item)
  {
    if (item_map.find(points_item) != item_map.end())
      return item_map[points_item];

    QApplication::setOverrideCursor(Qt::WaitCursor);
    Item_classification_base* classif
      = new Point_set_item_classification (points_item);
    item_map.insert (std::make_pair (points_item, classif));
    QApplication::restoreOverrideCursor();
    update_plugin_from_item(classif);
    return classif;
  }

<<<<<<< HEAD
  Item_classification_base* create_from_item(Scene_surface_mesh_item* mesh_item)
  {
    if (item_map.find(mesh_item) != item_map.end())
      return item_map[mesh_item];

    QApplication::setOverrideCursor(Qt::WaitCursor);
    Item_classification_base* classif
      = new Surface_mesh_item_classification (mesh_item);
    item_map.insert (std::make_pair (mesh_item, classif));
    QApplication::restoreOverrideCursor();
    update_plugin_from_item(classif);
    return classif;
  }

=======
>>>>>>> 46e25bcc
  void run (Item_classification_base* classif, int method)
  {
    classif->run (method, ui_widget.predicate->currentIndex());
  }

  void on_compute_features_button_clicked()
  {
    Item_classification_base* classif
      = get_classification();
    if(!classif)
      {
        print_message("Error: there is no point set classification item!");
        return; 
      }
    
    QApplication::setOverrideCursor(Qt::WaitCursor);

    classif->compute_features ();

    update_plugin_from_item(classif);
    QApplication::restoreOverrideCursor();
    item_changed(classif->item());
  }

  void on_save_config_button_clicked()
  {
    Item_classification_base* classif
      = get_classification();
    if(!classif)
      {
        print_message("Error: there is no point set classification item!");
        return; 
      }

    QString filename = QFileDialog::getSaveFileName(mw,
                                                    tr("Save classification configuration"),
                                                    QString("config.xml"),
                                                    "Config file (*.xml);;");
    if (filename == QString())
      return;

    
    QApplication::setOverrideCursor(Qt::WaitCursor);

    classif->save_config (filename.toStdString().c_str(),
                          ui_widget.predicate->currentIndex());
    
    QApplication::restoreOverrideCursor();

  }

  void on_load_config_button_clicked()
  {
    Item_classification_base* classif
      = get_classification();
    if(!classif)
      {
        print_message("Error: there is no point set classification item!");
        return; 
      }
    QString filename = QFileDialog::getOpenFileName(mw,
                                                    tr("Open classification configuration"),
                                                    ".",
                                                    "Config file (*.xml);;All Files (*)");

    if (filename == QString())
      return;

    QApplication::setOverrideCursor(Qt::WaitCursor);

    classif->load_config (filename.toStdString().c_str(),
                          ui_widget.predicate->currentIndex());
    update_plugin_from_item(classif);
    run (classif, 0);
    
    QApplication::restoreOverrideCursor();
    item_changed(classif->item());
  }


  void on_display_button_clicked(int index)
  {
    Item_classification_base* classif
      = get_classification();
    if(!classif)
      return; 

    classif->change_color (index);
    item_changed(classif->item());
  }

  void on_run_button_clicked()
  {
    Item_classification_base* classif
      = get_classification();
    if(!classif)
      {
        print_message("Error: there is no point set classification item!");
        return; 
      }
    QApplication::setOverrideCursor(Qt::WaitCursor);
    run (classif, 0);
    QApplication::restoreOverrideCursor();
    item_changed(classif->item());
  }

  void on_run_smoothed_button_clicked()
  {
    Item_classification_base* classif
      = get_classification();
    if(!classif)
      {
        print_message("Error: there is no point set classification item!");
        return; 
      }

    QApplication::setOverrideCursor(Qt::WaitCursor);
    QTime time;
    time.start();
    run (classif, 1);
    std::cerr << "Smoothed classification computed in " << time.elapsed() / 1000 << " second(s)" << std::endl;
    QApplication::restoreOverrideCursor();
    item_changed(classif->item());
  }
  
  void on_run_graphcut_button_clicked()
  {
    Item_classification_base* classif
      = get_classification();
    if(!classif)
      {
        print_message("Error: there is no point set classification item!");
        return; 
      }

    QApplication::setOverrideCursor(Qt::WaitCursor);
    QTime time;
    time.start();
    run (classif, 2);
    std::cerr << "Graphcut classification computed in " << time.elapsed() / 1000 << " second(s)" << std::endl;
    QApplication::restoreOverrideCursor();
    item_changed(classif->item());
  }

  void on_smoothing_value_changed(double v)
  {
    Item_classification_base* classif
      = get_classification();
    if(!classif)
      return; 
    classif->smoothing() = v;
  }

  void on_subdivisions_value_changed(int v)
  {
    Item_classification_base* classif
      = get_classification();
    if(!classif)
      return; 
    classif->subdivisions() = v;
  }

<<<<<<< HEAD
 void on_save_button_clicked()
  {
    Scene_points_with_normal_item* points_item =
      qobject_cast<Scene_points_with_normal_item*>(scene->item(scene->mainSelectionIndex()));

    Item_classification_base* classif
      = get_classification(points_item);
    if(!classif)
      {
        print_message("Error: there is no point set classification item!");
        return; 
      }

    QString filename = QFileDialog::getSaveFileName(mw,
                                                    tr("Save PLY classified point set"),
                                                    QString("%1.ply").arg(points_item->name()),
                                                    "PLY point set (*.ply);;");

    if (filename == QString())
      return;

    std::ofstream out(filename.toUtf8());
    
    QApplication::setOverrideCursor(Qt::WaitCursor);
    classif->write_output (out);
    QApplication::restoreOverrideCursor();

    out.close();
  }

=======
>>>>>>> 46e25bcc
  void on_generate_items_button_clicked()
  {
    Item_classification_base* classif
      = get_classification();
    if(!classif)
      {
        print_message("Error: there is no point set classification item!");
        return; 
      }

    
    QApplication::setOverrideCursor(Qt::WaitCursor);

    std::vector<Scene_item*> new_items;
    classif->generate_one_item_per_label
      (new_items, classif->item()->name().toStdString().c_str());

    for (std::size_t i = 0; i < new_items.size(); ++ i)
      {
        Scene_points_with_normal_item* points_item
          = qobject_cast<Scene_points_with_normal_item*>(new_items[i]);
        if (!points_item)
          continue;
        
        if (points_item->point_set()->empty())
          delete points_item;
        else
          scene->addItem (points_item);
      }
    
    QApplication::restoreOverrideCursor();
  }

  void on_add_new_label_clicked()
  {
    Item_classification_base* classif
      = get_classification();
    if(!classif)
      {
        print_message("Error: there is no point set classification item!");
        return; 
      }

    bool ok;
    QString name =
      QInputDialog::getText((QWidget*)mw,
                            tr("Add new label"), // dialog title
                            tr("Name:"), // field label
                            QLineEdit::Normal,
                            tr("label%1").arg(class_rows.size() + 1),
                            &ok);
    if (!ok)
      return;

    add_new_label (ClassRow (dock_widget, name.toStdString().c_str(),
                                      QColor (192 + rand() % 60,
                                              192 + rand() % 60,
                                              192 + rand() % 60)));
    classif->add_new_label (class_rows.back().label->text().toStdString().c_str(),
                                        class_rows.back().color);
    

  }

  void on_reset_training_sets_clicked()
  {
    Item_classification_base* classif
      = get_classification();
    if(!classif)
      {
        print_message("Error: there is no point set classification item!");
        return; 
      }

    classif->reset_training_sets();
  }

  void on_validate_selection_clicked()
  {
    Item_classification_base* classif
      = get_classification();
    if(!classif)
      {
        print_message("Error: there is no point set classification item!");
        return; 
      }

    classif->validate_selection();
  }

  void on_train_clicked()
  {
    Item_classification_base* classif
      = get_classification();
    if(!classif)
      {
        print_message("Error: there is no point set classification item!");
        return; 
      }

    std::vector<std::string> classes;
    std::vector<QColor> colors;
    
    for (std::size_t i = 0; i < class_rows.size(); ++ i)
      {
        classes.push_back (class_rows[i].label->text().toStdString());
        colors.push_back (class_rows[i].color);
      }
    QApplication::setOverrideCursor(Qt::WaitCursor);
    classif->train(ui_widget.predicate->currentIndex());
    QApplication::restoreOverrideCursor();
    update_plugin_from_item(classif);
  }

  void add_new_label (const ClassRow& class_row)
  {
    class_rows.push_back (class_row);
    int position = static_cast<int>(class_rows.size());

    ui_widget.gridLayout_3->addWidget (class_rows.back().label, position, 0);
    ui_widget.gridLayout_3->addWidget (class_rows.back().color_button, position, 1);
    ui_widget.gridLayout_3->addWidget (class_rows.back().train, position, 3);
    ui_widget.gridLayout_3->addWidget (class_rows.back().remove, position, 5);

    connect(class_rows.back().remove,  SIGNAL(clicked()), this,
            SLOT(on_remove_class_clicked()));
    connect(class_rows.back().color_button,  SIGNAL(clicked()), this,
            SLOT(on_color_changed_clicked()));
    connect(class_rows.back().train,  SIGNAL(clicked()), this,
            SLOT(on_add_selection_to_training_set_clicked()));

    ui_widget.gridLayout->addWidget (class_rows.back().label2, position, 0);
    ui_widget.gridLayout->addWidget (class_rows.back().effect, position, 2);

    connect(class_rows.back().effect,  SIGNAL(currentIndexChanged(int)), this,
            SLOT(on_effect_changed(int)));

  }

  void on_remove_class_clicked()
  {
    Item_classification_base* classif
      = get_classification();
    if(!classif)
      {
        print_message("Error: there is no point set classification item!");
        return; 
      }

    int index = ui_widget.gridLayout_3->indexOf(qobject_cast<QWidget*>(QObject::sender()));
    
    int row_index, column_index, row_span, column_span;
    ui_widget.gridLayout_3->getItemPosition(index, &row_index, &column_index, &row_span, &column_span);
    --row_index;

    classif->remove_label (class_rows[row_index].label->text().toStdString().c_str());

    ui_widget.gridLayout_3->removeWidget (class_rows[row_index].label);
    delete class_rows[row_index].label;
    ui_widget.gridLayout_3->removeWidget (class_rows[row_index].color_button);
    delete class_rows[row_index].color_button;
    ui_widget.gridLayout_3->removeWidget (class_rows[row_index].train);
    delete class_rows[row_index].train;
    ui_widget.gridLayout_3->removeWidget (class_rows[row_index].remove);
    delete class_rows[row_index].remove;

    ui_widget.gridLayout->removeWidget (class_rows[row_index].label2);
    delete class_rows[row_index].label2;
    ui_widget.gridLayout->removeWidget (class_rows[row_index].effect);
    delete class_rows[row_index].effect;

    if (class_rows.size() > 1)
      for (std::size_t i = row_index + 1; i < class_rows.size(); ++ i)
        {
          ui_widget.gridLayout_3->addWidget (class_rows[i].label, (int)i, 0);
          ui_widget.gridLayout_3->addWidget (class_rows[i].color_button, (int)i, 1);
          ui_widget.gridLayout_3->addWidget (class_rows[i].train, (int)i, 3);
          ui_widget.gridLayout_3->addWidget (class_rows[i].remove, (int)i, 5);
          ui_widget.gridLayout->addWidget (class_rows[i].label2, (int)i, 0);
          ui_widget.gridLayout->addWidget (class_rows[i].effect, (int)i, 2);
        }

    class_rows.erase (class_rows.begin() + row_index);
    
    item_changed(classif->item());
  }

  void on_color_changed_clicked()
  {
    Item_classification_base* classif
      = get_classification();
    if(!classif)
      {
        print_message("Error: there is no point set classification item!");
        return; 
      }

    QPushButton* color_button = qobject_cast<QPushButton*>(QObject::sender());
    int index = ui_widget.gridLayout_3->indexOf(color_button);
    int row_index, column_index, row_span, column_span;
    ui_widget.gridLayout_3->getItemPosition(index, &row_index, &column_index, &row_span, &column_span);
    -- row_index;
    
    QColor color = class_rows[row_index].color;
    color = QColorDialog::getColor(color, (QWidget*)mw, "Change of color of label");
    class_rows[row_index].change_color (color);
    classif->change_label_color (class_rows[row_index].label->text().toStdString().c_str(),
                                            color);

    item_changed(classif->item());
  }

  void on_add_selection_to_training_set_clicked()
  {
    Item_classification_base* classif
      = get_classification();
    if(!classif)
      {
        print_message("Error: there is no point set classification item!");
        return; 
      }

    int index = ui_widget.gridLayout_3->indexOf(qobject_cast<QWidget*>(QObject::sender()));
    int row_index, column_index, row_span, column_span;
    ui_widget.gridLayout_3->getItemPosition(index, &row_index, &column_index, &row_span, &column_span);
    --row_index;

    classif->add_selection_to_training_set
      (class_rows[row_index].label->text().toStdString().c_str());
    
    item_changed(classif->item());
  }

  void on_selected_feature_changed(int v)
  {
    Item_classification_base* classif
      = get_classification();
    if(!classif)
      {
        print_message("Error: there is no point set classification item!");
        return; 
      }

    if (classif->number_of_features() <= (std::size_t)v)
      return;
    
    Item_classification_base::Feature_handle
      att = classif->feature(v);

    if (att == Item_classification_base::Feature_handle())
      return;

    ui_widget.feature_weight->setValue ((int)(1001. * 2. * std::atan(classif->weight(att)) / CGAL_PI));

    for (std::size_t i = 0; i < classif->number_of_labels(); ++ i)
      {
        CGAL::Classification::Sum_of_weighted_features_predicate::Effect
          eff = classif->effect (classif->label(i), att);
        if (eff == CGAL::Classification::Sum_of_weighted_features_predicate::PENALIZING)
          class_rows[i].effect->setCurrentIndex(0);
        else if (eff == CGAL::Classification::Sum_of_weighted_features_predicate::NEUTRAL)
          class_rows[i].effect->setCurrentIndex(1);
        else
          class_rows[i].effect->setCurrentIndex(2);
      }
  }


  void on_feature_weight_changed(int v)
  {
    Item_classification_base* classif
      = get_classification();
    if(!classif)
      {
        print_message("Error: there is no point set classification item!");
        return; 
      }
    Item_classification_base::Feature_handle
      att = classif->feature(ui_widget.selected_feature->currentIndex());

    if (att == Item_classification_base::Feature_handle())
      return;

    classif->set_weight(att, std::tan ((CGAL_PI/2.) * v / 1001.));

    for (std::size_t i = 0; i < class_rows.size(); ++ i)
      class_rows[i].effect->setEnabled(classif->weight(att) != 0.);
  }

  void on_effect_changed (int v)
  {
    Item_classification_base* classif
      = get_classification();
    if(!classif)
      {
        print_message("Error: there is no point set classification item!");
        return; 
      }
    Item_classification_base::Feature_handle
      att = classif->feature(ui_widget.selected_feature->currentIndex());

    if (att == Item_classification_base::Feature_handle())
      return;

    QComboBox* combo = qobject_cast<QComboBox*>(QObject::sender());
    for (std::size_t i = 0;i < class_rows.size(); ++ i)
      if (class_rows[i].effect == combo)
        {
          //          std::cerr << att->id() << " is ";
          if (v == 0)
            {
              classif->set_effect(classif->label(i),
                                  att, CGAL::Classification::Sum_of_weighted_features_predicate::PENALIZING);
            }
          else if (v == 1)
            {
              classif->set_effect(classif->label(i),
                                  att, CGAL::Classification::Sum_of_weighted_features_predicate::NEUTRAL);
            }
          else
            {
              classif->set_effect(classif->label(i),
                                  att, CGAL::Classification::Sum_of_weighted_features_predicate::FAVORING);
            }
          break;
        }
  }

private:
  Messages_interface* messages;
  QAction* actionClassification;

  QDockWidget* dock_widget;

  std::vector<ClassRow> class_rows;
  
  Ui::Classification ui_widget;

  QColor color_att;

  typedef std::map<Scene_item*, Item_classification_base*> Item_map;
  Item_map item_map;

}; // end Polyhedron_demo_classification_plugin

#include "Classification_plugin.moc"<|MERGE_RESOLUTION|>--- conflicted
+++ resolved
@@ -340,14 +340,11 @@
     else if (Scene_points_with_normal_item* points_item
              = qobject_cast<Scene_points_with_normal_item*>(scene->item(scene->mainSelectionIndex())))
       return create_from_item(points_item);
-<<<<<<< HEAD
     else if (Scene_surface_mesh_item* mesh_item
              = qobject_cast<Scene_surface_mesh_item*>(scene->item(scene->mainSelectionIndex())))
       return create_from_item(mesh_item);
-=======
     
     return NULL;
->>>>>>> 46e25bcc
   }
   
 
@@ -365,7 +362,6 @@
     return classif;
   }
 
-<<<<<<< HEAD
   Item_classification_base* create_from_item(Scene_surface_mesh_item* mesh_item)
   {
     if (item_map.find(mesh_item) != item_map.end())
@@ -380,8 +376,6 @@
     return classif;
   }
 
-=======
->>>>>>> 46e25bcc
   void run (Item_classification_base* classif, int method)
   {
     classif->run (method, ui_widget.predicate->currentIndex());
@@ -544,39 +538,6 @@
     classif->subdivisions() = v;
   }
 
-<<<<<<< HEAD
- void on_save_button_clicked()
-  {
-    Scene_points_with_normal_item* points_item =
-      qobject_cast<Scene_points_with_normal_item*>(scene->item(scene->mainSelectionIndex()));
-
-    Item_classification_base* classif
-      = get_classification(points_item);
-    if(!classif)
-      {
-        print_message("Error: there is no point set classification item!");
-        return; 
-      }
-
-    QString filename = QFileDialog::getSaveFileName(mw,
-                                                    tr("Save PLY classified point set"),
-                                                    QString("%1.ply").arg(points_item->name()),
-                                                    "PLY point set (*.ply);;");
-
-    if (filename == QString())
-      return;
-
-    std::ofstream out(filename.toUtf8());
-    
-    QApplication::setOverrideCursor(Qt::WaitCursor);
-    classif->write_output (out);
-    QApplication::restoreOverrideCursor();
-
-    out.close();
-  }
-
-=======
->>>>>>> 46e25bcc
   void on_generate_items_button_clicked()
   {
     Item_classification_base* classif
