#include <vector>
#include <queue>

#include "Scene_polygon_soup_item.h"
#include "Scene_polyhedron_item.h"
#include <CGAL/IO/Polyhedron_iostream.h>
#include <CGAL/Polyhedron_incremental_builder_3.h>

#include <QObject>
#include <QtDebug>

#include <set>
#include <stack>
#include <algorithm>
#include <CGAL/Exact_predicates_inexact_constructions_kernel.h>

#include <CGAL/IO/OFF_reader.h>
#include <CGAL/IO/File_writer_OFF.h>
#include <CGAL/version.h> 

#include <CGAL/Polygon_mesh_processing/polygon_soup_to_polygon_mesh.h>
#include <CGAL/Polygon_mesh_processing/orient_polygon_soup.h>
#include <CGAL/Polygon_mesh_processing/orientation.h>

#include <CGAL/Triangulation_vertex_base_with_info_2.h>
#include <CGAL/Triangulation_face_base_with_info_2.h>
#include <CGAL/Constrained_Delaunay_triangulation_2.h>
#include <CGAL/Constrained_triangulation_plus_2.h>
#include <CGAL/Triangulation_2_filtered_projection_traits_3.h>

#include <CGAL/Polygon_mesh_processing/compute_normal.h>




struct Polyhedron_to_polygon_soup_writer {
  typedef Kernel::Point_3 Point_3;

  Polygon_soup* soup;
  Polygon_soup::Polygon_3 polygon;

  Polyhedron_to_polygon_soup_writer(Polygon_soup* soup) : soup(soup), polygon() {
  }

  void write_header( std::ostream&,
                     std::size_t /* vertices */,
                     std::size_t /* halfedges */,
                     std::size_t /* facets */,
                     bool /* normals */ = false ) {
    soup->clear();
  }

  void write_footer() {
  }

  void write_vertex( const double& x, const double& y, const double& z) {
    soup->points.push_back(Point_3(x, y, z));
  }

  void write_normal( const double& /* x */, const double& /* y */, const double& /* z */) {
  }

  void write_facet_header() {
  }

  void write_facet_begin( std::size_t no) {
    polygon.clear();
    polygon.reserve(no);
  }
  void write_facet_vertex_index( std::size_t index) {
    polygon.push_back(index);
  }
  void write_facet_end() {
    soup->polygons.push_back(polygon);
    polygon.clear();
  }
}; // end struct Polyhedron_to_soup_writer

void
Scene_polygon_soup_item::initialize_buffers(Viewer_interface* viewer) const
{
    //vao containing the data for the facets
    {
        program = getShaderProgram(PROGRAM_WITH_LIGHT, viewer);
        program->bind();

        vaos[0]->bind();
        buffers[0].bind();
        buffers[0].allocate(positions_poly.data(),
                            static_cast<int>(positions_poly.size()*sizeof(float)));
        program->enableAttributeArray("vertex");
        program->setAttributeBuffer("vertex",GL_FLOAT,0,4);
        buffers[0].release();



        buffers[1].bind();
        buffers[1].allocate(normals.data(),
                            static_cast<int>(normals.size()*sizeof(float)));
        program->enableAttributeArray("normals");
        program->setAttributeBuffer("normals",GL_FLOAT,0,3);
        buffers[1].release();

        program->release();
        vaos[0]->release();
        nb_polys = positions_poly.size();
        positions_poly.resize(0);
        std::vector<float>(positions_poly).swap(positions_poly);

        normals.resize(0);
        std::vector<float>(normals).swap(normals);

    }
    //vao containing the data for the edges
    {
        program = getShaderProgram(PROGRAM_WITHOUT_LIGHT, viewer);
        program->bind();
        vaos[1]->bind();

        buffers[3].bind();
        buffers[3].allocate(positions_lines.data(),
                            static_cast<int>(positions_lines.size()*sizeof(float)));
        program->enableAttributeArray("vertex");
        program->setAttributeBuffer("vertex",GL_FLOAT,0,4);
        buffers[3].release();
        program->release();
        vaos[1]->release();

        nb_lines = positions_lines.size();
        positions_lines.resize(0);
        std::vector<float>(positions_lines).swap(positions_lines);

    }
    //vao containing the data for the non manifold edges
    {
        program = getShaderProgram(PROGRAM_WITHOUT_LIGHT, viewer);
        program->bind();
        vaos[2]->bind();
        buffers[4].bind();
        buffers[4].allocate(positions_nm_lines.data(),
                            static_cast<int>(positions_nm_lines.size()*sizeof(float)));
        program->enableAttributeArray("vertex");
        program->setAttributeBuffer("vertex",GL_FLOAT,0,4);
        buffers[4].release();
        vaos[2]->release();
        nb_nm_edges = positions_nm_lines.size();
        positions_nm_lines.resize(0);
        std::vector<float> (positions_nm_lines).swap(positions_nm_lines);
    }
    are_buffers_filled = true;
}

typedef Polyhedron::Traits Traits;
typedef Polygon_soup::Polygon_3 Facet;
typedef CGAL::Triangulation_2_filtered_projection_traits_3<Traits>   P_traits;
typedef Polyhedron::Halfedge_handle Halfedge_handle;
struct Face_info {
    Polyhedron::Halfedge_handle e[3];
    bool is_external;
};
typedef CGAL::Triangulation_vertex_base_with_info_2<Halfedge_handle,
P_traits>        Vb;
typedef CGAL::Triangulation_face_base_with_info_2<Face_info,
P_traits>          Fb1;
typedef CGAL::Constrained_triangulation_face_base_2<P_traits, Fb1>   Fb;
typedef CGAL::Triangulation_data_structure_2<Vb,Fb>                  TDS;
typedef CGAL::No_intersection_tag                                    Itag;
typedef CGAL::Constrained_Delaunay_triangulation_2<P_traits,
TDS,
Itag>             CDTbase;
typedef CGAL::Constrained_triangulation_plus_2<CDTbase>              CDT;
void
Scene_polygon_soup_item::triangulate_polygon(Polygons_iterator pit)
{
    //Computes the normal of the facet
    const Point_3& pa = soup->points[pit->at(0)];
    const Point_3& pb = soup->points[pit->at(1)];
    const Point_3& pc = soup->points[pit->at(2)];
    Traits::Vector_3 normal = CGAL::cross_product(pb-pa, pc -pa);
    normal = normal / std::sqrt(normal * normal);

    P_traits cdt_traits(normal);

    CDT cdt(cdt_traits);

    std::size_t it = 0;
    std::size_t it_end =pit->size();

    // Iterates the vector of facet handles
    CDT::Vertex_handle previous, first;
    do {

        CDT::Vertex_handle vh = cdt.insert(soup->points[pit->at(it)]);
        if(first == 0) {
            first = vh;
        }
        if(previous != 0 && previous != vh) {
            cdt.insert_constraint(previous, vh);
        }
        previous = vh;
    } while( ++it != it_end );

    cdt.insert_constraint(previous, first);

    // sets mark is_external
    for(CDT::All_faces_iterator
        pitt = cdt.all_faces_begin(),
        end = cdt.all_faces_end();
        pitt != end; ++pitt)
    {
        pitt->info().is_external = false;
    }

    //check if the facet is external or internal
    std::queue<CDT::Face_handle> face_queue;
    face_queue.push(cdt.infinite_vertex()->face());
    while(! face_queue.empty() ) {
        CDT::Face_handle fh = face_queue.front();
        face_queue.pop();
        if(fh->info().is_external) continue;
        fh->info().is_external = true;
        for(int i = 0; i <3; ++i) {
            if(!cdt.is_constrained(std::make_pair(fh, i)))
            {
                face_queue.push(fh->neighbor(i));
            }
        }
    }


    //iterates on the internal faces to add the vertices to the positions
    //and the normals to the appropriate vectors
    int count =0;
    for(CDT::Finite_faces_iterator
        ffit = cdt.finite_faces_begin(),
        end = cdt.finite_faces_end();
        ffit != end; ++ffit)
    {
        count ++;
        if(ffit->info().is_external)
            continue;

        positions_poly.push_back(ffit->vertex(0)->point().x());
        positions_poly.push_back(ffit->vertex(0)->point().y());
        positions_poly.push_back(ffit->vertex(0)->point().z());
        positions_poly.push_back(1.0);

        positions_poly.push_back(ffit->vertex(1)->point().x());
        positions_poly.push_back(ffit->vertex(1)->point().y());
        positions_poly.push_back(ffit->vertex(1)->point().z());
        positions_poly.push_back(1.0);

        positions_poly.push_back(ffit->vertex(2)->point().x());
        positions_poly.push_back(ffit->vertex(2)->point().y());
        positions_poly.push_back(ffit->vertex(2)->point().z());
        positions_poly.push_back(1.0);


        const Point_3& pa = soup->points[pit->at(0)];
        const Point_3& pb = soup->points[pit->at(1)];
        const Point_3& pc = soup->points[pit->at(2)];

        Kernel::Vector_3 n = CGAL::cross_product(pb-pa, pc -pa);
        n = n / std::sqrt(n * n);

        normals.push_back(n.x());
        normals.push_back(n.y());
        normals.push_back(n.z());

        normals.push_back(n.x());
        normals.push_back(n.y());
        normals.push_back(n.z());


        normals.push_back(n.x());
        normals.push_back(n.y());
        normals.push_back(n.z());


    }
}
void
Scene_polygon_soup_item::compute_normals_and_vertices(){
    //get the vertices and normals
    typedef Polygon_soup::Polygons::size_type size_type;
    positions_poly.resize(0);
    positions_lines.resize(0);
    normals.resize(0);
    for(Polygons_iterator it = soup->polygons.begin();
        it != soup->polygons.end(); ++it)
    {
        if(it->size()!=3)
        {
            triangulate_polygon(it);
        }
        else{

            const Point_3& pa = soup->points[it->at(0)];
            const Point_3& pb = soup->points[it->at(1)];
            const Point_3& pc = soup->points[it->at(2)];

            Kernel::Vector_3 n = CGAL::cross_product(pb-pa, pc -pa);
            n = n / std::sqrt(n * n);

            normals.push_back(n.x());
            normals.push_back(n.y());
            normals.push_back(n.z());

            normals.push_back(n.x());
            normals.push_back(n.y());
            normals.push_back(n.z());


            normals.push_back(n.x());
            normals.push_back(n.y());
            normals.push_back(n.z());


            for(size_type i = 0; i < it->size(); ++i)
            {
                const Point_3& p = soup->points[it->at(i)];
                positions_poly.push_back(p.x());
                positions_poly.push_back(p.y());
                positions_poly.push_back(p.z());
                positions_poly.push_back(1.0);
            }
        }

        //Lines
        for(size_type i = 0; i < it->size(); ++i)
        {

            const Point_3& pa = soup->points[it->at(i)];
            const Point_3& pb = soup->points[it->at((i+1)%it->size())];
            positions_lines.push_back(pa.x());
            positions_lines.push_back(pa.y());
            positions_lines.push_back(pa.z());
            positions_lines.push_back(1.0);

            positions_lines.push_back(pb.x());
            positions_lines.push_back(pb.y());
            positions_lines.push_back(pb.z());
            positions_lines.push_back(1.0);
        }
        //Non manifold edges
        positions_nm_lines.resize(0);
        soup->fill_edges();
        BOOST_FOREACH(const Polygon_soup::Edge& edge,
                        soup->non_manifold_edges)
          {

            const Point_3& a = soup->points[edge[0]];
            const Point_3& b = soup->points[edge[1]];
            positions_nm_lines.push_back(a.x());
            positions_nm_lines.push_back(a.y());
            positions_nm_lines.push_back(a.z());
            positions_nm_lines.push_back(1.0);

            positions_nm_lines.push_back(b.x());
            positions_nm_lines.push_back(b.y());
            positions_nm_lines.push_back(b.z());
            positions_nm_lines.push_back(1.0);
          }
    }

}


Scene_polygon_soup_item::Scene_polygon_soup_item()
    : Scene_item(5,3),
    soup(0),
    oriented(false)
{
<<<<<<< HEAD
    nb_nm_edges = 0;
=======
    nb_polys = 0;
    nb_lines = 0;
>>>>>>> 39485870
}

Scene_polygon_soup_item::~Scene_polygon_soup_item()
{

  delete soup;
}

Scene_polygon_soup_item* 
Scene_polygon_soup_item::clone() const {
  Scene_polygon_soup_item* new_soup = new Scene_polygon_soup_item();
  new_soup->soup = soup->clone();
  new_soup->oriented = oriented;
  return new_soup;
}


bool
Scene_polygon_soup_item::load(std::istream& in)
{
  if (!soup) soup=new Polygon_soup();
  else soup->clear();

    bool result = CGAL::read_OFF(in, soup->points, soup->polygons);
    Q_EMIT changed();
    return result;
}

void Scene_polygon_soup_item::init_polygon_soup(std::size_t nb_pts, std::size_t nb_polygons){
  if(!soup)
    soup = new Polygon_soup;
    soup->clear();
  soup->points.reserve(nb_pts);
  soup->polygons.reserve(nb_polygons);
  oriented = false;
}

void Scene_polygon_soup_item::finalize_polygon_soup(){ soup->fill_edges(); }

#include <CGAL/IO/generic_print_polyhedron.h>
#include <iostream>

void Scene_polygon_soup_item::load(Scene_polyhedron_item* poly_item) {
  if(!poly_item) return;
  if(!poly_item->polyhedron()) return;

  if(!soup)
    soup = new Polygon_soup;

  Polyhedron_to_polygon_soup_writer writer(soup);
  CGAL::generic_print_polyhedron(std::cerr,
                                 *poly_item->polyhedron(),
                                 writer);
  Q_EMIT changed();
}

void
Scene_polygon_soup_item::setDisplayNonManifoldEdges(const bool b)
{

  soup->display_non_manifold_edges = b;
  changed();
}

bool
Scene_polygon_soup_item::displayNonManifoldEdges() const {

  return soup->display_non_manifold_edges;
}

void Scene_polygon_soup_item::shuffle_orientations()
{
  for(Polygon_soup::size_type i = 0, end = soup->polygons.size();
      i < end; ++i)
  {
    if(std::rand() % 2 == 0) soup->inverse_orientation(i);
  }
  soup->fill_edges();
  changed();
}

void Scene_polygon_soup_item::inside_out()
{
  for(Polygon_soup::size_type i = 0, end = soup->polygons.size();
      i < end; ++i)
  {
    soup->inverse_orientation(i);
  }
  soup->fill_edges();
  changed();
}

bool 
Scene_polygon_soup_item::orient()
{

  if(isEmpty() || this->oriented)
    return true; // nothing to do
  oriented=true;

  //first skip degenerate polygons
  Polygon_soup::Polygons valid_polygons;
  valid_polygons.reserve(soup->polygons.size());
  BOOST_FOREACH(Polygon_soup::Polygon_3& polygon, soup->polygons)
  {
    std::set<std::size_t> vids;
    bool to_remove=false;
    BOOST_FOREACH(std::size_t id, polygon)
    {
      if (!vids.insert(id).second){
        to_remove=true;
        break;
      }
    }
    if (!to_remove) valid_polygons.push_back(polygon);
  }
  if (valid_polygons.size()!=soup->polygons.size())
    soup->polygons.swap(valid_polygons);

  return CGAL::Polygon_mesh_processing::
    orient_polygon_soup(soup->points, soup->polygons);
}


bool 
Scene_polygon_soup_item::save(std::ostream& out) const
{

  typedef Polygon_soup::size_type size_type;
  CGAL::File_writer_OFF writer;
  writer.write_header(out,
                      soup->points.size(),
                      0,
                      soup->polygons.size());
  for(size_type i = 0, end = soup->points.size();
      i < end; ++i)
  {
    const Point_3& p = soup->points[i];
    writer.write_vertex( p.x(), p.y(), p.z() );
  }
  writer.write_facet_header();
  for(size_type i = 0, end = soup->polygons.size();
      i < end; ++i)
  {
    const Polygon_soup::Polygon_3& polygon = soup->polygons[i]; 
    const size_type size = polygon.size();
    writer.write_facet_begin(size);
    for(size_type j = 0; j < size; ++j) {
      writer.write_facet_vertex_index(polygon[j]);
    }
    writer.write_facet_end();
  }
  writer.write_footer();

  return (bool) out;
}

bool 
Scene_polygon_soup_item::exportAsPolyhedron(Polyhedron* out_polyhedron)
{
  orient();
  CGAL::Polygon_mesh_processing::polygon_soup_to_polygon_mesh<Polyhedron>(
    soup->points, soup->polygons, *out_polyhedron);

  if(out_polyhedron->size_of_vertices() > 0) {
    // Also check whether the consistent orientation is fine
    if(!CGAL::Polygon_mesh_processing::is_outward_oriented(*out_polyhedron)) {
      out_polyhedron->inside_out();
    }
    return true;
  }
  return false;
}
QString 
Scene_polygon_soup_item::toolTip() const
{

  if(!soup)
    return QString();

  return QObject::tr("<p><b>%1</b> (mode: %5, color: %6)<br />"
                     "<i>Polygons soup</i></p>"
                     "<p>Number of vertices: %2<br />"
                     "Number of polygons: %3</p>")
    .arg(this->name())
    .arg(soup->points.size())
    .arg(soup->polygons.size())
    .arg(this->renderingModeName())
    .arg(this->color().name());
}

void
Scene_polygon_soup_item::draw(Viewer_interface* viewer) const {
    if(!are_buffers_filled)
  {
     initialize_buffers(viewer);
    }
    if(soup == 0) return;
    //Calls the buffer info again so that it's the right one used even if
    //there are several objects drawn
    vaos[0]->bind();
    attrib_buffers(viewer,PROGRAM_WITH_LIGHT);
    //fills the arraw of colors with the current color

    QColor v_colors = this->color();
    // tells the GPU to use the program just created
    program = getShaderProgram(PROGRAM_WITH_LIGHT);
    program->bind();
    program->setAttributeValue("colors", v_colors);
    //draw the polygons
    // the third argument is the number of vec4 that will be entered
    viewer->glDrawArrays(GL_TRIANGLES, 0, static_cast<GLsizei>(nb_polys/4));
    // Clean-up
    program->release();
    vaos[0]->release();
  }

void
Scene_polygon_soup_item::draw_points(Viewer_interface* viewer) const {
    if(!are_buffers_filled)
    {
     initialize_buffers(viewer);
  }
    if(soup == 0) return;
    vaos[1]->bind();
    attrib_buffers(viewer,PROGRAM_WITHOUT_LIGHT);
    program = getShaderProgram(PROGRAM_WITHOUT_LIGHT);
    program->bind();
    QColor color = this->color();
    program->setAttributeValue("colors", color);
    //draw the points
    viewer->glDrawArrays(GL_POINTS, 0, static_cast<GLsizei>(nb_lines/4));
    // Clean-up
    program->release();
    vaos[1]->release();
}

void
Scene_polygon_soup_item::draw_edges(Viewer_interface* viewer) const {
    if(!are_buffers_filled)
  {
     initialize_buffers(viewer);
  }
    if(soup == 0) return;
    vaos[1]->bind();
    attrib_buffers(viewer,PROGRAM_WITHOUT_LIGHT);
    program = getShaderProgram(PROGRAM_WITHOUT_LIGHT);
    program->bind();
    QColor color = this->color().lighter(120);

    program->setAttributeValue("colors", color);
    //draw the edges
    viewer->glDrawArrays(GL_LINES, 0,static_cast<GLsizei>( nb_lines/4));
    // Clean-up
    program->release();
    vaos[1]->release();
    if(displayNonManifoldEdges())
    {
        vaos[2]->bind();
        attrib_buffers(viewer,PROGRAM_WITHOUT_LIGHT);
        program = getShaderProgram(PROGRAM_WITHOUT_LIGHT);
        program->bind();
        QColor c = QColor(255,0,0,255);

        program->setAttributeValue("colors", c);
        //draw the edges
        viewer->glDrawArrays(GL_LINES, 0,static_cast<GLsizei>( nb_nm_edges/4));
        // Clean-up
        program->release();
        vaos[2]->release();
    }

}

bool
Scene_polygon_soup_item::isEmpty() const {

  return (soup == 0 || soup->points.empty());
}
void
Scene_polygon_soup_item::changed()
{
    compute_normals_and_vertices();
    are_buffers_filled = false;
}

Scene_polygon_soup_item::Bbox
Scene_polygon_soup_item::bbox() const {

  const Point_3& p = *(soup->points.begin());
  CGAL::Bbox_3 bbox(p.x(), p.y(), p.z(), p.x(), p.y(), p.z());
  for(Polygon_soup::Points::const_iterator it = soup->points.begin();
      it != soup->points.end();
      ++it) {
    bbox = bbox + it->bbox();
  }
  return Bbox(bbox.xmin(),bbox.ymin(),bbox.zmin(),
              bbox.xmax(),bbox.ymax(),bbox.zmax());
}

void 
Scene_polygon_soup_item::new_vertex(const double& x,
                                    const double& y,
                                    const double& z)
{

    soup->points.push_back(Point_3(x, y, z));
}
                               
void 
Scene_polygon_soup_item::new_triangle(const std::size_t i,
                                      const std::size_t j,
                                      const std::size_t k)
{

  Polygon_soup::Polygon_3 new_polygon(3);
  new_polygon[0] = i;
  new_polygon[1] = j;
  new_polygon[2] = k;
  soup->polygons.push_back(new_polygon);
}
                               

// Local Variables:
// c-basic-offset: 4
// End:
<|MERGE_RESOLUTION|>--- conflicted
+++ resolved
@@ -371,12 +371,9 @@
     soup(0),
     oriented(false)
 {
-<<<<<<< HEAD
-    nb_nm_edges = 0;
-=======
     nb_polys = 0;
     nb_lines = 0;
->>>>>>> 39485870
+    nb_nm_edges = 0;
 }
 
 Scene_polygon_soup_item::~Scene_polygon_soup_item()
