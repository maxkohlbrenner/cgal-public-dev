--- conflicted
+++ resolved
@@ -1008,24 +1008,17 @@
   max= CGAL::qglviewer::Vec(xmax, ymax, zmax);
   
   CGAL::qglviewer::Vec bbox_center((xmin+xmax)/2, (ymin+ymax)/2, (zmin+zmax)/2);
-<<<<<<< HEAD
-=======
   double bbox_diag = CGAL::approximate_sqrt(
         CGAL::square(xmax - xmin)
         + CGAL::square(ymax - ymin)
         + CGAL::square(zmax - zmin));
->>>>>>> 194cdcf5
   
   CGAL::qglviewer::Vec offset(0,0,0);
   
   double l_dist = (std::max)((std::abs)(bbox_center.x - viewer->offset().x),
                              (std::max)((std::abs)(bbox_center.y - viewer->offset().y),
                                         (std::abs)(bbox_center.z - viewer->offset().z)));
-<<<<<<< HEAD
-  if((std::log2)(l_dist) > 13.0 )
-=======
   if((std::log2)(l_dist/bbox_diag) > 13.0 )
->>>>>>> 194cdcf5
     for(int i=0; i<3; ++i)
     {
       offset[i] = -bbox_center[i];
@@ -2203,11 +2196,7 @@
     item->redraw();
   }
   scene->setUpdatesEnabled(true);
-<<<<<<< HEAD
-  updateViewersBboxes(false);
-=======
 //  updateViewersBboxes(false); //Not usable :when the scene changes scale, smaller items disappear.
->>>>>>> 194cdcf5
 }
 
 void MainWindow::on_actionSetPolyhedronA_triggered()
