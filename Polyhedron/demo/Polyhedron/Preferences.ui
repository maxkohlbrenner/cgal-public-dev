<?xml version="1.0" encoding="UTF-8"?>
<ui version="4.0">
 <class>PreferencesDialog</class>
 <widget class="QDialog" name="PreferencesDialog">
  <property name="geometry">
   <rect>
    <x>0</x>
    <y>0</y>
    <width>631</width>
    <height>526</height>
   </rect>
  </property>
  <property name="sizePolicy">
   <sizepolicy hsizetype="Fixed" vsizetype="Preferred">
    <horstretch>0</horstretch>
    <verstretch>0</verstretch>
   </sizepolicy>
  </property>
  <property name="windowTitle">
   <string>Preferences</string>
  </property>
  <layout class="QVBoxLayout" name="verticalLayout" stretch="1,1">
   <item>
    <layout class="QHBoxLayout" name="horizontalLayout" stretch="0,0">
     <item>
      <widget class="QGroupBox" name="groupBox_2">
       <property name="sizePolicy">
        <sizepolicy hsizetype="Preferred" vsizetype="Preferred">
         <horstretch>0</horstretch>
         <verstretch>0</verstretch>
        </sizepolicy>
       </property>
       <property name="title">
        <string>Settings</string>
       </property>
       <layout class="QVBoxLayout" name="verticalLayout_4">
        <item>
         <widget class="QScrollArea" name="scrollArea">
          <property name="sizePolicy">
           <sizepolicy hsizetype="Fixed" vsizetype="Preferred">
            <horstretch>0</horstretch>
            <verstretch>0</verstretch>
           </sizepolicy>
          </property>
          <property name="verticalScrollBarPolicy">
           <enum>Qt::ScrollBarAsNeeded</enum>
          </property>
          <property name="horizontalScrollBarPolicy">
           <enum>Qt::ScrollBarAlwaysOff</enum>
          </property>
          <property name="sizeAdjustPolicy">
           <enum>QAbstractScrollArea::AdjustIgnored</enum>
          </property>
          <property name="widgetResizable">
           <bool>true</bool>
          </property>
          <widget class="QWidget" name="scrollAreaWidgetContents">
           <property name="geometry">
            <rect>
             <x>0</x>
             <y>0</y>
<<<<<<< HEAD
             <width>262</width>
             <height>530</height>
=======
             <width>278</width>
             <height>432</height>
>>>>>>> 160ec157
            </rect>
           </property>
           <layout class="QVBoxLayout" name="verticalLayout_3">
            <item>
             <widget class="QCheckBox" name="antialiasingCheckBox">
              <property name="text">
               <string>&amp;Antialiasing</string>
              </property>
             </widget>
            </item>
            <item>
             <widget class="QCheckBox" name="quick_cameraCheckBox">
              <property name="text">
               <string>&amp;Quick Camera Mode</string>
              </property>
             </widget>
            </item>
            <item>
             <widget class="QCheckBox" name="offset_updateCheckBox">
              <property name="text">
               <string>Visibility Changes Recenter</string>
              </property>
             </widget>
            </item>
            <item>
             <widget class="QSpinBox" name="max_itemsSpinBox">
              <property name="sizePolicy">
               <sizepolicy hsizetype="Fixed" vsizetype="Fixed">
                <horstretch>0</horstretch>
                <verstretch>0</verstretch>
               </sizepolicy>
              </property>
              <property name="prefix">
               <string>Max Text Items Displayed:</string>
              </property>
              <property name="minimum">
               <number>1</number>
              </property>
              <property name="maximum">
               <number>999999999</number>
              </property>
              <property name="value">
               <number>100000</number>
              </property>
             </widget>
            </item>
            <item>
             <widget class="QSpinBox" name="transpSpinBox">
              <property name="sizePolicy">
               <sizepolicy hsizetype="Fixed" vsizetype="Fixed">
                <horstretch>0</horstretch>
                <verstretch>0</verstretch>
               </sizepolicy>
              </property>
              <property name="prefix">
               <string>Transparency Pass Number: </string>
              </property>
              <property name="minimum">
               <number>4</number>
              </property>
              <property name="value">
               <number>4</number>
              </property>
             </widget>
            </item>
            <item>
             <widget class="QGroupBox" name="groupBox_3">
              <property name="title">
               <string>Surface Mesh Default RenderingMode</string>
              </property>
              <layout class="QVBoxLayout" name="verticalLayout_5">
               <item>
                <widget class="QComboBox" name="surface_meshComboBox">
                 <property name="currentIndex">
                  <number>1</number>
                 </property>
                 <item>
                  <property name="text">
                   <string>Gouraud</string>
                  </property>
                 </item>
                 <item>
                  <property name="text">
                   <string>flat+edges</string>
                  </property>
                 </item>
                 <item>
                  <property name="text">
                   <string>flat</string>
                  </property>
                 </item>
                 <item>
                  <property name="text">
                   <string>wire</string>
                  </property>
                 </item>
                 <item>
                  <property name="text">
                   <string>points</string>
                  </property>
                 </item>
                </widget>
               </item>
              </layout>
             </widget>
            </item>
            <item>
             <widget class="QGroupBox" name="groupBox_4">
              <property name="title">
               <string>Point Set Default RenderingMode</string>
              </property>
              <layout class="QVBoxLayout" name="verticalLayout_6">
               <item>
                <widget class="QComboBox" name="point_setComboBox">
                 <item>
                  <property name="text">
                   <string>points</string>
                  </property>
                 </item>
                 <item>
                  <property name="text">
                   <string>shaded points</string>
                  </property>
                 </item>
                 <item>
                  <property name="text">
                   <string>pts+normals</string>
                  </property>
                 </item>
                </widget>
               </item>
              </layout>
             </widget>
            </item>
            <item>
             <widget class="QGroupBox" name="groupBox_5">
              <property name="title">
               <string>Default Sizes</string>
              </property>
              <layout class="QFormLayout" name="formLayout">
               <item row="0" column="0">
                <widget class="QLabel" name="label_2">
                 <property name="text">
                  <string>Points: </string>
                 </property>
                </widget>
               </item>
               <item row="0" column="1">
                <widget class="QSlider" name="pointsHorizontalSlider">
                 <property name="minimum">
                  <number>1</number>
                 </property>
                 <property name="maximum">
                  <number>25</number>
                 </property>
                 <property name="value">
                  <number>2</number>
                 </property>
                 <property name="orientation">
                  <enum>Qt::Horizontal</enum>
                 </property>
                </widget>
               </item>
               <item row="2" column="1">
                <widget class="QSlider" name="normalsHorizontalSlider">
                 <property name="value">
                  <number>20</number>
                 </property>
                 <property name="orientation">
                  <enum>Qt::Horizontal</enum>
                 </property>
                </widget>
               </item>
               <item row="3" column="1">
                <widget class="QSlider" name="linesHorizontalSlider">
                 <property name="value">
                  <number>2</number>
                 </property>
                 <property name="tracking">
                  <bool>false</bool>
                 </property>
                 <property name="orientation">
                  <enum>Qt::Horizontal</enum>
                 </property>
                </widget>
               </item>
               <item row="2" column="0">
                <widget class="QLabel" name="label_3">
                 <property name="text">
                  <string>Normals:</string>
                 </property>
                </widget>
               </item>
               <item row="3" column="0">
                <widget class="QLabel" name="label_4">
                 <property name="text">
                  <string>Lines:</string>
                 </property>
                </widget>
               </item>
              </layout>
             </widget>
            </item>
            <item>
             <widget class="QPushButton" name="background_colorPushButton">
              <property name="text">
               <string>Change &amp;Background Color...</string>
              </property>
             </widget>
            </item>
            <item>
             <widget class="QPushButton" name="lightingPushButton">
              <property name="text">
               <string>Change Lighting &amp;Settings...</string>
              </property>
             </widget>
            </item>
            <item>
             <widget class="QPushButton" name="default_save_asPushButton">
              <property name="text">
               <string>Change Default Saveas Dir...</string>
              </property>
             </widget>
            </item>
            <item>
             <spacer name="verticalSpacer">
              <property name="orientation">
               <enum>Qt::Vertical</enum>
              </property>
              <property name="sizeHint" stdset="0">
               <size>
                <width>20</width>
                <height>40</height>
               </size>
              </property>
             </spacer>
            </item>
           </layout>
          </widget>
         </widget>
        </item>
       </layout>
      </widget>
     </item>
     <item>
      <widget class="QGroupBox" name="groupBox">
       <property name="title">
        <string>Plugins Management</string>
       </property>
       <layout class="QVBoxLayout" name="verticalLayout_2">
        <item>
         <widget class="QLabel" name="label">
          <property name="text">
           <string>Tick plugins you don't want to load at start up</string>
          </property>
         </widget>
        </item>
        <item>
         <widget class="QTreeWidget" name="treeWidget">
          <property name="alternatingRowColors">
           <bool>true</bool>
          </property>
          <property name="selectionMode">
           <enum>QAbstractItemView::ExtendedSelection</enum>
          </property>
          <property name="selectionBehavior">
           <enum>QAbstractItemView::SelectRows</enum>
          </property>
          <property name="headerHidden">
           <bool>true</bool>
          </property>
          <property name="columnCount">
           <number>2</number>
          </property>
          <attribute name="headerVisible">
           <bool>false</bool>
          </attribute>
          <column>
           <property name="text">
            <string notr="true">1</string>
           </property>
          </column>
          <column>
           <property name="text">
            <string notr="true">2</string>
           </property>
          </column>
         </widget>
        </item>
        <item>
         <layout class="QHBoxLayout" name="horizontalLayout_2">
          <item>
           <spacer name="horizontalSpacer">
            <property name="orientation">
             <enum>Qt::Horizontal</enum>
            </property>
            <property name="sizeHint" stdset="0">
             <size>
              <width>40</width>
              <height>20</height>
             </size>
            </property>
           </spacer>
          </item>
          <item>
           <widget class="QPushButton" name="detailsPushButton">
            <property name="text">
             <string>Details</string>
            </property>
           </widget>
          </item>
         </layout>
        </item>
       </layout>
      </widget>
     </item>
    </layout>
   </item>
   <item>
    <widget class="QDialogButtonBox" name="buttonBox">
     <property name="toolTip">
      <string/>
     </property>
     <property name="orientation">
      <enum>Qt::Horizontal</enum>
     </property>
     <property name="standardButtons">
      <set>QDialogButtonBox::Cancel|QDialogButtonBox::Ok</set>
     </property>
    </widget>
   </item>
  </layout>
 </widget>
 <resources/>
 <connections>
  <connection>
   <sender>buttonBox</sender>
   <signal>accepted()</signal>
   <receiver>PreferencesDialog</receiver>
   <slot>accept()</slot>
   <hints>
    <hint type="sourcelabel">
     <x>248</x>
     <y>254</y>
    </hint>
    <hint type="destinationlabel">
     <x>157</x>
     <y>274</y>
    </hint>
   </hints>
  </connection>
  <connection>
   <sender>buttonBox</sender>
   <signal>rejected()</signal>
   <receiver>PreferencesDialog</receiver>
   <slot>reject()</slot>
   <hints>
    <hint type="sourcelabel">
     <x>316</x>
     <y>260</y>
    </hint>
    <hint type="destinationlabel">
     <x>286</x>
     <y>274</y>
    </hint>
   </hints>
  </connection>
 </connections>
</ui><|MERGE_RESOLUTION|>--- conflicted
+++ resolved
@@ -59,13 +59,8 @@
             <rect>
              <x>0</x>
              <y>0</y>
-<<<<<<< HEAD
-             <width>262</width>
-             <height>530</height>
-=======
              <width>278</width>
              <height>432</height>
->>>>>>> 160ec157
             </rect>
            </property>
            <layout class="QVBoxLayout" name="verticalLayout_3">
