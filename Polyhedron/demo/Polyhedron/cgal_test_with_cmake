--- conflicted
+++ resolved
@@ -164,11 +164,8 @@
       p_klein_function_plugin \
       p_sphere_function_plugin \
       p_tanglecube_function_plugin \
-<<<<<<< HEAD
       shortest_path_plugin \
-=======
       mean_curvature_flow_skeleton_plugin \
->>>>>>> 9809a112
       all
   do
       if  ${MAKE_CMD} -f Makefile help | grep "$target" > /dev/null; then 
