#include "Scene_surface_mesh_item.h"

#include "Color_map.h"
#include <queue>
#include <boost/graph/properties.hpp>
#include <boost/graph/graph_traits.hpp>
#include <QOpenGLShaderProgram>
#include <QOpenGLBuffer>
#include <QApplication>
#include <QVariant>

//#include <CGAL/boost/graph/properties_Surface_mesh.h>
#include <CGAL/Surface_mesh.h>
#include <CGAL/Surface_mesh/IO.h>
#include <CGAL/intersections.h>
#include <CGAL/AABB_tree.h>
#include <CGAL/AABB_traits.h>

#include <CGAL/Polygon_mesh_processing/compute_normal.h>
#include <CGAL/Polygon_mesh_processing/repair.h>
#include <CGAL/Polygon_mesh_processing/orient_polygon_soup.h>
#include <CGAL/Polygon_mesh_processing/polygon_soup_to_polygon_mesh.h>
#include "triangulate_primitive.h"

//#include <CGAL/IO/Polyhedron_iostream.h>
#include <CGAL/IO/File_writer_wavefront.h>
#include <CGAL/IO/generic_copy_OFF.h>
#include <CGAL/IO/OBJ_reader.h>

//Used to triangulate the AABB_Tree
class Primitive
{
public:
  // types
  typedef face_descriptor Id; // Id type
  typedef Point_3 Point; // point type
  typedef EPICK::Triangle_3 Datum; // datum type

private:
  // member data
  Id m_it; // iterator
  Datum m_datum; // 3D triangle

  // constructor
public:
  Primitive() {}
  Primitive(Datum triangle, Id it)
    : m_it(it), m_datum(triangle)
  {
  }
public:
  Id& id() { return m_it; }
  const Id& id() const { return m_it; }
  Datum& datum() { return m_datum; }
  const Datum& datum() const { return m_datum; }

  /// Returns a point on the primitive
  Point reference_point() const { return m_datum.vertex(0); }
};


typedef CGAL::AABB_traits<EPICK, Primitive> AABB_traits;
typedef CGAL::AABB_tree<AABB_traits> Input_facets_AABB_tree;

struct Scene_surface_mesh_item_priv{

  typedef EPICK::Point_3 Point;
  typedef CGAL::Surface_mesh<Point> SMesh;
  typedef boost::graph_traits<SMesh>::face_descriptor face_descriptor;

  typedef std::vector<QColor> Color_vector;

  Scene_surface_mesh_item_priv(const Scene_surface_mesh_item& other, Scene_surface_mesh_item* parent):
    smesh_(new SMesh(*other.d->smesh_)),
    idx_data_(other.d->idx_data_),
    idx_edge_data_(other.d->idx_edge_data_)
  {
    item = parent;
    has_feature_edges = false;
  }

  Scene_surface_mesh_item_priv(SMesh* sm, Scene_surface_mesh_item *parent):
    smesh_(sm)
  {
    item = parent;
    has_feature_edges = false;
  }

  ~Scene_surface_mesh_item_priv()
  {
    if(smesh_)
    {
      delete smesh_;
      smesh_ = NULL;
    }
  }

  void initialize_colors();
  void initializeBuffers(CGAL::Three::Viewer_interface *) const;
  void addFlatData(Point, EPICK::Vector_3, CGAL::Color *) const;
  void* get_aabb_tree();
  QList<EPICK::Triangle_3> triangulate_primitive(face_descriptor fit,
                                                  EPICK::Vector_3 normal);

  //! \brief triangulate_facet Triangulates a facet.
  //! \param fd a face_descriptor of the facet that needs to be triangulated.
  //! \param fnormals a property_map containing the normals of the mesh.
  //! \param fcolors a property_map containing the colors of the mesh
  //! \param im a property_map containing the indices of the vertices of the mesh
  //! \param index if true, the function will fill the index vector. If false, the function will
  //! fill the flat data vectors.
  void
  triangulate_facet(face_descriptor fd,
                    SMesh::Property_map<face_descriptor, EPICK::Vector_3 > *fnormals,
                    SMesh::Property_map<face_descriptor, CGAL::Color> *fcolors,
                    boost::property_map< SMesh, boost::vertex_index_t >::type* im,
                    bool index) const;
  void compute_elements();
  void checkFloat() const;

  enum VAOs {
   Flat_facets = 0,
   Smooth_facets,
   Edges,
   NbOfVaos
  };
  enum VBOs {
    Flat_vertices = 0,
    Smooth_vertices,
    Flat_normals,
    Smooth_normals,
    VColors,
    FColors,
    NbOfVbos
  };

  mutable bool has_fpatch_id;
  mutable bool has_feature_edges;
  mutable bool floated;
  mutable bool has_vcolors;
  mutable bool has_fcolors;
  SMesh* smesh_;
  mutable bool is_filled;
  mutable bool isinit;
  mutable std::vector<unsigned int> idx_data_;
  mutable std::map<unsigned int, unsigned int> current_indices; //map im values to ghosts-free values
  std::vector<unsigned int> idx_edge_data_;
  std::vector<unsigned int> idx_feature_edge_data_;
  mutable std::vector<cgal_gl_data> smooth_vertices;
  mutable std::vector<cgal_gl_data> smooth_normals;
  mutable std::vector<cgal_gl_data> flat_vertices;
  mutable std::vector<cgal_gl_data> flat_normals;
  mutable std::vector<cgal_gl_data> f_colors;
  mutable std::vector<cgal_gl_data> v_colors;
  mutable std::size_t nb_flat;
  mutable QOpenGLShaderProgram *program;
  Scene_surface_mesh_item *item;

  mutable SMesh::Property_map<face_descriptor,int> fpatch_id_map;
  mutable SMesh::Property_map<vertex_descriptor,int> v_selection_map;
  mutable SMesh::Property_map<face_descriptor,int> f_selection_map;
  mutable SMesh::Property_map<halfedge_descriptor, bool> h_is_feature_map;

  Color_vector colors_;
};

const char* aabb_property_name = "Scene_surface_mesh_item aabb tree";
Scene_surface_mesh_item::Scene_surface_mesh_item()
  : CGAL::Three::Scene_item(Scene_surface_mesh_item_priv::NbOfVbos,Scene_surface_mesh_item_priv::NbOfVaos)
{
  d = new Scene_surface_mesh_item_priv(new SMesh(), this);
  d->floated = false;

  d->has_vcolors = false;
  d->has_fcolors = false;
  d->checkFloat();

  are_buffers_filled = false;
}

Scene_surface_mesh_item::Scene_surface_mesh_item(const Scene_surface_mesh_item& other)
  : CGAL::Three::Scene_item(Scene_surface_mesh_item_priv::NbOfVbos,Scene_surface_mesh_item_priv::NbOfVaos)
{
  d = new Scene_surface_mesh_item_priv(other, this);
  are_buffers_filled = false;
}

void Scene_surface_mesh_item::standard_constructor(SMesh* sm)
{
  d = new Scene_surface_mesh_item_priv(sm, this);
  d->floated = false;

  d->has_vcolors = false;
  d->has_fcolors = false;
  d->checkFloat();

  are_buffers_filled = false;
}
Scene_surface_mesh_item::Scene_surface_mesh_item(SMesh* sm)
  : CGAL::Three::Scene_item(Scene_surface_mesh_item_priv::NbOfVbos,Scene_surface_mesh_item_priv::NbOfVaos)
{
  standard_constructor(sm);
}

Scene_surface_mesh_item::Scene_surface_mesh_item(SMesh sm)
  : CGAL::Three::Scene_item(Scene_surface_mesh_item_priv::NbOfVbos,Scene_surface_mesh_item_priv::NbOfVaos)
{
  standard_constructor(new SMesh(sm));
}

Scene_surface_mesh_item*
Scene_surface_mesh_item::clone() const
{ return new Scene_surface_mesh_item(*this); }

Scene_surface_mesh_item::Vertex_selection_map
Scene_surface_mesh_item::vertex_selection_map()
{
  if(! d->v_selection_map){
    d->v_selection_map = d->smesh_->add_property_map<vertex_descriptor,int>("v:selection").first;
  }
  return d->v_selection_map;
}

Scene_surface_mesh_item::Face_selection_map
Scene_surface_mesh_item::face_selection_map()
{
  if(! d->f_selection_map){
    d->f_selection_map = d->smesh_->add_property_map<face_descriptor,int>("f:selection").first;
  }
  return d->f_selection_map;
}

std::vector<QColor>&
Scene_surface_mesh_item::color_vector()
{
  return d->colors_;
}


void Scene_surface_mesh_item_priv::addFlatData(Point p, EPICK::Vector_3 n, CGAL::Color *c) const
{
  const qglviewer::Vec offset = static_cast<CGAL::Three::Viewer_interface*>(QGLViewer::QGLViewerPool().first())->offset();

  flat_vertices.push_back((cgal_gl_data)p.x()+offset[0]);
  flat_vertices.push_back((cgal_gl_data)p.y()+offset[1]);
  flat_vertices.push_back((cgal_gl_data)p.z()+offset[2]);

  flat_normals.push_back((cgal_gl_data)n.x());
  flat_normals.push_back((cgal_gl_data)n.y());
  flat_normals.push_back((cgal_gl_data)n.z());

  if(c != NULL)
  {
    f_colors.push_back((float)c->red()/255);
    f_colors.push_back((float)c->green()/255);
    f_colors.push_back((float)c->blue()/255);
  }
}

void Scene_surface_mesh_item_priv::compute_elements()
{
  QApplication::setOverrideCursor(Qt::WaitCursor);

  smooth_vertices.clear();
  smooth_normals.clear();
  flat_vertices.clear();
  flat_normals.clear();
  f_colors.clear();
  v_colors.clear();
  idx_data_.clear();
  idx_data_.shrink_to_fit();

  SMesh::Property_map<vertex_descriptor, EPICK::Vector_3 > vnormals =
    smesh_->add_property_map<vertex_descriptor, EPICK::Vector_3 >("v:normal").first;

  SMesh::Property_map<face_descriptor, EPICK::Vector_3 > fnormals =
      smesh_->add_property_map<face_descriptor, EPICK::Vector_3 >("f:normal").first;
  CGAL::Polygon_mesh_processing::compute_face_normals(*smesh_,fnormals);

  typedef boost::graph_traits<SMesh>::face_descriptor face_descriptor;
  CGAL::Polygon_mesh_processing::compute_vertex_normals(*smesh_,vnormals);


  boost::property_map< SMesh, boost::vertex_index_t >::type
    im = get(boost::vertex_index, *smesh_);

  idx_data_.reserve(num_faces(*smesh_) * 3);

  typedef boost::graph_traits<SMesh>::face_descriptor face_descriptor;
  typedef boost::graph_traits<SMesh>::halfedge_descriptor halfedge_descriptor;
  typedef boost::graph_traits<SMesh>::edge_descriptor edge_descriptor;


  BOOST_FOREACH(face_descriptor fd, faces(*smesh_))
  {
    if(is_triangle(halfedge(fd,*smesh_),*smesh_))
    {
      BOOST_FOREACH(halfedge_descriptor hd, halfedges_around_face(halfedge(fd, *smesh_),*smesh_))
      {
        idx_data_.push_back(source(hd, *smesh_));
      }
    }
    else if(is_quad(halfedge(fd,*smesh_),*smesh_))
    {
      halfedge_descriptor hd = halfedge(fd,*smesh_);
      //1st half
        idx_data_.push_back(source(hd, *smesh_));
        idx_data_.push_back(source(next(hd, *smesh_), *smesh_));
        idx_data_.push_back(source(next(next(hd, *smesh_), *smesh_), *smesh_));

        //2nd half
        idx_data_.push_back(source(hd, *smesh_));
        idx_data_.push_back(source(next(next(hd, *smesh_), *smesh_), *smesh_));
        idx_data_.push_back(source(prev(hd, *smesh_), *smesh_));
    }
    else
    {
      triangulate_facet(fd, &fnormals, 0, &im, true);
    }
  }
  if(smesh_->property_map<face_descriptor, CGAL::Color >("f:color").second)
    has_fcolors = true;
  if(has_feature_edges)
  {
    idx_feature_edge_data_.clear();
    idx_feature_edge_data_.shrink_to_fit();
    idx_feature_edge_data_.reserve(num_edges(*smesh_) * 2);
  }
  idx_edge_data_.clear();
  idx_edge_data_.shrink_to_fit();
  idx_edge_data_.reserve(num_edges(*smesh_) * 2);
  BOOST_FOREACH(edge_descriptor ed, edges(*smesh_))
  {
    idx_edge_data_.push_back(source(ed, *smesh_));
    idx_edge_data_.push_back(target(ed, *smesh_));
    if(has_feature_edges &&
       get(h_is_feature_map, halfedge(ed, *smesh_)) )
    {
      idx_feature_edge_data_.push_back(source(ed, *smesh_));
      idx_feature_edge_data_.push_back(target(ed, *smesh_));
    }
  }
  idx_edge_data_.shrink_to_fit();

  const qglviewer::Vec offset = static_cast<CGAL::Three::Viewer_interface*>(QGLViewer::QGLViewerPool().first())->offset();

  SMesh::Property_map<vertex_descriptor, SMesh::Point> positions =
    smesh_->points();

  SMesh::Property_map<vertex_descriptor, CGAL::Color> vcolors =
    smesh_->property_map<vertex_descriptor, CGAL::Color >("v:color").first;

  SMesh::Property_map<face_descriptor, CGAL::Color> fcolors =
      smesh_->property_map<face_descriptor, CGAL::Color >("f:color").first;

  assert(positions.data() != NULL);
  assert(vnormals.data() != NULL);

  if(smesh_->property_map<vertex_descriptor, CGAL::Color >("v:color").second)
    has_vcolors = true;

  has_fpatch_id = smesh_->property_map<face_descriptor, int >("f:patch_id").second;

  if(has_fpatch_id && colors_.empty()){
    initialize_colors();
  }


//compute the Flat data
  flat_vertices.clear();
  flat_normals.clear();

  BOOST_FOREACH(face_descriptor fd, faces(*smesh_))
  {
    if(is_triangle(halfedge(fd,*smesh_),*smesh_))
    {
      BOOST_FOREACH(halfedge_descriptor hd, halfedges_around_face(halfedge(fd, *smesh_),*smesh_))
      {
        Point p = positions[source(hd, *smesh_)];
        flat_vertices.push_back((cgal_gl_data)p.x()+offset.x);
        flat_vertices.push_back((cgal_gl_data)p.y()+offset.y);
        flat_vertices.push_back((cgal_gl_data)p.z()+offset.z);

        EPICK::Vector_3 n = fnormals[fd];
        flat_normals.push_back((cgal_gl_data)n.x());
        flat_normals.push_back((cgal_gl_data)n.y());
        flat_normals.push_back((cgal_gl_data)n.z());

        if(has_fpatch_id)
        {
          QColor c = item->color_vector()[fpatch_id_map[fd]];
          f_colors.push_back(c.redF());
          f_colors.push_back(c.greenF());
          f_colors.push_back(c.blueF());
        }
        else if(has_fcolors)
        {
          CGAL::Color c = fcolors[fd];
          f_colors.push_back((float)c.red()/255);
          f_colors.push_back((float)c.green()/255);
          f_colors.push_back((float)c.blue()/255);
        }
      }
    }
    else if(is_quad(halfedge(fd, *smesh_), *smesh_))
    {
      //1st half
      halfedge_descriptor hd = halfedge(fd, *smesh_);
      Point p = positions[source(hd, *smesh_)];
      EPICK::Vector_3 n = fnormals[fd];
      CGAL::Color *c;
      if(has_fcolors)
       c= &fcolors[fd];
      else
        c = 0;
      addFlatData(p,n,c);

      hd = next(halfedge(fd, *smesh_),*smesh_);
      addFlatData(positions[source(hd, *smesh_)]
          ,fnormals[fd]
          ,c);

      hd = next(next(halfedge(fd, *smesh_),*smesh_), *smesh_);
      addFlatData(positions[source(hd, *smesh_)]
          ,fnormals[fd]
          ,c);
      //2nd half
      hd = halfedge(fd, *smesh_);
      addFlatData(positions[source(hd, *smesh_)]
          ,fnormals[fd]
          ,c);

      hd = next(next(halfedge(fd, *smesh_),*smesh_), *smesh_);
      addFlatData(positions[source(hd, *smesh_)]
          ,fnormals[fd]
          ,c);

      hd = prev(halfedge(fd, *smesh_), *smesh_);
      addFlatData(positions[source(hd, *smesh_)]
          ,fnormals[fd]
          , c);
    }
    else
    {
      triangulate_facet(fd, &fnormals, &fcolors, 0, false);
    }
  }

  if(has_vcolors)
  {
    BOOST_FOREACH(vertex_descriptor vd, vertices(*smesh_))
    {
      CGAL::Color c = vcolors[vd];
      v_colors.push_back((float)c.red()/255);
      v_colors.push_back((float)c.green()/255);
      v_colors.push_back((float)c.blue()/255);
    }
  }

  if(floated)
  {
    BOOST_FOREACH(vertex_descriptor vd, vertices(*smesh_))
    {
      Point p = positions[vd];
      smooth_vertices.push_back((cgal_gl_data)p.x()+offset.x);
      smooth_vertices.push_back((cgal_gl_data)p.y()+offset.y);
      smooth_vertices.push_back((cgal_gl_data)p.z()+offset.z);

      EPICK::Vector_3 n = vnormals[vd];
      smooth_normals.push_back((cgal_gl_data)n.x());
      smooth_normals.push_back((cgal_gl_data)n.y());
      smooth_normals.push_back((cgal_gl_data)n.z());

    }
  }
  QApplication::restoreOverrideCursor();
}


void Scene_surface_mesh_item_priv::initialize_colors()
{
  // Fill indices map and get max subdomain value
  int max = 0;
  int min = (std::numeric_limits<int>::max)();
  BOOST_FOREACH(face_descriptor fd, faces(*smesh_)){
    max = (std::max)(max, fpatch_id_map[fd]);
    min = (std::min)(min, fpatch_id_map[fd]);
  }

  colors_.clear();
  compute_color_map(item->color(), (std::max)(0, max + 1 - min),
                    std::back_inserter(colors_));
}

void Scene_surface_mesh_item_priv::initializeBuffers(CGAL::Three::Viewer_interface* viewer)const
{
  SMesh::Property_map<vertex_descriptor, SMesh::Point> positions =
    smesh_->points();
  SMesh::Property_map<vertex_descriptor, EPICK::Vector_3 > vnormals =
    smesh_->property_map<vertex_descriptor, EPICK::Vector_3 >("v:normal").first;
  //vao containing the data for the flat facets

  program = item->getShaderProgram(Scene_surface_mesh_item::PROGRAM_WITH_LIGHT, viewer);
  program->bind();

  item->vaos[Scene_surface_mesh_item_priv::Flat_facets]->bind();
  item->buffers[Scene_surface_mesh_item_priv::Flat_vertices].bind();
  item->buffers[Scene_surface_mesh_item_priv::Flat_vertices].allocate(flat_vertices.data(),
                             static_cast<int>(flat_vertices.size()*sizeof(cgal_gl_data)));
  program->enableAttributeArray("vertex");
  program->setAttributeBuffer("vertex",CGAL_GL_DATA,0,3);
  item->buffers[Scene_surface_mesh_item_priv::Flat_vertices].release();

  item->buffers[Scene_surface_mesh_item_priv::Flat_normals].bind();
  item->buffers[Scene_surface_mesh_item_priv::Flat_normals].allocate(flat_normals.data(),
                            static_cast<int>(flat_normals.size()*sizeof(cgal_gl_data)));
  program->enableAttributeArray("normals");
  program->setAttributeBuffer("normals",CGAL_GL_DATA,0,3);
  item->buffers[Scene_surface_mesh_item_priv::Flat_normals].release();
  if(has_fcolors || has_fpatch_id)
  {
    item->buffers[Scene_surface_mesh_item_priv::FColors].bind();
    item->buffers[Scene_surface_mesh_item_priv::FColors].allocate(f_colors.data(),
                             static_cast<int>(f_colors.size()*sizeof(cgal_gl_data)));
    program->enableAttributeArray("colors");
    program->setAttributeBuffer("colors",CGAL_GL_DATA,0,3);
    item->buffers[Scene_surface_mesh_item_priv::FColors].release();
  }
  item->vaos[Scene_surface_mesh_item_priv::Flat_facets]->release();

  //vao containing the data for the smooth facets
  item->vaos[Scene_surface_mesh_item_priv::Smooth_facets]->bind();
  item->buffers[Scene_surface_mesh_item_priv::Smooth_vertices].bind();
  if(!(floated||viewer->offset() == qglviewer::Vec(0,0,0)))
  {
    item->buffers[Scene_surface_mesh_item_priv::Smooth_vertices].allocate(positions.data(),
                             static_cast<int>(num_vertices(*smesh_)*3*sizeof(cgal_gl_data)));
  }
  else
  {
    item->buffers[Scene_surface_mesh_item_priv::Smooth_vertices].allocate(smooth_vertices.data(),
                               static_cast<int>(num_vertices(*smesh_)*3*sizeof(cgal_gl_data)));
  }
  program->enableAttributeArray("vertex");
  program->setAttributeBuffer("vertex",CGAL_GL_DATA,0,3);
  item->buffers[Scene_surface_mesh_item_priv::Smooth_vertices].release();


  item->buffers[Scene_surface_mesh_item_priv::Smooth_normals].bind();
  if(!floated)
    item->buffers[Scene_surface_mesh_item_priv::Smooth_normals].allocate(vnormals.data(),
                                     static_cast<int>(num_vertices(*smesh_)*3*sizeof(cgal_gl_data)));
  else
    item->buffers[Scene_surface_mesh_item_priv::Smooth_normals].allocate(smooth_normals.data(),
                              static_cast<int>(num_vertices(*smesh_)*3*sizeof(cgal_gl_data)));
  program->enableAttributeArray("normals");
  program->setAttributeBuffer("normals",CGAL_GL_DATA,0,3);
  item->buffers[Scene_surface_mesh_item_priv::Smooth_normals].release();
  if(has_vcolors)
  {
    item->buffers[Scene_surface_mesh_item_priv::VColors].bind();
    item->buffers[Scene_surface_mesh_item_priv::VColors].allocate(v_colors.data(),
                             static_cast<int>(v_colors.size()*sizeof(cgal_gl_data)));
    program->enableAttributeArray("colors");
    program->setAttributeBuffer("colors",CGAL_GL_DATA,0,3);
    item->buffers[Scene_surface_mesh_item_priv::VColors].release();
  }
  else
    program->disableAttributeArray("colors");
  item->vaos[Scene_surface_mesh_item_priv::Smooth_facets]->release();
  program->release();

  //vao for the edges
  program = item->getShaderProgram(Scene_surface_mesh_item::PROGRAM_WITHOUT_LIGHT, viewer);
  item->vaos[Scene_surface_mesh_item_priv::Edges]->bind();
  item->buffers[Scene_surface_mesh_item_priv::Smooth_vertices].bind();
  program->enableAttributeArray("vertex");
  program->setAttributeBuffer("vertex",CGAL_GL_DATA,0,3);
  item->buffers[Scene_surface_mesh_item_priv::Smooth_vertices].release();
  program->release();

  nb_flat = flat_vertices.size();
  smooth_vertices.resize(0);
  smooth_normals .resize(0);
  flat_vertices  .resize(0);
  flat_normals   .resize(0);
  f_colors       .resize(0);
  v_colors       .resize(0);
  smooth_vertices.shrink_to_fit();
  smooth_normals .shrink_to_fit();
  flat_vertices  .shrink_to_fit();
  flat_normals   .shrink_to_fit();
  f_colors       .shrink_to_fit();
  v_colors       .shrink_to_fit();

  item->are_buffers_filled = true;
}

void Scene_surface_mesh_item::draw(CGAL::Three::Viewer_interface *viewer) const
{
  glShadeModel(GL_SMOOTH);
  if(!are_buffers_filled)
  {
    d->compute_elements();
    d->initializeBuffers(viewer);
  }
  attribBuffers(viewer, PROGRAM_WITH_LIGHT);
  d->program = getShaderProgram(PROGRAM_WITH_LIGHT, viewer);
  d->program->bind();

  if(renderingMode() == Gouraud)
  {
    vaos[Scene_surface_mesh_item_priv::Smooth_facets]->bind();
    if(is_selected)
      d->program->setAttributeValue("is_selected", true);
    else
      d->program->setAttributeValue("is_selected", false);
    if(!d->has_vcolors)
      d->program->setAttributeValue("colors", this->color());
    glDrawElements(GL_TRIANGLES, static_cast<GLuint>(d->idx_data_.size()),
                   GL_UNSIGNED_INT, d->idx_data_.data());
    vaos[Scene_surface_mesh_item_priv::Smooth_facets]->release();
  }
  else
  {
    vaos[Scene_surface_mesh_item_priv::Flat_facets]->bind();
    d->program->setAttributeValue("colors", this->color());
    if(is_selected)
      d->program->setAttributeValue("is_selected", true);
    else
      d->program->setAttributeValue("is_selected", false);
    if(!d->has_fcolors)
      d->program->setAttributeValue("colors", this->color());
    glDrawArrays(GL_TRIANGLES,0,static_cast<GLsizei>(d->nb_flat/3));
    vaos[Scene_surface_mesh_item_priv::Flat_facets]->release();
  }

  d->program->release();
}

void Scene_surface_mesh_item::drawEdges(CGAL::Three::Viewer_interface *viewer) const
{
  if(!are_buffers_filled)
  {
    d->compute_elements();
    d->initializeBuffers(viewer);
  }
 attribBuffers(viewer, PROGRAM_WITHOUT_LIGHT);
 d->program = getShaderProgram(PROGRAM_WITHOUT_LIGHT, viewer);
 d->program->bind();
 vaos[Scene_surface_mesh_item_priv::Edges]->bind();
 d->program->setAttributeValue("colors", QColor(0,0,0));
 if(is_selected)
   d->program->setUniformValue("is_selected", true);
 else
   d->program->setUniformValue("is_selected", false);
 glDrawElements(GL_LINES, static_cast<GLuint>(d->idx_edge_data_.size()),
                GL_UNSIGNED_INT, d->idx_edge_data_.data());

 if(d->has_feature_edges)
 {
   d->program->setAttributeValue("colors", Qt::red);
   d->program->setUniformValue("is_selected", false);
   glDrawElements(GL_LINES, static_cast<GLuint>(d->idx_feature_edge_data_.size()),
                  GL_UNSIGNED_INT, d->idx_feature_edge_data_.data());
 }
 vaos[Scene_surface_mesh_item_priv::Edges]->release();
 d->program->release();
}

void Scene_surface_mesh_item::drawPoints(CGAL::Three::Viewer_interface *viewer) const
{
  if(!are_buffers_filled)
  {
    d->compute_elements();
    d->initializeBuffers(viewer);
  }
 attribBuffers(viewer, PROGRAM_WITHOUT_LIGHT);
 d->program = getShaderProgram(PROGRAM_WITHOUT_LIGHT, viewer);
 d->program->bind();
 vaos[Scene_surface_mesh_item_priv::Edges]->bind();
 d->program->setAttributeValue("colors", QColor(0,0,0));
 if(is_selected)
   d->program->setAttributeValue("is_selected", true);
 else
   d->program->setAttributeValue("is_selected", false);
 glDrawElements(GL_POINTS, static_cast<GLuint>(d->idx_edge_data_.size()),
                GL_UNSIGNED_INT, d->idx_edge_data_.data());
 vaos[Scene_surface_mesh_item_priv::Edges]->release();
 d->program->release();
}

void
Scene_surface_mesh_item::selection_changed(bool p_is_selected)
{
  if(p_is_selected != is_selected)
  {
    is_selected = p_is_selected;
  }
}

bool
Scene_surface_mesh_item::supportsRenderingMode(RenderingMode m) const
{ return (m == FlatPlusEdges || m == Wireframe || m == Flat || m == Gouraud || m == Points); }

CGAL::Three::Scene_item::Bbox Scene_surface_mesh_item::bbox() const
{
 if(!is_bbox_computed)
   compute_bbox();
 return _bbox;
}

bool
Scene_surface_mesh_item::isEmpty() const
{

  return num_vertices(*d->smesh_)==0;
}

QString Scene_surface_mesh_item::toolTip() const
{
  return QObject::tr("<p>Surface_mesh <b>%1</b> (mode: %5, color: %6)</p>"
                     "<p>Number of vertices: %2<br />"
                     "Number of edges: %3<br />"
                     "Number of faces: %4</p>")
    .arg(this->name())
    .arg(num_vertices(*d->smesh_))
    .arg(num_edges(*d->smesh_))
    .arg(num_faces(*d->smesh_))
    .arg(this->renderingModeName())
    .arg(this->color().name());
}

void Scene_surface_mesh_item_priv::checkFloat()const
{
#if CGAL_IS_FLOAT == 1
  floated = true;
#endif
}

void
Scene_surface_mesh_item_priv::triangulate_facet(face_descriptor fd,
                                           SMesh::Property_map<face_descriptor, EPICK::Vector_3> *fnormals,
                                           SMesh::Property_map<face_descriptor, CGAL::Color> *fcolors,
                                           boost::property_map< SMesh, boost::vertex_index_t >::type *im,
                                           bool index) const
{
  //Computes the normal of the facet
  EPICK::Vector_3 normal = get(*fnormals, fd);

  //check if normal contains NaN values
  if (normal.x() != normal.x() || normal.y() != normal.y() || normal.z() != normal.z())
  {
    qDebug()<<"Warning : normal is not valid. Facet not displayed";
    return;
  }

  typedef FacetTriangulator<SMesh, EPICK, boost::graph_traits<SMesh>::vertex_descriptor> FT;
  double diagonal;
  if(item->diagonalBbox() != std::numeric_limits<double>::infinity())
    diagonal = item->diagonalBbox();
  else
    diagonal = 0.0;
  FT triangulation(fd,normal,smesh_,diagonal);
  //iterates on the internal faces
  for(FT::CDT::Finite_faces_iterator
       ffit = triangulation.cdt->finite_faces_begin(),
       end = triangulation.cdt->finite_faces_end();
       ffit != end; ++ffit)
  {
    if(ffit->info().is_external)
      continue;
    //add the vertices to the positions
      //adds the vertices, normals and colors to the appropriate vectors
    if(!index)
    {
      CGAL::Color* color;
      if(has_fcolors)
        color = &(*fcolors)[fd];
      else
        color = 0;

      addFlatData(ffit->vertex(0)->point(),
                  (*fnormals)[fd],
                  color);
      addFlatData(ffit->vertex(1)->point(),
                  (*fnormals)[fd],
                  color);

      addFlatData(ffit->vertex(2)->point(),
                  (*fnormals)[fd],
                  color);
    }
    //adds the indices to the appropriate vector
    else
    {
      idx_data_.push_back((*im)[triangulation.v2v[ffit->vertex(0)]]);
      idx_data_.push_back((*im)[triangulation.v2v[ffit->vertex(1)]]);
      idx_data_.push_back((*im)[triangulation.v2v[ffit->vertex(2)]]);
    }

  }
}
void delete_aabb_tree(Scene_surface_mesh_item* item)
{
    QVariant aabb_tree_property = item->property(aabb_property_name);
    if(aabb_tree_property.isValid()) {
        void* ptr = aabb_tree_property.value<void*>();
        Input_facets_AABB_tree* tree = static_cast<Input_facets_AABB_tree*>(ptr);
        if(tree) {
            delete tree;
            tree = 0;
        }
        item->setProperty(aabb_property_name, QVariant());
    }
}

Scene_surface_mesh_item::~Scene_surface_mesh_item()
{
  delete_aabb_tree(this);
  delete d;
}
SMesh* Scene_surface_mesh_item::polyhedron() { return d->smesh_; }
const SMesh* Scene_surface_mesh_item::polyhedron() const { return d->smesh_; }

void Scene_surface_mesh_item::compute_bbox()const
{
  SMesh::Property_map<vertex_descriptor, Point_3> pprop = d->smesh_->points();
  CGAL::Bbox_3 bbox;

  BOOST_FOREACH(vertex_descriptor vd,vertices(*d->smesh_))
  {
    bbox = bbox + pprop[vd].bbox();
  }
  _bbox = Bbox(bbox.xmin(),bbox.ymin(),bbox.zmin(),
               bbox.xmax(),bbox.ymax(),bbox.zmax());

}

void Scene_surface_mesh_item::itemAboutToBeDestroyed(Scene_item *item)
{
  Scene_item::itemAboutToBeDestroyed(item);
  if(d && d->smesh_ && item == this)
  {
    delete d->smesh_;
    d->smesh_ = NULL;
  }
}

void* Scene_surface_mesh_item_priv::get_aabb_tree()
{
  QVariant aabb_tree_property = item->property(aabb_property_name);
  if(aabb_tree_property.isValid()) {
    void* ptr = aabb_tree_property.value<void*>();
    return static_cast<Input_facets_AABB_tree*>(ptr);
  }
  else {
    QApplication::setOverrideCursor(Qt::WaitCursor);
    SMesh* sm = item->polyhedron();
    if(sm) {
      sm->collect_garbage();
      Input_facets_AABB_tree* tree =
          new Input_facets_AABB_tree();
      int index =0;
      BOOST_FOREACH( face_descriptor f, faces(*sm))
      {
        //if face is degenerate, skip it
        if (CGAL::is_degenerate_triangle_face(f, *sm, get(CGAL::vertex_point, *sm), EPICK()))
          continue;
        //if face not triangle, triangulate corresponding primitive before adding it to the tree
        if(!CGAL::is_triangle(halfedge(f, *sm), *sm))
        {
          EPICK::Vector_3 normal = CGAL::Polygon_mesh_processing::compute_face_normal(f, *sm);
          index +=3;
          Q_FOREACH(EPICK::Triangle_3 triangle, triangulate_primitive(f,normal))
          {
            Primitive primitive(triangle, f);
            tree->insert(primitive);
          }
        }
        else
        {
          EPICK::Triangle_3 triangle(
                sm->point(target(halfedge(f, *sm), *sm)),
                sm->point(target(next(halfedge(f, *sm), *sm), *sm)),
                sm->point(target(next(next(halfedge(f, *sm), *sm), *sm), *sm))
                );
          Primitive primitive(triangle, f);
          tree->insert(primitive);
        }
      }
      item->setProperty(aabb_property_name,
                        QVariant::fromValue<void*>(tree));
      QApplication::restoreOverrideCursor();
      return tree;
    }
    else return 0;
  }
}


void
Scene_surface_mesh_item::select(double orig_x,
                              double orig_y,
                              double orig_z,
                              double dir_x,
                              double dir_y,
                              double dir_z)
{
  SMesh *sm = d->smesh_;
  std::size_t vertex_to_emit = 0;
  typedef Input_facets_AABB_tree Tree;
  typedef Tree::Intersection_and_primitive_id<EPICK::Ray_3>::Type Object_and_primitive_id;

  Tree* aabb_tree = static_cast<Tree*>(d->get_aabb_tree());
  if(aabb_tree)
  {
    const EPICK::Point_3 ray_origin(orig_x, orig_y, orig_z);
    const EPICK::Vector_3 ray_dir(dir_x, dir_y, dir_z);
    const EPICK::Ray_3 ray(ray_origin, ray_dir);
    typedef std::list<Object_and_primitive_id> Intersections;
    Intersections intersections;
    aabb_tree->all_intersections(ray, std::back_inserter(intersections));
    Intersections::iterator closest = intersections.begin();
    if(closest != intersections.end())
    {

      const EPICK::Point_3* closest_point =
          boost::get<EPICK::Point_3>(&(closest->first));
      for(Intersections::iterator
          it = boost::next(intersections.begin()),
          end = intersections.end();
          it != end; ++it)
      {
        if(! closest_point) {
          closest = it;
        }
        else {
          const EPICK::Point_3* it_point =
              boost::get<EPICK::Point_3>(&it->first);
          if(it_point &&
             (ray_dir * (*it_point - *closest_point)) < 0)
          {
            closest = it;
            closest_point = it_point;
          }
        }
      }
      if(closest_point) {
        face_descriptor selected_face = closest->second;

        // The computation of the nearest vertex may be costly.  Only
        // do it if some objects are connected to the signal
        // 'selected_vertex'.
        if(QObject::receivers(SIGNAL(selected_vertex(void*))) > 0)
        {

          SMesh::Halfedge_around_face_circulator he_it(sm->halfedge(selected_face),*sm), around_end(he_it);

          vertex_descriptor v = sm->target(*he_it), nearest_v = v;

          EPICK::FT sq_dist = CGAL::squared_distance(*closest_point,
                                                      sm->point(v));
          while(++he_it != around_end) {
            v = sm->target(*he_it);
            EPICK::FT new_sq_dist = CGAL::squared_distance(*closest_point,
                                                            sm->point(v));
            if(new_sq_dist < sq_dist) {
              sq_dist = new_sq_dist;
              nearest_v = v;
            }
          }
          //bottleneck
          vertex_to_emit = static_cast<std::size_t>(nearest_v);
        }

        if(QObject::receivers(SIGNAL(selected_edge(void*))) > 0
           || QObject::receivers(SIGNAL(selected_halfedge(void*))) > 0)
        {
          SMesh::Halfedge_around_face_circulator he_it(sm->halfedge(selected_face),*sm), around_end(he_it);

          halfedge_descriptor nearest_h = *he_it;
          EPICK::FT sq_dist =
              CGAL::squared_distance(*closest_point,
                                     EPICK::Segment_3(sm->point(sm->target(*he_it)),
                                                       sm->point(
                                                         sm->target(
                                                           sm->opposite(*he_it)))));

          while(++he_it != around_end)
          {
            EPICK::FT new_sq_dist =
                CGAL::squared_distance(*closest_point,
                                       EPICK::Segment_3(sm->point(sm->target(*he_it)),
                                                         sm->point(
                                                           sm->target(
                                                             sm->opposite(*he_it)))));
            if(new_sq_dist < sq_dist) {
              sq_dist = new_sq_dist;
              nearest_h = *he_it;
            }
          }
          std::size_t s_nearest_h = static_cast<std::size_t>(nearest_h);
          std::size_t s_nearest_e = static_cast<std::size_t>(nearest_h)/2;
          Q_EMIT selected_halfedge(reinterpret_cast<void*>(s_nearest_h));
          Q_EMIT selected_edge(reinterpret_cast<void*>(s_nearest_e));
        }
        Q_EMIT selected_vertex(reinterpret_cast<void*>(vertex_to_emit));
        std::size_t s_selected_f = static_cast<std::size_t>(selected_face);
        Q_EMIT selected_facet(reinterpret_cast<void*>(s_selected_f));
      }
    }
  }
  Scene_item::select(orig_x, orig_y, orig_z, dir_x, dir_y, dir_z);
  Q_EMIT selection_done();
}

void Scene_surface_mesh_item::invalidateOpenGLBuffers()
{
  Q_EMIT item_is_about_to_be_changed();
  delete_aabb_tree(this);
  d->smesh_->collect_garbage();
  are_buffers_filled = false;
}


QList<EPICK::Triangle_3> Scene_surface_mesh_item_priv::triangulate_primitive(face_descriptor fit,
                                                EPICK::Vector_3 normal)
{
  typedef FacetTriangulator<SMesh, EPICK, boost::graph_traits<SMesh>::vertex_descriptor> FT;
  //The output list
  QList<EPICK::Triangle_3> res;
  //check if normal contains NaN values
  if (normal.x() != normal.x() || normal.y() != normal.y() || normal.z() != normal.z())
  {
    qDebug()<<"Warning in triangulation of the selection item: normal contains NaN values and is not valid.";
    return QList<EPICK::Triangle_3>();
  }
  double diagonal;
  if(item->diagonalBbox() != std::numeric_limits<double>::infinity())
    diagonal = item->diagonalBbox();
  else
    diagonal = 0.0;
  FT triangulation(fit,normal,smesh_,diagonal);
  //iterates on the internal faces to add the vertices to the positions
  //and the normals to the appropriate vectors
  for( FT::CDT::Finite_faces_iterator
      ffit = triangulation.cdt->finite_faces_begin(),
      end = triangulation.cdt->finite_faces_end();
      ffit != end; ++ffit)
  {
    if(ffit->info().is_external)
      continue;


    res << EPICK::Triangle_3(ffit->vertex(0)->point(),
                              ffit->vertex(1)->point(),
                              ffit->vertex(2)->point());

  }
  return res;
}

void Scene_surface_mesh_item::invalidate_aabb_tree()
{
 delete_aabb_tree(this);
}


bool Scene_surface_mesh_item::intersect_face(double orig_x,
                                           double orig_y,
                                           double orig_z,
                                           double dir_x,
                                           double dir_y,
                                           double dir_z,
                                           const face_descriptor &f)
{
  typedef Input_facets_AABB_tree Tree;
  typedef Tree::Object_and_primitive_id Object_and_primitive_id;

  Tree* aabb_tree = static_cast<Tree*>(d->get_aabb_tree());
  if(aabb_tree)
  {
    const EPICK::Point_3 ray_origin(orig_x, orig_y, orig_z);
    const EPICK::Vector_3 ray_dir(dir_x, dir_y, dir_z);
    const EPICK::Ray_3 ray(ray_origin, ray_dir);
    typedef std::list<Object_and_primitive_id> Intersections;
    Intersections intersections;
    aabb_tree->all_intersections(ray, std::back_inserter(intersections));
    Intersections::iterator closest = intersections.begin();
    if(closest != intersections.end())
    {
      const EPICK::Point_3* closest_point =
          CGAL::object_cast<EPICK::Point_3>(&closest->first);
      for(Intersections::iterator
          it = boost::next(intersections.begin()),
          end = intersections.end();
          it != end; ++it)
      {
        if(! closest_point) {
          closest = it;
        }
        else {
          const EPICK::Point_3* it_point =
              CGAL::object_cast<EPICK::Point_3>(&it->first);
          if(it_point &&
             (ray_dir * (*it_point - *closest_point)) < 0)
          {
            closest = it;
            closest_point = it_point;
          }
        }
      }
      if(closest_point)
      {
        face_descriptor intersected_face = closest->second;
        return intersected_face == f;
      }
    }
  }
  return false;

}
void Scene_surface_mesh_item::setItemIsMulticolor(bool b)
{
  if(b)
<<<<<<< HEAD
  {
    d->fpatch_id_map = d->smesh_->add_property_map<face_descriptor,int>("f:patch_id").first;
    d->has_fcolors = true;
  }
=======
    d->fpatch_id_map = d->smesh_->add_property_map<face_descriptor,int>("f:patch_id", 1).first;
>>>>>>> 3286f29b
  else if(d->smesh_->property_map<face_descriptor,int>("f:patch_id").second)
  {
    d->fpatch_id_map = d->smesh_->property_map<face_descriptor,int>("f:patch_id").first;
    d->smesh_->remove_property_map(d->fpatch_id_map);
  }
}

void Scene_surface_mesh_item::show_feature_edges(bool b)
{
  if(b)
  {
    d->h_is_feature_map = d->smesh_->add_property_map<halfedge_descriptor,bool>("h:is_feature").first;
    invalidateOpenGLBuffers();
    itemChanged();
  }
  d->has_feature_edges = b;
}

bool Scene_surface_mesh_item::isItemMulticolor()
{
  return d->has_fcolors;
}

bool
Scene_surface_mesh_item::save(std::ostream& out) const
{
  QApplication::setOverrideCursor(Qt::WaitCursor);
  out.precision(17);
    out << *(d->smesh_);
    QApplication::restoreOverrideCursor();
    return (bool) out;
}

bool
Scene_surface_mesh_item::load_obj(std::istream& in)
{
  typedef SMesh::Point Point;
  std::vector<Point> points;
  std::vector<std::vector<std::size_t> > faces;
  bool failed = !CGAL::read_OBJ(in,points,faces);

  CGAL::Polygon_mesh_processing::orient_polygon_soup(points,faces);
  CGAL::Polygon_mesh_processing::polygon_soup_to_polygon_mesh(points,faces,*(d->smesh_));
  if ( (! failed) && !isEmpty() )
  {
    invalidateOpenGLBuffers();
    return true;
  }
  return false;
}

bool
Scene_surface_mesh_item::save_obj(std::ostream& out) const
{
  CGAL::File_writer_wavefront  writer;
  CGAL::generic_print_surface_mesh(out, *(d->smesh_), writer);
  return out.good();
}<|MERGE_RESOLUTION|>--- conflicted
+++ resolved
@@ -1124,14 +1124,10 @@
 void Scene_surface_mesh_item::setItemIsMulticolor(bool b)
 {
   if(b)
-<<<<<<< HEAD
-  {
-    d->fpatch_id_map = d->smesh_->add_property_map<face_descriptor,int>("f:patch_id").first;
+  {
+    d->fpatch_id_map = d->smesh_->add_property_map<face_descriptor,int>("f:patch_id", 1).first;
     d->has_fcolors = true;
   }
-=======
-    d->fpatch_id_map = d->smesh_->add_property_map<face_descriptor,int>("f:patch_id", 1).first;
->>>>>>> 3286f29b
   else if(d->smesh_->property_map<face_descriptor,int>("f:patch_id").second)
   {
     d->fpatch_id_map = d->smesh_->property_map<face_descriptor,int>("f:patch_id").first;
