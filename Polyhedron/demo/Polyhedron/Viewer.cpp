#include "Viewer.h"
#include <CGAL/Three/Scene_draw_interface.h>
#include <QMouseEvent>
#include <QKeyEvent>
#include <QDebug>
#include <QOpenGLShader>
#include <QFileDialog>
#include <QOpenGLShaderProgram>
#include <QOpenGLFramebufferObject>
#include <QMessageBox>
#include <QColorDialog>
#include <QInputDialog>
#include <cmath>
#include <QApplication>
#include <QOpenGLDebugLogger>

#if defined(_WIN32)
#include <QMimeData>
#include <QByteArray>
#include <QBuffer>
#endif

class Viewer_impl {
public:
  CGAL::Three::Scene_draw_interface* scene;
  Viewer *viewer;
  bool antialiasing;
  bool twosides;
  bool macro_mode;
  bool inFastDrawing;
  bool inDrawWithNames;
  bool clipping;
  bool projection_is_ortho;
  QVector4D clipbox[6];
  QPainter *painter;
  // M e s s a g e s
  QString message;
  bool _displayMessage;
  QTimer messageTimer;
  QOpenGLFunctions_4_3_Compatibility* _recentFunctions;
  bool is_2d_selection_mode;
<<<<<<< HEAD
  // D e p t h  P e e l i n g
    // \param pass the current pass in the Depth Peeling (transparency) algorithm.
    // -1 means that no depth peeling is applied.
    // \param writing_depth means that the color of the faces will be drawn in a grayscale
    // according to the depth of the fragment in the shader. It is used by the transparency.
    // \param fbo contains the texture used by the Depth Peeling algorithm.
    // Should be NULL if pass <= 0;
    int current_pass;
    bool writing_depth;
    int total_pass;
    int current_total_pass;
    QOpenGLFramebufferObject* dp_fbo;
=======
  QOpenGLDebugLogger *logger;
>>>>>>> 5ceb529d

  //! The buffers used to draw the axis system
  QOpenGLBuffer buffer;
  //! The VAO used to draw the axis system
  QOpenGLVertexArrayObject vao;
  //! The rendering program used to draw the distance
  QOpenGLShaderProgram rendering_program_dist;
  QList<TextItem*>  distance_text;
  //! Decides if the text is displayed in the drawVisualHints function.
  bool has_text;
  //! Decides if the distance between APoint and BPoint must be drawn;
  bool distance_is_displayed;
  bool i_is_pressed;
  bool initialized;
  bool z_is_pressed;
  QImage static_image;
  //!Draws the distance between two selected points.
  void showDistance(QPoint);
  CGAL::qglviewer::Vec APoint;
  CGAL::qglviewer::Vec BPoint;
  bool is_d_pressed;
  bool extension_is_found;
  int quality;

  TextRenderer *textRenderer;
  //!Clears the distance display
  void clearDistancedisplay();
  void draw_aux(bool with_names, Viewer*);
  //! Contains all the programs for the item rendering.
  mutable std::vector<QOpenGLShaderProgram*> shader_programs;
  QMatrix4x4 projectionMatrix;
  void sendSnapshotToClipboard(Viewer*);
};
Viewer::Viewer(QWidget* parent, bool antialiasing)
  : CGAL::Three::Viewer_interface(parent)
{
  d = new Viewer_impl;
  d->scene = 0;
  d->projection_is_ortho = false;
  d->initialized = false;
  d->antialiasing = antialiasing;
  d->twosides = false;
  this->setProperty("draw_two_sides", false);
  d->macro_mode = false;
  d->inFastDrawing = true;
  d->inDrawWithNames = false;
  d->clipping = false;
  d->shader_programs.resize(NB_OF_PROGRAMS);
  d->textRenderer = new TextRenderer();
  d->is_2d_selection_mode = false;
  d->total_pass = 4;
  
  connect( d->textRenderer, SIGNAL(sendMessage(QString,int)),
           this, SLOT(printMessage(QString,int)) );
  connect(&d->messageTimer, SIGNAL(timeout()), SLOT(hideMessage()));
  setShortcut(CGAL::qglviewer::EXIT_VIEWER, 0);
  setKeyDescription(Qt::Key_T,
                    tr("Turn the camera by 180 degrees"));
  setKeyDescription(Qt::Key_M,
                    tr("Toggle macro mode: useful to view details very near from the camera, "
                       "but decrease the z-buffer precision"));
  setKeyDescription(Qt::Key_I + Qt::CTRL,
                      tr("Toggle the primitive IDs visibility of the selected Item."));
  setKeyDescription(Qt::Key_D,
                      tr("Disable the distance between two points  visibility."));
  setKeyDescription(Qt::Key_F5,
                    tr("Reload selected items if possible."));

  //modify mouse bindings that have been updated
  setMouseBinding(Qt::Key(0), Qt::NoModifier, Qt::LeftButton, CGAL::qglviewer::RAP_FROM_PIXEL, true, Qt::RightButton);
  setMouseBindingDescription(Qt::ShiftModifier, Qt::RightButton,
                             tr("Select and pop context menu"));
  setMouseBinding(Qt::Key_R, Qt::NoModifier, Qt::LeftButton, CGAL::qglviewer::RAP_FROM_PIXEL);
  //use the new API for these
  setMouseBinding(Qt::ShiftModifier, Qt::LeftButton, CGAL::qglviewer::SELECT);

  setMouseBindingDescription(Qt::Key(0), Qt::ShiftModifier, Qt::LeftButton,
                             tr("Selects and display context "
                                "menu of the selected item"));
  setMouseBindingDescription(Qt::Key_I, Qt::NoModifier, Qt::LeftButton,
                             tr("Show/hide the primitive ID."));
  setMouseBindingDescription(Qt::Key_D, Qt::NoModifier, Qt::LeftButton,
                             tr("Selects a point. When the second point is selected,  "
                                "displays the two points and the distance between them."));
  setMouseBindingDescription(Qt::Key_O, Qt::NoModifier, Qt::LeftButton,
                             tr("Move the camera orthogonally to the picked facet of a Scene_polyhedron_item or "
                                "to the current selection of a Scene_points_with_normal_item."));

  prev_radius = sceneRadius();
  d->has_text = false;
  d->i_is_pressed = false;
  d->z_is_pressed = false;
  d->distance_is_displayed = false;
  d->is_d_pressed = false;
  d->viewer = this;
  setTextIsEnabled(true);
}

Viewer::~Viewer()
{
  delete d;
}

void Viewer::setScene(CGAL::Three::Scene_draw_interface* scene)
{
  d->scene = scene;
}

bool Viewer::antiAliasing() const
{
  return d->antialiasing; 
}

void Viewer::setAntiAliasing(bool b)
{
  d->antialiasing = b;
  update();
}

void Viewer::setTwoSides(bool b)
{
  this->setProperty("draw_two_sides", b);
  d->twosides = b;
  update();
}


void Viewer::setFastDrawing(bool b)
{
  d->inFastDrawing = b;
  update();
}

bool Viewer::inFastDrawing() const
{
  return (d->inFastDrawing
          && (camera()->frame()->isSpinning()
              || camera()->frame()->isManipulated()));
}

void Viewer::draw()
{ 
  glEnable(GL_DEPTH_TEST);
  d->draw_aux(false, this);
}

void Viewer::fastDraw()
{
  d->draw_aux(false, this);
}

void Viewer::init()
{
  if(!isOpenGL_4_3())
  {
    std::cerr<<"The openGL context initialization failed "
    "and the default context (2.1) will be used" <<std::endl;
  }
  else
  {
    d->_recentFunctions = new QOpenGLFunctions_4_3_Compatibility();
    d->logger = new QOpenGLDebugLogger(this);
    if(!d->logger->initialize())
      qDebug()<<"logger could not init.";
    else{
      connect(d->logger, SIGNAL(messageLogged(QOpenGLDebugMessage)), this, SLOT(messageLogged(QOpenGLDebugMessage)));
      d->logger->startLogging();
    }
    d->_recentFunctions->initializeOpenGLFunctions();
  }
  glDrawArraysInstanced = (PFNGLDRAWARRAYSINSTANCEDARBPROC)this->context()->getProcAddress("glDrawArraysInstancedARB");
  if(!glDrawArraysInstanced)
  {
      qDebug()<<"glDrawArraysInstancedARB : extension not found. Spheres will be displayed as points.";
      d->extension_is_found = false;
  }
  else
      d->extension_is_found = true;

  glVertexAttribDivisor = (PFNGLVERTEXATTRIBDIVISORARBPROC)this->context()->getProcAddress("glVertexAttribDivisorARB");
  if(!glDrawArraysInstanced)
  {
      qDebug()<<"glVertexAttribDivisorARB : extension not found. Spheres will be displayed as points.";
      d->extension_is_found = false;
  }
  else
      d->extension_is_found = true;


  setBackgroundColor(::Qt::white);
  d->vao.create();
  d->buffer.create();

  QOpenGLShader *vertex_shader, *fragment_shader;
  
  //setting the program used for the distance
     {
         //Vertex source code
         const char vertex_source_dist[] =
         {
             "#version 120 \n"
             "attribute highp vec4 vertex;\n"
             "uniform highp mat4 mvp_matrix;\n"
             "void main(void)\n"
             "{\n"
             "   gl_Position = mvp_matrix * vertex; \n"
             "} \n"
             "\n"
         };
         //Fragment source code
         const char fragment_source_dist[] =
         {
             "#version 120 \n"
             "void main(void) { \n"
             "gl_FragColor = vec4(0.0,0.0,0.0,1.0); \n"
             "} \n"
             "\n"
         };
         vertex_shader = new QOpenGLShader(QOpenGLShader::Vertex);
         if(!vertex_shader->compileSourceCode(vertex_source_dist))
         {
             std::cerr<<"Compiling vertex source FAILED"<<std::endl;
         }

         fragment_shader= new QOpenGLShader(QOpenGLShader::Fragment);
         if(!fragment_shader->compileSourceCode(fragment_source_dist))
         {
             std::cerr<<"Compiling fragmentsource FAILED"<<std::endl;
         }

         if(!d->rendering_program_dist.addShader(vertex_shader))
         {
             std::cerr<<"adding vertex shader FAILED"<<std::endl;
         }
         if(!d->rendering_program_dist.addShader(fragment_shader))
         {
             std::cerr<<"adding fragment shader FAILED"<<std::endl;
         }
         if(!d->rendering_program_dist.link())
         {
             qDebug() << d->rendering_program_dist.log();
         }
     }
  d->painter = new QPainter();
  d->initialized = true;
}

#include <QMouseEvent>

void Viewer::mousePressEvent(QMouseEvent* event)
{
  makeCurrent();
  if(event->button() == Qt::RightButton &&
     event->modifiers().testFlag(Qt::ShiftModifier)) 
  {
    select(event->pos());
    requestContextMenu(event->globalPos());
    event->accept();
  }
  else if(!event->modifiers()
          && event->button() == Qt::LeftButton
          && d->i_is_pressed)
  {
      d->scene->printPrimitiveId(event->pos(), this);
  }
  else if(!event->modifiers()
          && event->button() == Qt::LeftButton
          && d->z_is_pressed)
  {
      d->scene->zoomToPosition(event->pos(), this);
  }
  else if(!event->modifiers()
          && event->button() == Qt::LeftButton
          && d->is_d_pressed)
  {
      d->showDistance(event->pos());
      event->accept();
  }
  else {
    makeCurrent();
    CGAL::QGLViewer::mousePressEvent(event);
  }
}
void Viewer::mouseDoubleClickEvent(QMouseEvent* event)
{
  makeCurrent(); 
  CGAL::QGLViewer::mouseDoubleClickEvent(event);
}

#include <QContextMenuEvent>
void Viewer::contextMenuEvent(QContextMenuEvent* event)
{
  if(event->reason() != QContextMenuEvent::Mouse) {
    requestContextMenu(event->globalPos());
    event->accept();
  }
  else {
    CGAL::QGLViewer::contextMenuEvent(event);
  }
}

void Viewer::keyPressEvent(QKeyEvent* e)
{
  if(!e->modifiers()) {
    if(e->key() == Qt::Key_T) {
      turnCameraBy180Degres();
      return;
    }
    else if(e->key() == Qt::Key_M) {
      d->macro_mode = ! d->macro_mode;

      if(d->macro_mode) {
          camera()->setZNearCoefficient(0.0005f);
      } else {
        camera()->setZNearCoefficient(0.005f);
      }
      this->displayMessage(tr("Macro mode: %1").
                           arg(d->macro_mode ? tr("on") : tr("off")));



      return;
    }
    else if(e->key() == Qt::Key_I) {
          d->i_is_pressed = true;
        }
    else if(e->key() == Qt::Key_O) {
          d->z_is_pressed = true;
        }
    else if(e->key() == Qt::Key_D) {
        if(e->isAutoRepeat())
        {
            return;
        }
        if(!d->is_d_pressed)
        {
            d->clearDistancedisplay();
        }
        d->is_d_pressed = true;
        update();
        return;
    }
    else if(e->key() == Qt::Key_C) {
      QVector4D box[6];
      for(int i=0; i<6; ++i)
        box[i] = QVector4D(1,0,0,0);
          enableClippingBox(box);
        }
  }
  else if(e->key() == Qt::Key_I && e->modifiers() & Qt::ControlModifier){
    d->scene->printAllIds(this);
    update();
    return;
  }

  else if(e->key() == Qt::Key_C && e->modifiers() & Qt::ControlModifier){
    d->sendSnapshotToClipboard(this);
    return;
  }

  else if(e->key() == Qt::Key_S && e->modifiers() & Qt::ControlModifier){
    this->saveSnapshot();
    return;
  }

  //forward the event to the scene (item handling of the event)
  if (! d->scene->keyPressEvent(e) )
    CGAL::QGLViewer::keyPressEvent(e);
}

void Viewer::keyReleaseEvent(QKeyEvent *e)
{
  if(e->key() == Qt::Key_I) {
    d->i_is_pressed = false;
  }
  else if(e->key() == Qt::Key_O) {
    d->z_is_pressed = false;
  }
  else if(!e->modifiers() && e->key() == Qt::Key_D)
  {
    if(e->isAutoRepeat())
    {
      return;
    }
    d->is_d_pressed = false;
  }
  CGAL::QGLViewer::keyReleaseEvent(e);
}

void Viewer::turnCameraBy180Degres() {
  CGAL::qglviewer::Camera* camera = this->camera();
  using CGAL::qglviewer::ManipulatedCameraFrame;

  ManipulatedCameraFrame frame_from(*camera->frame());
  camera->setViewDirection(-camera->viewDirection());
  ManipulatedCameraFrame frame_to(*camera->frame());

  camera->setOrientation(frame_from.orientation());
  camera->interpolateTo(frame_to, 0.5f);
}

void Viewer_impl::draw_aux(bool with_names, Viewer* viewer)
{
  if(scene == 0)
    return;
  current_total_pass = viewer->inFastDrawing() ? total_pass/2 : total_pass;
  viewer->glLineWidth(1.0f);
  viewer->glPointSize(2.f);
  viewer->glEnable(GL_POLYGON_OFFSET_FILL);
  viewer->glPolygonOffset(1.0f,1.0f);
  viewer->glPolygonMode(GL_FRONT_AND_BACK,GL_FILL);

  viewer->glLightModeli(GL_LIGHT_MODEL_LOCAL_VIEWER, GL_TRUE);

  if(twosides)
    viewer->glLightModeli(GL_LIGHT_MODEL_TWO_SIDE, GL_TRUE);
  else
    viewer->glLightModeli(GL_LIGHT_MODEL_TWO_SIDE, GL_FALSE);

  if(!with_names && antialiasing)
  {
    viewer->glEnable(GL_BLEND);
    viewer->glEnable(GL_LINE_SMOOTH);
    viewer->glHint(GL_LINE_SMOOTH_HINT, GL_NICEST);
    viewer->glBlendFunc(GL_SRC_ALPHA, GL_ONE_MINUS_SRC_ALPHA);
  }
  else
  {
    viewer->glDisable(GL_BLEND);
    viewer->glDisable(GL_LINE_SMOOTH);
    viewer->glHint(GL_LINE_SMOOTH_HINT, GL_FASTEST);
    viewer->glBlendFunc(GL_ONE, GL_ZERO);
  }
  inDrawWithNames = with_names;
  if(with_names)
    scene->drawWithNames(viewer);
  else
    scene->draw(viewer);
  viewer->glDisable(GL_POLYGON_OFFSET_FILL);
  viewer->glPolygonMode(GL_FRONT_AND_BACK,GL_FILL);
}

bool Viewer::inDrawWithNames() const {
  return d->inDrawWithNames;
}

void Viewer::drawWithNames()
{
  CGAL::QGLViewer::draw();
  d->draw_aux(true, this);
}

void Viewer::postSelection(const QPoint& pixel)
{
  Q_EMIT selected(this->selectedName());
  bool found = false;
  CGAL::qglviewer::Vec point = camera()->pointUnderPixel(pixel, found) - offset();
  if(found) {
    Q_EMIT selectedPoint(point.x,
                       point.y,
                       point.z);
    CGAL::qglviewer::Vec dir;
    CGAL::qglviewer::Vec orig;
    if(d->projection_is_ortho)
    {
      dir = camera()->viewDirection();
      orig = point;
    }
    else{
      orig = camera()->position() - offset();
      dir = point - orig;
    }
    Q_EMIT selectionRay(orig.x, orig.y, orig.z,
                      dir.x, dir.y, dir.z);
  }
}
bool CGAL::Three::Viewer_interface::readFrame(QString s, CGAL::qglviewer::Frame& frame)
{
  QStringList list = s.split(" ", QString::SkipEmptyParts);
  if(list.size() != 7)
    return false;
  float vec[3];
  for(int i = 0; i < 3; ++i)
  {
    bool ok;
    vec[i] = list[i].toFloat(&ok);
    if(!ok) return false;
  }
  double orient[4];
  for(int i = 0; i < 4; ++i)
  {
    bool ok;
    orient[i] = list[i + 3].toDouble(&ok);
    if(!ok) return false;
  }
  frame.setPosition(CGAL::qglviewer::Vec(vec[0],
                                   vec[1],
                                   vec[2]));
  frame.setOrientation(orient[0],
                       orient[1],
                       orient[2],
                       orient[3]);
  return true;
}

QString CGAL::Three::Viewer_interface::dumpFrame(const CGAL::qglviewer::Frame& frame) {
  const CGAL::qglviewer::Vec pos = frame.position();
  const CGAL::qglviewer::Quaternion q = frame.orientation();

  return QString("%1 %2 %3 %4 %5 %6 %7")
    .arg(pos[0])
    .arg(pos[1])
    .arg(pos[2])
    .arg(q[0])
    .arg(q[1])
    .arg(q[2])
    .arg(q[3]);
}

bool Viewer::moveCameraToCoordinates(QString s, float animation_duration) {
  CGAL::qglviewer::Frame new_frame;
  if(readFrame(s, new_frame)) {
    camera()->interpolateTo(new_frame, animation_duration); 
    return true;
  }
  else
    return false;
}

QString Viewer::dumpCameraCoordinates()
{
  if(camera()->frame()) {
    return dumpFrame(*camera()->frame());
  } else {
    return QString();
  }
}

void Viewer::attribBuffers(int program_name) const {
    GLint is_both_sides = 0;
    //ModelViewMatrix used for the transformation of the camera.
    QMatrix4x4 mvp_mat;
    // ModelView Matrix used for the lighting system
    QMatrix4x4 mv_mat;
    // transformation of the manipulated frame
    QMatrix4x4 f_mat;

    f_mat.setToIdentity();
    //fills the MVP and MV matrices.
    GLdouble d_mat[16];

    this->camera()->getModelViewMatrix(d_mat);
    for (int i=0; i<16; ++i)
        mv_mat.data()[i] = GLfloat(d_mat[i]);
    this->camera()->getModelViewProjectionMatrix(d_mat);
    for (int i=0; i<16; ++i)
        mvp_mat.data()[i] = GLfloat(d_mat[i]);
   

    const_cast<Viewer*>(this)->glGetIntegerv(GL_LIGHT_MODEL_TWO_SIDE,
                                             &is_both_sides);

    QVector4D position(0.0f,0.0f,1.0f, 1.0f );
    QVector4D ambient(0.4f, 0.4f, 0.4f, 0.4f);
    // Diffuse
    QVector4D diffuse(1.0f, 1.0f, 1.0f, 1.0f);
    // Specular
    QVector4D specular(0.0f, 0.0f, 0.0f, 1.0f);
    QOpenGLShaderProgram* program = getShaderProgram(program_name);
    program->bind();
    program->setUniformValue("mvp_matrix", mvp_mat);
    program->setUniformValue("is_clipbox_on", d->clipping);
    if(d->clipping)
    {
      QMatrix4x4 clipbox1;
      QMatrix4x4 clipbox2;
      for(int i=0;i<12;++i)
      {
        clipbox1.data()[i]=d->clipbox[i/4][i%4];
        clipbox2.data()[i]=d->clipbox[(i+12)/4][(i+12)%4];
      }
      program->setUniformValue("clipbox1", clipbox1);
      program->setUniformValue("clipbox2", clipbox2);
    }
    switch(program_name)
    {
    case PROGRAM_WITH_LIGHT:
    case PROGRAM_C3T3:
    case PROGRAM_PLANE_TWO_FACES:
    case PROGRAM_INSTANCED:
    case PROGRAM_WITH_TEXTURE:
    case PROGRAM_CUTPLANE_SPHERES:
    case PROGRAM_SPHERES:
    case PROGRAM_OLD_FLAT:
    case PROGRAM_FLAT:
        program->setUniformValue("light_pos", position);
        program->setUniformValue("light_diff",diffuse);
        program->setUniformValue("light_spec", specular);
        program->setUniformValue("light_amb", ambient);
        program->setUniformValue("spec_power", 51.8f);
        program->setUniformValue("is_two_side", is_both_sides);
        break;
    }
    switch(program_name)
    {
    case PROGRAM_WITH_LIGHT:
    case PROGRAM_C3T3:
    case PROGRAM_PLANE_TWO_FACES:
    case PROGRAM_INSTANCED:
    case PROGRAM_CUTPLANE_SPHERES:
    case PROGRAM_SPHERES:
    case PROGRAM_OLD_FLAT:
    case PROGRAM_FLAT:
      program->setUniformValue("mv_matrix", mv_mat);
      break;
    case PROGRAM_WITHOUT_LIGHT:
      program->setUniformValue("f_matrix",f_mat);
      break;
    case PROGRAM_WITH_TEXTURE:
      program->setUniformValue("mv_matrix", mv_mat);
      program->setUniformValue("s_texture",0);
      program->setUniformValue("f_matrix",f_mat);
      break;
    case PROGRAM_WITH_TEXTURED_EDGES:
        program->setUniformValue("s_texture",0);
        break;
    case PROGRAM_NO_SELECTION:
        program->setUniformValue("f_matrix",f_mat);
        break;
    }
    program->release();
}

void Viewer::beginSelection(const QPoint &point)
{
  CGAL::QGLViewer::beginSelection(point);
  d->scene->setPickedPixel(point);
}
void Viewer::endSelection(const QPoint& point)
{
  CGAL::QGLViewer::endSelection(point);
    //redraw the true scene for the glReadPixel in postSelection();
    d->draw_aux(false, this);
}

void Viewer::drawVisualHints()
{

    CGAL::QGLViewer::drawVisualHints();

    if(d->distance_is_displayed)
    {
        glDisable(GL_DEPTH_TEST);

        glLineWidth(3.0f);
        glPointSize(6.0f);
        //draws the distance
        QMatrix4x4 mvpMatrix;
        double mat[16];
        //camera()->frame()->rotation().getMatrix(mat);
        camera()->getModelViewProjectionMatrix(mat);
        //nullifies the translation
        for(int i=0; i < 16; i++)
        {
            mvpMatrix.data()[i] = (float)mat[i];
        }
        d->rendering_program_dist.bind();
        d->rendering_program_dist.setUniformValue("mvp_matrix", mvpMatrix);
        d->vao.bind();
        glDrawArrays(GL_POINTS, 0, static_cast<GLsizei>(2));
        glDrawArrays(GL_LINES, 0, static_cast<GLsizei>(2));
        d->vao.release();
        d->rendering_program_dist.release();
        glEnable(GL_DEPTH_TEST);
        glPointSize(1.0f);
        glLineWidth(1.0f);

    }
    if (!d->painter->isActive())
      d->painter->begin(this);
    //So that the text is drawn in front of everything
    d->painter->beginNativePainting();
    glDisable(GL_DEPTH_TEST);
    d->painter->endNativePainting();
    //Prints the displayMessage
    QFont font = QFont();
    QFontMetrics fm(font);
    TextItem *message_text = new TextItem(float(10 + fm.width(d->message)/2),
                                          float(height()-20),
                                          0, d->message, false,
                                          QFont(), Qt::gray );
    if (d->_displayMessage)
    {
      d->textRenderer->addText(message_text);
    }
    d->textRenderer->draw(this);
    
    if (d->_displayMessage)
      d->textRenderer->removeText(message_text);
}

QOpenGLShaderProgram* Viewer::declare_program(int name,
                                      const char* v_shader,
                                      const char* f_shader) const
{
  // workaround constness issues in Qt
  Viewer* viewer = const_cast<Viewer*>(this);

  if(d->shader_programs[name])
  {
    return d->shader_programs[name];
  }

  else
  {

    QOpenGLShaderProgram *program = new QOpenGLShaderProgram(viewer);
    if(!program->addShaderFromSourceFile(QOpenGLShader::Vertex,v_shader))
    {
      std::cerr<<"adding vertex shader FAILED"<<std::endl;
    }
    if(!program->addShaderFromSourceFile(QOpenGLShader::Fragment,f_shader))
    {
      std::cerr<<"adding fragment shader FAILED"<<std::endl;
    }
    if(strcmp(f_shader,":/cgal/Polyhedron_3/resources/shader_flat.f" ) == 0)
    {
      if(!program->addShaderFromSourceFile(QOpenGLShader::Geometry,":/cgal/Polyhedron_3/resources/shader_flat.g" ))
      {
        std::cerr<<"adding geometry shader FAILED"<<std::endl;
      }
    }
    program->bindAttributeLocation("colors", 1);
    program->link();
    d->shader_programs[name] = program;
    return program;
  }
}
QOpenGLShaderProgram* Viewer::getShaderProgram(int name) const
{
  switch(name)
  {
  case PROGRAM_C3T3:
  {
    QOpenGLShaderProgram* program = declare_program(name, ":/cgal/Polyhedron_3/resources/shader_c3t3.v" , ":/cgal/Polyhedron_3/resources/shader_c3t3.f");
    program->setProperty("hasLight", true);
    program->setProperty("hasNormals", true);
    program->setProperty("hasCutPlane", true);
    program->setProperty("hasTransparency", true);
    return program;
  }
  case PROGRAM_C3T3_EDGES:
  {
    QOpenGLShaderProgram* program = declare_program(name, ":/cgal/Polyhedron_3/resources/shader_c3t3_edges.v" , ":/cgal/Polyhedron_3/resources/shader_c3t3_edges.f");
    program->setProperty("hasCutPlane", true);
    return program;
  }
  case PROGRAM_WITH_LIGHT:
  {
    QOpenGLShaderProgram* program = declare_program(name, ":/cgal/Polyhedron_3/resources/shader_with_light.v" , ":/cgal/Polyhedron_3/resources/shader_with_light.f");
    program->setProperty("hasLight", true);
    program->setProperty("hasNormals", true);
    program->setProperty("hasTransparency", true);
    return program;
  }
  case PROGRAM_WITHOUT_LIGHT:
  {
    QOpenGLShaderProgram* program = declare_program(name, ":/cgal/Polyhedron_3/resources/shader_without_light.v" , ":/cgal/Polyhedron_3/resources/shader_without_light.f");
    program->setProperty("hasFMatrix", true);
    return program;
  }
  case PROGRAM_NO_SELECTION:
  {
    QOpenGLShaderProgram* program = declare_program(name, ":/cgal/Polyhedron_3/resources/shader_without_light.v" , ":/cgal/Polyhedron_3/resources/shader_no_light_no_selection.f");
    program->setProperty("hasFMatrix", true);
    return program;
  }
  case PROGRAM_WITH_TEXTURE:
  {
    QOpenGLShaderProgram* program = declare_program(name, ":/cgal/Polyhedron_3/resources/shader_with_texture.v" , ":/cgal/Polyhedron_3/resources/shader_with_texture.f");
    program->setProperty("hasLight", true);
    program->setProperty("hasNormals", true);
    program->setProperty("hasFMatrix", true);
    program->setProperty("hasTexture", true);
    return program;
  }
  case PROGRAM_PLANE_TWO_FACES:
  {
    QOpenGLShaderProgram* program = declare_program(name, ":/cgal/Polyhedron_3/resources/shader_without_light.v" , ":/cgal/Polyhedron_3/resources/shader_plane_two_faces.f");
    program->setProperty("hasLight", true);
    program->setProperty("hasNormals", true);
    return program;
  }
  case PROGRAM_WITH_TEXTURED_EDGES:
  {
    QOpenGLShaderProgram* program = declare_program(name, ":/cgal/Polyhedron_3/resources/shader_with_textured_edges.v" , ":/cgal/Polyhedron_3/resources/shader_with_textured_edges.f");
    program->setProperty("hasFMatrix", true);
    program->setProperty("hasTexture", true);
    return program;
  }
  case PROGRAM_INSTANCED:
  {
    QOpenGLShaderProgram* program = declare_program(name, ":/cgal/Polyhedron_3/resources/shader_instanced.v" , ":/cgal/Polyhedron_3/resources/shader_with_light.f");
    program->setProperty("hasLight", true);
    program->setProperty("hasNormals", true);
    program->setProperty("isInstanced", true);
    return program;
  }
  case PROGRAM_INSTANCED_WIRE:
  {
    QOpenGLShaderProgram* program = declare_program(name, ":/cgal/Polyhedron_3/resources/shader_instanced.v" , ":/cgal/Polyhedron_3/resources/shader_without_light.f");
    program->setProperty("hasLight", true);
    program->setProperty("hasNormals", true);
    program->setProperty("hasBarycenter", true);
    program->setProperty("isInstanced", true);
    return program;
  }
  case PROGRAM_CUTPLANE_SPHERES:
  {
    QOpenGLShaderProgram* program = declare_program(name, ":/cgal/Polyhedron_3/resources/shader_c3t3_spheres.v" , ":/cgal/Polyhedron_3/resources/shader_c3t3.f");
    program->setProperty("hasLight", true);
    program->setProperty("hasNormals", true);
    program->setProperty("hasBarycenter", true);
    program->setProperty("hasRadius", true);
    program->setProperty("isInstanced", true);
    return program;
  }
  case PROGRAM_SPHERES:
  {
    QOpenGLShaderProgram* program = declare_program(name, ":/cgal/Polyhedron_3/resources/shader_spheres.v" , ":/cgal/Polyhedron_3/resources/shader_with_light.f");
    program->setProperty("hasLight", true);
    program->setProperty("hasNormals", true);
    program->setProperty("hasBarycenter", true);
    program->setProperty("hasRadius", true);
    program->setProperty("hasTransparency", true);
    program->setProperty("isInstanced", true);
    return program;
  }
  case PROGRAM_FLAT:
  {
    QOpenGLShaderProgram* program = declare_program(name, ":/cgal/Polyhedron_3/resources/shader_flat.v", ":/cgal/Polyhedron_3/resources/shader_flat.f");
    program->setProperty("hasLight", true);
    program->setProperty("hasNormals", true);
    return program;
  }
  case PROGRAM_OLD_FLAT:
  {
    QOpenGLShaderProgram* program = declare_program(name, ":/cgal/Polyhedron_3/resources/shader_with_light.v", ":/cgal/Polyhedron_3/resources/shader_old_flat.f");
    program->setProperty("hasLight", true);
    program->setProperty("hasNormals", true);
    return program;
  }
    
  default:
    std::cerr<<"ERROR : Program not found."<<std::endl;
    return 0;
  }
}

void Viewer::wheelEvent(QWheelEvent* e)
{
    if(e->modifiers().testFlag(Qt::ShiftModifier))
    {
        double delta = e->delta();
        if(delta>0)
        {
            camera()->setZNearCoefficient(camera()->zNearCoefficient() * 1.01);
        }
        else
            camera()->setZNearCoefficient(camera()->zNearCoefficient() / 1.01);
        update();
    }
    else
        CGAL::QGLViewer::wheelEvent(e);
}

bool Viewer::testDisplayId(double x, double y, double z)
{
    return d->scene->testDisplayId(x,y,z,this);
}

QPainter* Viewer::getPainter(){return d->painter;}

void Viewer::paintEvent(QPaintEvent *)
{
  if(!d->initialized)
    initializeGL();
  paintGL();
}

void Viewer::paintGL()
{
  makeCurrent();
  if (!d->painter->isActive())
    d->painter->begin(this);
  if(d->is_2d_selection_mode)
  {
    d->painter->drawImage(QPoint(0,0), d->static_image);
  }
  else
  {
    d->painter->beginNativePainting();
    glClearColor(GLfloat(backgroundColor().redF()),
                 GLfloat(backgroundColor().greenF()),
                 GLfloat(backgroundColor().blueF()),
                 1.f);
    glClearDepth(1.0f);
    glClear(GL_COLOR_BUFFER_BIT|GL_DEPTH_BUFFER_BIT);
    //set the default frustum
    if(d->projection_is_ortho)
      camera()->setType(CGAL::qglviewer::Camera::ORTHOGRAPHIC);
    else
      camera()->setType(CGAL::qglviewer::Camera::PERSPECTIVE);
    preDraw();
    draw();
    postDraw();
    d->painter->endNativePainting();
  }
  d->painter->end();
  doneCurrent();
}

void Viewer::displayMessage(const QString &_message, int delay)
{
          d->message = _message;
          d->_displayMessage = true;
          // Was set to single shot in defaultConstructor.
          d->messageTimer.start(delay);
          if (textIsEnabled())
                  update();
}
void Viewer::hideMessage()
{
        d->_displayMessage = false;
        if (textIsEnabled())
                update();
}
void Viewer::printMessage(QString _message, int ms_delay)
{
  displayMessage(_message, ms_delay);
}

void Viewer_impl::showDistance(QPoint pixel)
{
    static bool isAset = false;
    bool found;
    CGAL::qglviewer::Vec point;
    point = viewer->camera()->pointUnderPixel(pixel, found);
    if(!isAset && found)
    {
        //set APoint
        APoint = point;
        isAset = true;
        clearDistancedisplay();
    }
    else if (found)
    {
        //set BPoint
        BPoint = point;
        isAset = false;

        // fills the buffers
        std::vector<float> v;
        v.resize(6);
        v[0] = float(APoint.x); v[1] = float(APoint.y); v[2] = float(APoint.z);
        v[3] = float(BPoint.x); v[4] = float(BPoint.y); v[5] = float(BPoint.z);
        rendering_program_dist.bind();
        vao.bind();
        buffer.bind();
        buffer.allocate(v.data(),6*sizeof(float));
        rendering_program_dist.enableAttributeArray("vertex");
        rendering_program_dist.setAttributeBuffer("vertex",GL_FLOAT,0,3);
        buffer.release();
        vao.release();
        rendering_program_dist.release();
        distance_is_displayed = true;
        double dist = std::sqrt((BPoint.x-APoint.x)*(BPoint.x-APoint.x) + (BPoint.y-APoint.y)*(BPoint.y-APoint.y) + (BPoint.z-APoint.z)*(BPoint.z-APoint.z));
        QFont font;
        font.setBold(true);
        TextItem *ACoord = new TextItem(float(APoint.x),
                                        float(APoint.y),
                                        float(APoint.z),
                                        QString("A(%1,%2,%3)").arg(APoint.x-viewer->offset().x).arg(APoint.y-viewer->offset().y).arg(APoint.z-viewer->offset().z), true, font, Qt::red, true);
        distance_text.append(ACoord);
        TextItem *BCoord = new TextItem(float(BPoint.x),
                                        float(BPoint.y),
                                        float(BPoint.z),
                                        QString("B(%1,%2,%3)").arg(BPoint.x-viewer->offset().x).arg(BPoint.y-viewer->offset().y).arg(BPoint.z-viewer->offset().z), true, font, Qt::red, true);
        distance_text.append(BCoord);
        CGAL::qglviewer::Vec centerPoint = 0.5*(BPoint+APoint);
        TextItem *centerCoord = new TextItem(float(centerPoint.x),
                                             float(centerPoint.y),
                                             float(centerPoint.z),
                                             QString(" distance: %1").arg(dist), true, font, Qt::red, true);

        distance_text.append(centerCoord);
        Q_FOREACH(TextItem* ti, distance_text)
          textRenderer->addText(ti);
        Q_EMIT(viewer->sendMessage(QString("First point : A(%1,%2,%3), second point : B(%4,%5,%6), distance between them : %7")
                  .arg(APoint.x-viewer->offset().x)
                  .arg(APoint.y-viewer->offset().y)
                  .arg(APoint.z-viewer->offset().z)
                  .arg(BPoint.x-viewer->offset().x)
                  .arg(BPoint.y-viewer->offset().y)
                  .arg(BPoint.z-viewer->offset().z)
                  .arg(dist)));
    }

}

void Viewer_impl::clearDistancedisplay()
{
  distance_is_displayed = false;
  Q_FOREACH(TextItem* ti, distance_text)
  {
    textRenderer->removeText(ti);
    delete ti;
  }
  distance_text.clear();
}

void Viewer_impl::sendSnapshotToClipboard(Viewer *viewer)
{
  QImage * snap = viewer->takeSnapshot(CGAL::qglviewer::TRANSPARENT_BACKGROUND, 2*viewer->size(), 1, true);
  if(snap)
  {
#if defined(_WIN32)
    QApplication::clipboard()->setImage(*snap);
    QMimeData *mimeData = new QMimeData();
    QByteArray ba;
    QBuffer buffer(&ba);
    buffer.open(QIODevice::WriteOnly);
    snap->save(&buffer, "PNG"); // writes image into ba in PNG format
    buffer.close();
    mimeData->setData("PNG", ba);
    //According to the doc, the ownership of mime_data is transferred to
    //clipboard, so this is not a memory leak.
    QApplication::clipboard()->setMimeData(mimeData);
#else
    QApplication::clipboard()->setImage(*snap);
#endif
    delete snap;
  }
}
void Viewer::SetOrthoProjection(bool b)
{
  d->projection_is_ortho = b;
  update();
}

void Viewer::updateIds(CGAL::Three::Scene_item * item)
{
  //all ids are computed when they are displayed the first time.
  //Calling printPrimitiveIds twice hides and show the ids again, so they are re-computed.

  d->scene->updatePrimitiveIds(this, item);
  d->scene->updatePrimitiveIds(this, item);
}


TextRenderer* Viewer::textRenderer()
{
  return d->textRenderer;
}

bool Viewer::isExtensionFound()
{
  return d->extension_is_found;

}

void Viewer::disableClippingBox()
{
  d->clipping = false;
}

void Viewer::enableClippingBox(QVector4D box[6])
{
  d->clipping = true;
  for(int i=0; i<6; ++i)
    d->clipbox[i] = box[i];
}

QOpenGLFunctions_4_3_Compatibility* Viewer::openGL_4_3_functions() { return d->_recentFunctions; }

void Viewer::set2DSelectionMode(bool b) { d->is_2d_selection_mode = b; }

void Viewer::setStaticImage(QImage image) { d->static_image = image; }

const QImage& Viewer:: staticImage() const { return d->static_image; }

<<<<<<< HEAD
void Viewer::setCurrentPass(int pass) { d->current_pass = pass; }

void Viewer::setDepthWriting(bool writing_depth) { d->writing_depth = writing_depth; }

void Viewer::setDepthPeelingFbo(QOpenGLFramebufferObject* fbo) { d->dp_fbo = fbo; }

int Viewer::currentPass()const{ return d->current_pass; }
bool Viewer::isDepthWriting()const{ return d->writing_depth; }
QOpenGLFramebufferObject *Viewer::depthPeelingFbo(){ return d->dp_fbo; }
float Viewer::total_pass()
{
  return d->current_total_pass * 1.0f;
}
void Viewer::setTotalPass(int p)
{
  d->total_pass = p;
  update();
}

void Viewer::setTotalPass_clicked()
{
  bool ok;
  int passes = QInputDialog::getInt(0, QString("Set Number of Passes"), QString("Number of Depth Peeling Passes:  "), 4, 2,100, 1, &ok);
  if(!ok)
    return;
  setTotalPass(passes);
}
=======
void Viewer::messageLogged(QOpenGLDebugMessage msg)
{
  QString error;

  // Format based on severity
  switch (msg.severity())
  {
  case QOpenGLDebugMessage::NotificationSeverity:
    return;
    break;
  case QOpenGLDebugMessage::HighSeverity:
    error += "GL ERROR :";
    break;
  case QOpenGLDebugMessage::MediumSeverity:
    error += "GL WARNING :";
    break;
  case QOpenGLDebugMessage::LowSeverity:
    error += "GL NOTE :";
    break;
  default:
    break;
  }

  error += " (";

  // Format based on source
#define CASE(c) case QOpenGLDebugMessage::c: error += #c; break
  switch (msg.source())
  {
  CASE(APISource);
  CASE(WindowSystemSource);
  CASE(ShaderCompilerSource);
  CASE(ThirdPartySource);
  CASE(ApplicationSource);
  CASE(OtherSource);
  CASE(InvalidSource);
  default:
    break;
  }
#undef CASE

  error += " : ";

  // Format based on type
#define CASE(c) case QOpenGLDebugMessage::c: error += #c; break
  switch (msg.type())
  {
  CASE(ErrorType);
  CASE(DeprecatedBehaviorType);
  CASE(UndefinedBehaviorType);
  CASE(PortabilityType);
  CASE(PerformanceType);
  CASE(OtherType);
  CASE(MarkerType);
  CASE(GroupPushType);
  CASE(GroupPopType);
  default:
    break;
  }
#undef CASE

  error += ")";
  qDebug() << qPrintable(error) << "\n" << qPrintable(msg.message()) << "\n";
}
>>>>>>> 5ceb529d
<|MERGE_RESOLUTION|>--- conflicted
+++ resolved
@@ -39,22 +39,21 @@
   QTimer messageTimer;
   QOpenGLFunctions_4_3_Compatibility* _recentFunctions;
   bool is_2d_selection_mode;
-<<<<<<< HEAD
+
   // D e p t h  P e e l i n g
-    // \param pass the current pass in the Depth Peeling (transparency) algorithm.
-    // -1 means that no depth peeling is applied.
-    // \param writing_depth means that the color of the faces will be drawn in a grayscale
-    // according to the depth of the fragment in the shader. It is used by the transparency.
-    // \param fbo contains the texture used by the Depth Peeling algorithm.
-    // Should be NULL if pass <= 0;
-    int current_pass;
-    bool writing_depth;
-    int total_pass;
-    int current_total_pass;
-    QOpenGLFramebufferObject* dp_fbo;
-=======
+  // \param pass the current pass in the Depth Peeling (transparency) algorithm.
+  // -1 means that no depth peeling is applied.
+  // \param writing_depth means that the color of the faces will be drawn in a grayscale
+  // according to the depth of the fragment in the shader. It is used by the transparency.
+  // \param fbo contains the texture used by the Depth Peeling algorithm.
+  // Should be NULL if pass <= 0;
+  int current_pass;
+  bool writing_depth;
+  int total_pass;
+  int current_total_pass;
+  QOpenGLFramebufferObject* dp_fbo;
   QOpenGLDebugLogger *logger;
->>>>>>> 5ceb529d
+
 
   //! The buffers used to draw the axis system
   QOpenGLBuffer buffer;
@@ -1146,7 +1145,7 @@
 
 const QImage& Viewer:: staticImage() const { return d->static_image; }
 
-<<<<<<< HEAD
+
 void Viewer::setCurrentPass(int pass) { d->current_pass = pass; }
 
 void Viewer::setDepthWriting(bool writing_depth) { d->writing_depth = writing_depth; }
@@ -1174,7 +1173,7 @@
     return;
   setTotalPass(passes);
 }
-=======
+
 void Viewer::messageLogged(QOpenGLDebugMessage msg)
 {
   QString error;
@@ -1238,5 +1237,4 @@
 
   error += ")";
   qDebug() << qPrintable(error) << "\n" << qPrintable(msg.message()) << "\n";
-}
->>>>>>> 5ceb529d
+}