--- conflicted
+++ resolved
@@ -5,10 +5,6 @@
 cmake_minimum_required(VERSION 3.1...3.15)
 project( Spatial_sorting_Tests )
 
-<<<<<<< HEAD
-
-=======
->>>>>>> 194cdcf5
 find_package(CGAL QUIET)
 
 if ( CGAL_FOUND )
