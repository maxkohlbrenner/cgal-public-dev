--- conflicted
+++ resolved
@@ -43,11 +43,7 @@
     // Note: read_points() requires an iterator over points
     // + property maps to access each point's position and normal.
     PointList points;
-<<<<<<< HEAD
-    if(!CGAL::read_points("data/kitten.xyz", std::back_inserter(points),
-=======
     if(!CGAL::IO::read_points("data/kitten.xyz", std::back_inserter(points),
->>>>>>> cf69d322
                           CGAL::parameters::point_map(Point_map())
                                            .normal_map (Normal_map())))
     {
