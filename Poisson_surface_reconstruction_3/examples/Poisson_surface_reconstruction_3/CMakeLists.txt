--- conflicted
+++ resolved
@@ -31,11 +31,8 @@
     # Executables that require Eigen 3
     create_single_source_cgal_program( "poisson_reconstruction_example.cpp" )
     create_single_source_cgal_program( "poisson_reconstruction.cpp" )
-<<<<<<< HEAD
     create_single_source_cgal_program( "poisson_reconstruction_function.cpp" )
-=======
     create_single_source_cgal_program( "tutorial_example.cpp" )
->>>>>>> 4cc0c045
   else()
     message(STATUS "NOTICE: The examples need Eigen 3.1 (or greater) will not be compiled.")
   endif()
