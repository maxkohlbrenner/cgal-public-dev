#include <CGAL/Exact_predicates_inexact_constructions_kernel.h>
#include <CGAL/Poisson_reconstruction_function.h>
#include <CGAL/Point_with_normal_3.h>
#include <CGAL/property_map.h>
#include <CGAL/IO/read_xyz_points.h>

#include <CGAL/Labeled_mesh_domain_3.h>
#include <CGAL/Mesh_triangulation_3.h>
#include <CGAL/Mesh_complex_3_in_triangulation_3.h>
#include <CGAL/Mesh_criteria_3.h>
#include <CGAL/make_mesh_3.h>

#include <vector>
#include <algorithm>
#include <fstream>
#include <iostream>
#include <sstream>

typedef CGAL::Exact_predicates_inexact_constructions_kernel Kernel;
typedef Kernel::FT FT;
typedef Kernel::Point_3 Point_3;
typedef Kernel::Vector_3 Vector_3;

typedef std::pair<Point_3, Vector_3> Pwn;
typedef CGAL::First_of_pair_property_map<Pwn> Point_map;
typedef CGAL::Second_of_pair_property_map<Pwn> Vector_map;

typedef CGAL::Poisson_reconstruction_function<Kernel> Poisson;

typedef CGAL::Labeled_mesh_domain_3<Kernel> Implicit_domain;
typedef CGAL::Mesh_triangulation_3<Implicit_domain, CGAL::Default,
                                   CGAL::Parallel_tag>::type Mesh_tr;
typedef CGAL::Mesh_complex_3_in_triangulation_3<Mesh_tr> C3t3;
typedef CGAL::Mesh_criteria_3<Mesh_tr> Mesh_criteria;

int main(int, char**)
{
  std::vector<Pwn> points;

  std::ifstream stream("data/oni.pwn");
  if (!stream ||
<<<<<<< HEAD
      !CGAL::read_XYZ
=======
      !CGAL::IO::read_XYZ
>>>>>>> cf69d322
      (stream, std::back_inserter(points),
       CGAL::parameters::
       point_map(Point_map()).
       normal_map(Vector_map())))
  {
    std::cerr << "Error: cannot read file" << std::endl;
    return EXIT_FAILURE;
  }

  Poisson poisson (points.begin(), points.end(), Point_map(), Vector_map());
  if (!poisson.compute_implicit_function())
  {
    std::cerr << "Error: cannot compute implicit function" << std::endl;
    return EXIT_FAILURE;
  }

  CGAL::Bbox_3 bbox
    = CGAL::bbox_3 (boost::make_transform_iterator
                    (points.begin(),
                     CGAL::Property_map_to_unary_function<Point_map>()),
                    boost::make_transform_iterator
                    (points.end(),
                     CGAL::Property_map_to_unary_function<Point_map>()));

  Implicit_domain domain
    = Implicit_domain::create_implicit_mesh_domain
    (poisson, bbox);

  Mesh_criteria criteria (CGAL::parameters::facet_angle = 30,
                          CGAL::parameters::facet_size = 4,
                          CGAL::parameters::facet_distance = 0.1);
  C3t3 c3t3 = CGAL::make_mesh_3<C3t3> (domain, criteria,
                                       CGAL::parameters::manifold());

  return EXIT_SUCCESS;
}<|MERGE_RESOLUTION|>--- conflicted
+++ resolved
@@ -39,11 +39,7 @@
 
   std::ifstream stream("data/oni.pwn");
   if (!stream ||
-<<<<<<< HEAD
-      !CGAL::read_XYZ
-=======
       !CGAL::IO::read_XYZ
->>>>>>> cf69d322
       (stream, std::back_inserter(points),
        CGAL::parameters::
        point_map(Point_map()).
