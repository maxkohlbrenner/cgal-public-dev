// Copyright (c) 2004-2005  INRIA Sophia-Antipolis (France).
// All rights reserved.
//
// This file is part of CGAL (www.cgal.org).
//
// $URL$
// $Id$
// SPDX-License-Identifier: GPL-3.0-or-later OR LicenseRef-Commercial
//
//
// Author(s)     : Laurent RINEAU

#ifndef CGAL_IMPLICIT_MESH_CRITERIA_3_H
#define CGAL_IMPLICIT_MESH_CRITERIA_3_H

#include <CGAL/license/Implicit_surface_reconstruction_3.h>


#include <iostream>
#include <CGAL/number_utils.h>
#include <CGAL/utils.h> // for min

namespace CGAL {

namespace internal {
namespace Implicit {

template <class Tr>
class Constant_sizing_field {
  double sq_radius_bound;
public:
  double cell_radius_bound() const { return CGAL::sqrt(sq_radius_bound); }

  Constant_sizing_field(double sq_radius_bound = 0.)
    : sq_radius_bound(sq_radius_bound) {}

  template <typename Point>
  double operator()(const Point&) const { return sq_radius_bound; }
}; // end class Constant_sizing_field

} // end namespace Implicit
} // end namespace internal

template <
<<<<<<< HEAD
  class Tr,
  typename Sizing_field = internal::Poisson::Constant_sizing_field<Tr>,
  typename Second_sizing_field = internal::Poisson::Constant_sizing_field<Tr>
  >
class Poisson_mesh_cell_criteria_3
=======
  class Tr, 
  typename Sizing_field = internal::Implicit::Constant_sizing_field<Tr>,
  typename Second_sizing_field = internal::Implicit::Constant_sizing_field<Tr> 
  >
class Implicit_mesh_cell_criteria_3 
>>>>>>> 15475617
{
  Sizing_field sizing_field;
  Second_sizing_field second_sizing_field;
  double radius_edge_bound_;

<<<<<<< HEAD
  typedef Poisson_mesh_cell_criteria_3<Tr,
=======
  typedef Implicit_mesh_cell_criteria_3<Tr, 
>>>>>>> 15475617
                                       Sizing_field,
                                       Second_sizing_field> Self;
public:
  struct Cell_quality : public std::pair<double, double>
  {
    typedef std::pair<double, double> Base;

    Cell_quality() : Base() {}
    Cell_quality(double _aspect, double _sq_size) : Base(_aspect, _sq_size) {};

    double sq_size() const { return second; }
    double aspect() const { return first; }

    // q1<q2 means q1 is prioritised over q2
    // ( q1 == *this, q2 == q )
    bool operator<(const Cell_quality& q) const
    {
      if( sq_size() > 1 )
        if( q.sq_size() > 1 )
          return ( sq_size() > q.sq_size() );
        else
          return true; // *this is big but not q
      else
        if( q.sq_size() >  1 )
          return false; // q is big but not *this
      return( aspect() > q.aspect() );
    }
  };

  // inline
  // double squared_radius_bound() const
  // {
  //   return squared_radius_bound_;
  // }

  typedef typename Tr::Cell_handle Cell_handle;

<<<<<<< HEAD
  Poisson_mesh_cell_criteria_3(const double radius_edge_bound = 2, //< radius edge ratio bound (ignored if zero)
                  const double radius_bound = 0) //< cell radius bound (ignored if zero)
=======
  Implicit_mesh_cell_criteria_3(const double radius_edge_bound = 2, //< radius edge ratio bound (ignored if zero)
		  const double radius_bound = 0) //< cell radius bound (ignored if zero)
>>>>>>> 15475617
    : sizing_field(radius_bound*radius_bound),
      second_sizing_field(),
      radius_edge_bound_(radius_edge_bound)
  {}

  Implicit_mesh_cell_criteria_3(const double radius_edge_bound, //< radius edge ratio bound (ignored if zero)
                               const Sizing_field& sizing_field,
                               const Second_sizing_field second_sizing_field = Second_sizing_field())
    : sizing_field(sizing_field),
      second_sizing_field(second_sizing_field),
      radius_edge_bound_(radius_edge_bound)
  {}

  // inline
  // void set_squared_radius_bound(const double squared_radius_bound)
  // {
  //   squared_radius_bound_ = squared_radius_bound;
  // }

  inline
  double radius_edge_bound() const
  {
    return radius_edge_bound_;
  }

  inline
  void set_radius_edge_bound(const double radius_edge_bound)
  {
    radius_edge_bound_ = radius_edge_bound;
  }

  class Is_bad
  {
  protected:
    const Self* cell_criteria;
  public:
    typedef typename Tr::Point Point_3;

    Is_bad(const Self* cell_criteria)
      : cell_criteria(cell_criteria) {}

    bool operator()(const Cell_handle& c,
                    Cell_quality& qual) const
    {
      const Point_3& p = c->vertex(0)->point();
      const Point_3& q = c->vertex(1)->point();
      const Point_3& r = c->vertex(2)->point();
      const Point_3& s = c->vertex(3)->point();

      typedef typename Tr::Geom_traits Geom_traits;
      typedef typename Geom_traits::Compute_squared_radius_3 Radius;
      typedef typename Geom_traits::Compute_squared_distance_3 Distance;

      Radius sq_radius = Geom_traits().compute_squared_radius_3_object();
      Distance distance = Geom_traits().compute_squared_distance_3_object();

      double size = to_double(sq_radius(p, q, r, s));

      // If the tetrahedron is small enough according to the second sizing
      // field, then let's say the tetrahedron is OK according to the
      // sizing fields.
      if( size > cell_criteria->second_sizing_field(p) )
      {
        // first sizing field
        const double size_bound = cell_criteria->sizing_field(p);
        if(size_bound > 0.) {
          qual.second = size / size_bound;
          // normalized by size bound to deal
          // with size field
          if( qual.sq_size() > 1 )
          {
            qual.first = 1; // (do not compute aspect)
            return true;
          }
        }
      }
      if( cell_criteria->radius_edge_bound_ == 0 )
        {
          qual = Cell_quality(0,1);
          return false;
        }

      double min_sq_length = CGAL::to_double(distance(p, q));
      min_sq_length = (CGAL::min)(min_sq_length, to_double(distance(p, r)));
      min_sq_length = (CGAL::min)(min_sq_length, to_double(distance(p, s)));
      min_sq_length = (CGAL::min)(min_sq_length, to_double(distance(q, r)));
      min_sq_length = (CGAL::min)(min_sq_length, to_double(distance(q, s)));
      min_sq_length = (CGAL::min)(min_sq_length, to_double(distance(r, s)));

      qual.first = size / min_sq_length;

      return (qual.first > cell_criteria->radius_edge_bound_);
    }

  }; // end Is_bad


  Is_bad is_bad_object() const
  { return Is_bad(this); }

}; // end Implicit_mesh_cell_criteria_3

  template <typename Tr>
  std::ostream& operator<<(std::ostream& os,
                           const typename Implicit_mesh_cell_criteria_3<Tr>::Cell_quality& q)
  {
    return os << q.sq_size() << ", " << q.aspect();
  }

} // end namespace CGAL

#endif // CGAL_IMPLICIT_MESH_CRITERIA_3_H<|MERGE_RESOLUTION|>--- conflicted
+++ resolved
@@ -42,29 +42,17 @@
 } // end namespace internal
 
 template <
-<<<<<<< HEAD
   class Tr,
-  typename Sizing_field = internal::Poisson::Constant_sizing_field<Tr>,
-  typename Second_sizing_field = internal::Poisson::Constant_sizing_field<Tr>
+  typename Sizing_field = internal::Implicit::Constant_sizing_field<Tr>,
+  typename Second_sizing_field = internal::Implicit::Constant_sizing_field<Tr>
   >
-class Poisson_mesh_cell_criteria_3
-=======
-  class Tr, 
-  typename Sizing_field = internal::Implicit::Constant_sizing_field<Tr>,
-  typename Second_sizing_field = internal::Implicit::Constant_sizing_field<Tr> 
-  >
-class Implicit_mesh_cell_criteria_3 
->>>>>>> 15475617
+class Implicit_mesh_cell_criteria_3
 {
   Sizing_field sizing_field;
   Second_sizing_field second_sizing_field;
   double radius_edge_bound_;
 
-<<<<<<< HEAD
-  typedef Poisson_mesh_cell_criteria_3<Tr,
-=======
-  typedef Implicit_mesh_cell_criteria_3<Tr, 
->>>>>>> 15475617
+  typedef Implicit_mesh_cell_criteria_3<Tr,
                                        Sizing_field,
                                        Second_sizing_field> Self;
 public:
@@ -102,13 +90,8 @@
 
   typedef typename Tr::Cell_handle Cell_handle;
 
-<<<<<<< HEAD
-  Poisson_mesh_cell_criteria_3(const double radius_edge_bound = 2, //< radius edge ratio bound (ignored if zero)
-                  const double radius_bound = 0) //< cell radius bound (ignored if zero)
-=======
   Implicit_mesh_cell_criteria_3(const double radius_edge_bound = 2, //< radius edge ratio bound (ignored if zero)
 		  const double radius_bound = 0) //< cell radius bound (ignored if zero)
->>>>>>> 15475617
     : sizing_field(radius_bound*radius_bound),
       second_sizing_field(),
       radius_edge_bound_(radius_edge_bound)
