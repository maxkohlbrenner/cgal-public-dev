--- conflicted
+++ resolved
@@ -174,8 +174,8 @@
 
 
 /// \internal
-/// Same as Triangulation_cell_base_with_info_3 
-/// but with circumcenter() from Delaunay_triangulation_cell_base_3 
+/// Same as Triangulation_cell_base_with_info_3
+/// but with circumcenter() from Delaunay_triangulation_cell_base_3
 ///
 /// Added because of the circumcenter() removal from Triangulation_cell_base_3
 ///
@@ -246,22 +246,11 @@
 /// @param Tds      Model of TriangulationDataStructure_3. The vertex class
 ///                 must derive from Reconstruction_vertex_base_3.
 
-<<<<<<< HEAD
-template <class BaseGt,
-          class Gt = Reconstruction_triangulation_default_geom_traits_3<BaseGt>,
-          class Tds_ = Triangulation_data_structure_3<
-                         Reconstruction_vertex_base_3<Gt>,
-                         Delaunay_triangulation_cell_base_3<
-                           Gt, Triangulation_cell_base_with_info_3<int, Gt> > > >
-class Reconstruction_triangulation_3
-  : public Delaunay_triangulation_3<Gt, Tds_>
-=======
 template <class Gt,
           class PointRange,
           class NormalMap,
           class Tds_ = Triangulation_data_structure_3<Reconstruction_vertex_base_3<Gt, PointRange>, Delaunay_triangulation_cell_base_with_info_3<int, Gt> > >
 class Reconstruction_triangulation_3 : public Delaunay_triangulation_3<Gt, Tds_>
->>>>>>> 15475617
 {
 // Private types
 private:
@@ -342,7 +331,7 @@
         boost::hash_combine(hash, p.first);
         boost::hash_combine(hash, p.second);
 
-        return hash;  
+        return hash;
     }
   };
 
@@ -439,7 +428,7 @@
   {
     boost::function<Point(Point_with_iterator)> f = boost::bind(&Point_with_iterator::first, _1);
 
-    Iso_cuboid ic = bounding_box(boost::make_transform_iterator(points.begin(), f), 
+    Iso_cuboid ic = bounding_box(boost::make_transform_iterator(points.begin(), f),
                                  boost::make_transform_iterator(points.end(), f));
     Point center = midpoint((ic.min)(), (ic.max)());
     sphere = Sphere(center, squared_distance(center, (ic.max)()));
@@ -470,7 +459,7 @@
     v->type() = static_cast<unsigned char>(type);
 
     return v;
-    
+
   }
 
   /// Insert point in the triangulation.
@@ -529,7 +518,7 @@
     // Convert input points to Point_with_normal_3
     for (InputIterator it = pts.begin(); it != pts.end(); ++it)
       points.push_back(std::make_pair(get(point_map, *it), it));
-    
+
     std::size_t n = points.size();
 
     initialize_bounding_sphere();
@@ -603,14 +592,8 @@
   /// insert STEINER point in the triangulation.
   template <class CellIt>
   Vertex_handle
-<<<<<<< HEAD
-  insert_in_hole(const Point_with_normal& p, CellIt cell_begin, CellIt cell_end,
-                 Cell_handle begin, int i,
-                 Point_type type = STEINER)
-=======
   insert_in_hole(const Point& p, CellIt cell_begin, CellIt cell_end,
 	         Cell_handle begin, int i, Point_type type = STEINER)
->>>>>>> 15475617
   {
       Vertex_handle v = Base::insert_in_hole(p, cell_begin, cell_end, begin, i);
       v->type() = static_cast<unsigned char>(type);
@@ -625,7 +608,7 @@
       Point mid = CGAL::midpoint(pi, pj);
 
       Vertex_handle v = Base::insert_in_edge(mid, cell, i, j);
-      
+
       v->type() = static_cast<unsigned char>(type);
       v->position() = INSIDE;
       return v;
@@ -712,7 +695,7 @@
 		  v != e; v++)
 		  if (v->type() == INPUT)
 			  count++;
-	
+
 	  return count;
   }
 
@@ -724,7 +707,7 @@
 		  v != e; v++)
 		  if (v->position() == INSIDE)
 			  count++;
-	
+
 	  return count;
   }
 
@@ -741,8 +724,6 @@
     constrained_vertex = v;
   }
 
-<<<<<<< HEAD
-=======
   /// Marching Tets
 
   template <class Point_3, class Polygon_3>
@@ -767,7 +748,7 @@
     else {
       CGAL::Polygon_mesh_processing::polygon_soup_to_polygon_mesh(m_contour_points, m_contour_polygons, mesh);
       return num_faces;
-    }  
+    }
   }
 
   template <class Point_3>
@@ -782,10 +763,10 @@
         edge != this->finite_edges_end();
         ++edge)
     {
-      Cell_handle cell = edge->first;     
+      Cell_handle cell = edge->first;
       double v1 = cell->vertex(edge->second)->f() - value;
       double v2 = cell->vertex(edge->third)->f() - value;
-      
+
       if((v1 * v2 <= 0) && !((std::abs(v1) < 1e-8) && (std::abs(v2) < 1e-8)))
       {
         const Point& p1 = cell->vertex(edge->second)->point();
@@ -794,9 +775,9 @@
         unsigned int i1 = std::min(cell->vertex(edge->second)->index(), cell->vertex(edge->third)->index());
         unsigned int i2 = std::max(cell->vertex(edge->second)->index(), cell->vertex(edge->third)->index());
 
-        if(std::abs(v1) < 1e-8) 
+        if(std::abs(v1) < 1e-8)
           m_pts.push_back(p1);
-        else if(std::abs(v2) < 1e-8) 
+        else if(std::abs(v2) < 1e-8)
           m_pts.push_back(p2);
         else if(v1 > 0 && v2 < 0) {
           double ratio = (0. - v1) / (v2 - v1);
@@ -844,7 +825,7 @@
           if (got != m_edge_map.end()) {
             cell_points.push_back(got->second);
             direction = m_dirs[got->second];
-          } 
+          }
         }
 
       if(cell_points.size() == 3)
@@ -857,10 +838,10 @@
         if(n * direction >= 0) {
           Polygon_3 m_idx{cell_points[0], cell_points[1], cell_points[2]};
           m_polys.push_back(m_idx);
-        } 
+        }
         else {
           Polygon_3 m_idx{cell_points[0], cell_points[2], cell_points[1]};
-          m_polys.push_back(m_idx);        
+          m_polys.push_back(m_idx);
         }
 
         num_faces += 1;
@@ -886,7 +867,7 @@
         }
 
         num_faces += 2;
-      } 
+      }
     }
 
     return num_faces;
@@ -895,14 +876,14 @@
 
   // old version
   template <class Point_3, class Polygon_3>
-  unsigned int marching_tets_old(const FT value, 
+  unsigned int marching_tets_old(const FT value,
                              //const std::string outfile,
                              Mesh &mesh,
                              std::vector< Point_3 >& m_contour_points,
                              std::vector< Polygon_3 >& m_contour_polygons)
   {
     unsigned int nb_tri = 0;
-    Finite_cells_iterator v, e; 
+    Finite_cells_iterator v, e;
 
     for(v = this->finite_cells_begin(),
         e = this->finite_cells_end();
@@ -910,7 +891,7 @@
         ++v)
         nb_tri += contour(v, value, m_contour_points, m_contour_polygons);
 
-    
+
     CGAL::Polygon_mesh_processing::polygon_soup_to_polygon_mesh(m_contour_points, m_contour_polygons, mesh);
     //if (CGAL::is_closed(mesh) && (!CGAL::Polygon_mesh_processing::is_outward_oriented(mesh)))
     //  CGAL::Polygon_mesh_processing::reverse_face_orientations(mesh);
@@ -919,8 +900,8 @@
   }
 
   template <class Point_3, class Polygon_3>
-  unsigned int contour(Cell_handle cell, const FT value, 
-                        std::vector< Point_3 >& m_pts, 
+  unsigned int contour(Cell_handle cell, const FT value,
+                        std::vector< Point_3 >& m_pts,
                         std::vector< Polygon_3 >& m_polys)
   {
     std::list<Point> cell_points;
@@ -945,10 +926,10 @@
       if(n * direction >= 0){
         std::vector<std::size_t> m_idx{m_pts.size() - 3, m_pts.size() - 2, m_pts.size() - 1};
         m_polys.push_back(m_idx);
-      } 
+      }
       else{
         std::vector<std::size_t> m_idx{m_pts.size() - 3, m_pts.size() - 1, m_pts.size() - 2};
-        m_polys.push_back(m_idx);        
+        m_polys.push_back(m_idx);
       }
       return 1;
     }
@@ -985,7 +966,7 @@
       }
       return 2;
     }
-    return 0;   
+    return 0;
   }
 
   bool extract_level_set_points(Cell_handle cell, const FT value, std::list<Point>& points, Vector& direction)
@@ -1023,7 +1004,6 @@
     }
     return false;
   }
->>>>>>> 15475617
 
 }; // end of Reconstruction_triangulation_3
 
