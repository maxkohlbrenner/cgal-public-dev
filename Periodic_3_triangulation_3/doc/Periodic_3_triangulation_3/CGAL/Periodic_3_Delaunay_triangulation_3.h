
namespace CGAL {

/*!
\ingroup PkgPeriodic3Triangulation3MainClasses

The class `Periodic_3_Delaunay_triangulation_3` represents a
Delaunay triangulation in three-dimensional periodic space.

\tparam PT must be a model of the concept `Periodic_3DelaunayTriangulationTraits_3`.

\tparam TDS must be a model of the concept `TriangulationDataStructure_3`. Its default value
is `Triangulation_data_structure_3<Triangulation_vertex_base_3<PT,Periodic_3_triangulation_ds_vertex_base_3<>>,Triangulation_cell_base_3<PT,Periodic_3_triangulation_ds_cell_base_3<>>>`.

*/
template< typename PT, typename TDS >
class Periodic_3_Delaunay_triangulation_3 :
  public Periodic_3_triangulation_3<PT, TDS>
{
public:

/// \name Creation
/// @{

/*!
Creates an empty periodic Delaunay triangulation `dt`, with
`domain` as original domain and possibly specifying
a traits class `traits`.
\pre `domain` is a cube.
*/
Periodic_3_Delaunay_triangulation_3(
const Iso_cuboid & domain = Iso_cuboid(0,0,0,1,1,1),
const Geom_traits & traits = Geom_traits());

/*!
Copy constructor.
*/
Periodic_3_Delaunay_triangulation_3 (const
Periodic_3_Delaunay_triangulation_3 & dt1);

/*!
Equivalent to constructing an empty triangulation with the optional
domain and traits class arguments and calling `insert(first,last)`.
\pre The `value_type` of `first` and `last` are `Point`s lying inside `domain` and `domain` is a cube.
*/
template < class InputIterator >
Periodic_3_Delaunay_triangulation_3 (
InputIterator first,
InputIterator last,
const Iso_cuboid & domain = Iso_cuboid(0,0,0,1,1,1),
const Geom_traits & traits = Geom_traits());

/// @}

/*! \name Insertion

The following methods insert points in the triangulation ensuring the
empty sphere property of Delaunay triangulations. The inserted points
need to lie in the original domain (see Section \ref
P3Triangulation3secspace of the user manual). In the degenerate case
when there are co-spherical points, the Delaunay triangulation is
known not to be uniquely defined. In this case, \cgal chooses a
particular Delaunay triangulation using a symbolic perturbation scheme
\cgalCite{cgal:dt-pvr3d-03}. Note that insertion of a new point can cause a
switch from computing in the 27-sheeted covering space to computing in
the 1-sheeted covering space, which invalidates some `Vertex_handle`s
and `Cell_handle`s.

*/

/// @{

/*!
Inserts point `p` in the triangulation and returns the corresponding
vertex. The optional argument `start` is used as a starting place
for the point location.
<<<<<<< HEAD
\pre `p` lies in the original domain `domain`.
=======
\pre `p` lies in the original domain.
>>>>>>> b330f053
*/
Vertex_handle insert(const Point & p,
Cell_handle start = Cell_handle() );

/*!
Inserts point `p` in the triangulation and returns the corresponding
vertex. Similar to the above `insert()` function, but takes as additional
parameter the return values of a previous location query. See description of
`Periodic_3_triangulation_3::locate()`.
<<<<<<< HEAD
\pre `p` lies in the original domain `domain`.
=======
\pre `p` lies in the original domain.
>>>>>>> b330f053
*/
Vertex_handle insert(const Point & p, Locate_type lt,
Cell_handle loc, int li, int lj);

/// @}

/*! \name
The following method allows the insertion of several points and returns
the number of inserted points.
*/
/// @{

/*!
Inserts the points in the iterator range \f$ \left[\right.\f$`first`,
`last`\f$ \left.\right)\f$. Returns the number of inserted points.
This function uses spatial sorting (cf. chapter \ref secspatial_sorting)
and therefore is not guaranteed to insert the points following the
order of `InputIterator`. If the third argument
`is_large_point_set` is set to `true` a heuristic for
optimizing the insertion of large point sets is applied.
<<<<<<< HEAD
\pre The `value_type` of `first` and `last` are `Point`s lying inside `domain`.
=======
\pre The `value_type` of `first` and `last` are points lying inside the original domain.
>>>>>>> b330f053
*/
template < class InputIterator >
std::ptrdiff_t
insert(InputIterator first, InputIterator last,
bool is_large_point_set = false);

/// @}

/// \name Point moving
/// @{

/*!
Moves the point stored in `v` to `p`, while preserving the Delaunay
property. This performs an action semantically equivalent to `remove(v)`
followed by `insert(p)`, but is supposedly faster when the point has
not moved much. Returns the handle to the new vertex.
<<<<<<< HEAD
\pre `p` lies in the original domain `domain`.
=======
\pre `p` lies in the original domain.
>>>>>>> b330f053
*/
Vertex_handle move_point(Vertex_handle v, const Point & p);

/// @}

/*! \name Removal

The following methods remove points in the triangulation.

When a vertex `v` is removed from a triangulation, all the cells
incident to `v` must be removed, and the polyhedral region consisting
of all the tetrahedra that are incident to `v` must be
re-triangulated. The problem thus reduces to triangulating a polyhedral
region, while preserving its boundary, or to compute a
<I>constrained</I> triangulation. This is known to be sometimes
impossible: the Sch&ouml;nhardt polyhedron cannot be triangulated
\cgalCite{cgal:s-cgehd-98}.
However, when dealing with Delaunay triangulations, the case of such
polyhedra that cannot be re-triangulated cannot happen, so \cgal
proposes a vertex removal.
*/
/// @{

/*!
Removes the vertex `v` from the triangulation. When computing in
the 27-sheeted covering space it removes all 27 copies of `v`.
*/
void remove(Vertex_handle v);

/*!
Removes the vertices specified by the iterator range (`first, beyond`) of value type `Vertex_handle`.
`remove()` is called for each element of the range.
The number of vertices removed is returned; this number does not
account for periodic copies of removed vertices.
\pre The iterator must not iterate over several periodic copies of the same vertex, use e.g. the `Unique_vertex_iterator`.

*/
template < class InputIterator >
std::ptrdiff_t remove(InputIterator first, InputIterator beyond);

/// @}

/// \name Queries

/// @{

/*!
Returns a value indicating on which side of the circumscribed sphere
of `c` the point-offset pair (`p`,`off`) lies. More
precisely, it returns:

<<<<<<< HEAD
- `ON_BOUNDED_SIDE` if (`p`,`off`) is inside the sphere.

- `ON_BOUNDARY` if (`p`,`off`) on the boundary of the sphere.

- `ON_UNBOUNDED_SIDE` if (`p`,`off`) lies outside the
sphere.
\pre `p` lies in the original domain `domain`.
=======
- `ON_BOUNDED_SIDE` if (`p`,`off`) lies inside the sphere.

- `ON_BOUNDARY` if (`p`,`off`) lies on the boundary of the sphere.

- `ON_UNBOUNDED_SIDE` if (`p`,`off`) lies outside the
sphere.
\pre `p` lies in the original domain.
>>>>>>> b330f053
*/
Bounded_side
side_of_sphere(Cell_handle c, const Point & p,
const Offset & off = Offset(0,0,0)) const;

/*!
Returns any nearest vertex to the point `p`, or the default constructed
handle if the triangulation is empty. The optional argument `c` is a hint
specifying where to start the search. It always returns a vertex
<<<<<<< HEAD
corresponding to a point inside `domain` even if computing in a
multiply sheeted covering space.
\pre `c` is a cell of `dt` and `p` lies in the original domain `domain`.
=======
corresponding to a point inside the original domain, even if computing in a
multiply sheeted covering space.
\pre `c` is a cell of `dt` and `p` lies in the original domain.
>>>>>>> b330f053

*/
Vertex_handle nearest_vertex(Point p,
Cell_handle c = Cell_handle());

/*!
Returns the vertex of the cell `c` that is nearest to the
point-offset pair (`p`,`off`).
<<<<<<< HEAD
\pre `p` lies in the original domain `domain`.
=======
\pre `p` lies in the original domain.
>>>>>>> b330f053
*/
Vertex_handle nearest_vertex_in_cell(Cell_handle c,
Point p, Offset off = Offset(0,0,0)) const;


/// @}

/*! \name
A point-offset pair (`p`,`off`) is said to be in conflict with a cell `c` iff `dt.side_of_sphere(c, p, off)` returns `ON_BOUNDED_SIDE`. The set of cells that are in conflict with (`p`,`off`) is star-shaped.
*/
/// @{



/*!
Computes the conflict hole induced by `p`. The starting cell
`c` must be in conflict. Then this function returns
respectively in the output iterators:

- `cit`: the cells in conflict.

- `bfit`: the facets on the boundary, that is, the facets
`(t, i)` where the cell `t` is in
conflict, but `t->neighbor(i)` is not.

- `ifit`: the facets inside the hole, that is, delimiting two
cells in conflict.

Returns the pair composed of the resulting output iterators.
<<<<<<< HEAD
\pre `c` is in conflict with `p` and `p` lies in the original domain `domain`.
=======
\pre `c` is in conflict with `p` and `p` lies in the original domain.
>>>>>>> b330f053
*/
template <class OutputIteratorBoundaryFacets,
class OutputIteratorCells,
class OutputIteratorInternalFacets>
Triple<OutputIteratorBoundaryFacets,
OutputIteratorCells,
OutputIteratorInternalFacets>
find_conflicts(Point p, Cell_handle c,
OutputIteratorBoundaryFacets bfit,
OutputIteratorCells cit,
OutputIteratorInternalFacets ifit);

/*!
Similar to `find_conflicts()`, but reports the vertices which are on the
boundary of the conflict hole of `p`, in the output iterator `res`.
Returns the resulting output iterator.
<<<<<<< HEAD
\pre `c` is in conflict with `p` and `p` lies in the original domain `domain`.
=======
\pre `c` is in conflict with `p` and `p` lies in the original domain.
>>>>>>> b330f053
*/
template <class OutputIterator>
OutputIterator
vertices_in_conflict(Point p, Cell_handle c,
OutputIterator res);


/// @}

/*! \name

A face (cell, facet or edge) is said to be a Gabriel face iff its
smallest circumscribing sphere do not enclose any vertex of the
triangulation. Any Gabriel face belongs to the Delaunay triangulation,
but the reciprocal is not true. The following member functions test
the Gabriel property of Delaunay faces.

*/
/// @{


/*!

*/
bool is_Gabriel(Cell_handle c, int i);

/*!

*/
bool is_Gabriel(Cell_handle c, int i, int j);

/*!

*/
bool is_Gabriel(const Facet& f);

/*!

*/
bool is_Gabriel(const Edge& e);

/// @}

/// \name Voronoi diagram
/// \cgal offers several functions to display the Voronoi diagram of a
/// set of points in 3D. Note that a traits class providing exact
/// constructions should be used in order to guarantee the computation
/// of the Voronoi diagram (as opposed to computing the triangulation
/// only, which requires only exact predicates).
/// @{

/*!
Returns the representative of the circumcenter of the four vertices
<<<<<<< HEAD
of c that lies in the original domain `domain`.
*/
Point dual(Cell_handle c) const;

/*!
Returns the dual of facet `f`, which is a periodic segment.
*/
Periodic_segment dual(Facet f) const;

/*!
same as the previous method for facet `(c,i)`.
\pre \f$ i\in\{0,1,2,3\}\f$
*/
Periodic_segment dual(Cell_handle c, int i) const;

/*!
Returns in the output iterator the points of the dual polygon of
edge `e` in the same order as the `Facet_circulator` returns
facets incident to the edge `e`. The points form the dual polygon
in \f$ \mathbb R^3\f$, so they do not necessarily all lie inside the
original domain.
*/
template <class OutputIterator>
OutputIterator
dual(Edge e, OutputIterator pts) const;

/*!
same as the previous method for edge `(c,i,j)`.
=======
of c that lies in the original domain.
*/
Point canonical_dual(Cell_handle c) const;

/*!
Returns the circumcenter of the four vertices of c.
*/
Point dual(Cell_handle c) const;

/*!
Returns the dual of the facet `f`, which is a periodic segment.
*/
Periodic_segment dual(Facet f) const;

/*!
same as the previous method for the facet `(c,i)`.
\pre \f$ i\in\{0,1,2,3\}\f$
*/
Periodic_segment dual(Cell_handle c, int i) const;

/*!
Returns in the output iterator the points of the dual polygon of
edge `e` in the same order as the `Facet_circulator` returns
facets incident to the edge `e`. The points form the dual polygon
in \f$ \mathbb R^3\f$, so they do not necessarily all lie inside the
original domain.
*/
template <class OutputIterator>
OutputIterator
dual(Edge e, OutputIterator pts) const;

/*!
same as the previous method for the edge `(c,i,j)`.
>>>>>>> b330f053
\pre \f$ i,j\in\{0,1,2,3\}, i\neq j\f$
*/
template <class OutputIterator>
OutputIterator
dual(Cell_handle c, int i, int j, OutputIterator pts) const;

/*!
<<<<<<< HEAD
Returns in the output iterator the points of the dual polyhedron of
=======
Returns in the output iterator the points of the dual polyhedron of the
>>>>>>> b330f053
vertex `v` in no particular order. The points form the dual
polyhedron in \f$ \mathbb R^3\f$, so they do not necessarily lie all
inside the original domain.
*/
template <class OutputIterator>
OutputIterator
dual(Vertex_handle v, OutputIterator pts) const;

/*!
Sends the set of duals to all the facets of `dt` into `os`.
*/
template <class Stream> Stream & draw_dual(Stream & os);

/*!
Returns the volume of the Voronoi cell dual to `v`.
*/
Geom_traits::FT dual_volume(Vertex_handle v) const;

/*!
Returns the centroid of the Voronoi cell dual to `v`.
*/
Point dual_centroid(Vertex_handle v) const;

/// @}

/// \name Checking
/// These methods are mainly a debugging help for the users of advanced features.
/// @{

/*!
Checks the combinatorial validity of the triangulation and the
validity of its geometric embedding (see
Section \ref P3Triangulation3secintro). Also checks that all the
circumscribing spheres of cells are empty.

When `verbose` is set to true, messages describing the first
<<<<<<< HEAD
invalidity encountered are printed.
=======
invalidity encountered (if any) are printed.
>>>>>>> b330f053
*/
bool
is_valid(bool verbose = false) const;

/*!
Checks the combinatorial and geometric validity of the cell (see
Section \ref P3Triangulation3secintro). Also checks that the
circumscribing sphere of cells is empty.

When `verbose` is set to true, messages are printed to give
<<<<<<< HEAD
a precise indication of the kind of invalidity encountered.
=======
a precise indication of the kind of invalidity encountered (if any).
>>>>>>> b330f053
*/
bool
is_valid(Cell_handle c, bool verbose = false) const;

/// @}

}; /* end Periodic_3_Delaunay_triangulation_3 */
} /* end namespace CGAL */<|MERGE_RESOLUTION|>--- conflicted
+++ resolved
@@ -74,11 +74,7 @@
 Inserts point `p` in the triangulation and returns the corresponding
 vertex. The optional argument `start` is used as a starting place
 for the point location.
-<<<<<<< HEAD
-\pre `p` lies in the original domain `domain`.
-=======
 \pre `p` lies in the original domain.
->>>>>>> b330f053
 */
 Vertex_handle insert(const Point & p,
 Cell_handle start = Cell_handle() );
@@ -88,11 +84,7 @@
 vertex. Similar to the above `insert()` function, but takes as additional
 parameter the return values of a previous location query. See description of
 `Periodic_3_triangulation_3::locate()`.
-<<<<<<< HEAD
-\pre `p` lies in the original domain `domain`.
-=======
 \pre `p` lies in the original domain.
->>>>>>> b330f053
 */
 Vertex_handle insert(const Point & p, Locate_type lt,
 Cell_handle loc, int li, int lj);
@@ -113,11 +105,7 @@
 order of `InputIterator`. If the third argument
 `is_large_point_set` is set to `true` a heuristic for
 optimizing the insertion of large point sets is applied.
-<<<<<<< HEAD
-\pre The `value_type` of `first` and `last` are `Point`s lying inside `domain`.
-=======
 \pre The `value_type` of `first` and `last` are points lying inside the original domain.
->>>>>>> b330f053
 */
 template < class InputIterator >
 std::ptrdiff_t
@@ -134,11 +122,7 @@
 property. This performs an action semantically equivalent to `remove(v)`
 followed by `insert(p)`, but is supposedly faster when the point has
 not moved much. Returns the handle to the new vertex.
-<<<<<<< HEAD
-\pre `p` lies in the original domain `domain`.
-=======
 \pre `p` lies in the original domain.
->>>>>>> b330f053
 */
 Vertex_handle move_point(Vertex_handle v, const Point & p);
 
@@ -190,15 +174,6 @@
 of `c` the point-offset pair (`p`,`off`) lies. More
 precisely, it returns:
 
-<<<<<<< HEAD
-- `ON_BOUNDED_SIDE` if (`p`,`off`) is inside the sphere.
-
-- `ON_BOUNDARY` if (`p`,`off`) on the boundary of the sphere.
-
-- `ON_UNBOUNDED_SIDE` if (`p`,`off`) lies outside the
-sphere.
-\pre `p` lies in the original domain `domain`.
-=======
 - `ON_BOUNDED_SIDE` if (`p`,`off`) lies inside the sphere.
 
 - `ON_BOUNDARY` if (`p`,`off`) lies on the boundary of the sphere.
@@ -206,7 +181,6 @@
 - `ON_UNBOUNDED_SIDE` if (`p`,`off`) lies outside the
 sphere.
 \pre `p` lies in the original domain.
->>>>>>> b330f053
 */
 Bounded_side
 side_of_sphere(Cell_handle c, const Point & p,
@@ -216,15 +190,9 @@
 Returns any nearest vertex to the point `p`, or the default constructed
 handle if the triangulation is empty. The optional argument `c` is a hint
 specifying where to start the search. It always returns a vertex
-<<<<<<< HEAD
-corresponding to a point inside `domain` even if computing in a
-multiply sheeted covering space.
-\pre `c` is a cell of `dt` and `p` lies in the original domain `domain`.
-=======
 corresponding to a point inside the original domain, even if computing in a
 multiply sheeted covering space.
 \pre `c` is a cell of `dt` and `p` lies in the original domain.
->>>>>>> b330f053
 
 */
 Vertex_handle nearest_vertex(Point p,
@@ -233,11 +201,7 @@
 /*!
 Returns the vertex of the cell `c` that is nearest to the
 point-offset pair (`p`,`off`).
-<<<<<<< HEAD
-\pre `p` lies in the original domain `domain`.
-=======
 \pre `p` lies in the original domain.
->>>>>>> b330f053
 */
 Vertex_handle nearest_vertex_in_cell(Cell_handle c,
 Point p, Offset off = Offset(0,0,0)) const;
@@ -267,11 +231,7 @@
 cells in conflict.
 
 Returns the pair composed of the resulting output iterators.
-<<<<<<< HEAD
-\pre `c` is in conflict with `p` and `p` lies in the original domain `domain`.
-=======
 \pre `c` is in conflict with `p` and `p` lies in the original domain.
->>>>>>> b330f053
 */
 template <class OutputIteratorBoundaryFacets,
 class OutputIteratorCells,
@@ -288,11 +248,7 @@
 Similar to `find_conflicts()`, but reports the vertices which are on the
 boundary of the conflict hole of `p`, in the output iterator `res`.
 Returns the resulting output iterator.
-<<<<<<< HEAD
-\pre `c` is in conflict with `p` and `p` lies in the original domain `domain`.
-=======
 \pre `c` is in conflict with `p` and `p` lies in the original domain.
->>>>>>> b330f053
 */
 template <class OutputIterator>
 OutputIterator
@@ -346,18 +302,22 @@
 
 /*!
 Returns the representative of the circumcenter of the four vertices
-<<<<<<< HEAD
-of c that lies in the original domain `domain`.
+of c that lies in the original domain.
+*/
+Point canonical_dual(Cell_handle c) const;
+
+/*!
+Returns the circumcenter of the four vertices of c.
 */
 Point dual(Cell_handle c) const;
 
 /*!
-Returns the dual of facet `f`, which is a periodic segment.
+Returns the dual of the facet `f`, which is a periodic segment.
 */
 Periodic_segment dual(Facet f) const;
 
 /*!
-same as the previous method for facet `(c,i)`.
+same as the previous method for the facet `(c,i)`.
 \pre \f$ i\in\{0,1,2,3\}\f$
 */
 Periodic_segment dual(Cell_handle c, int i) const;
@@ -374,42 +334,7 @@
 dual(Edge e, OutputIterator pts) const;
 
 /*!
-same as the previous method for edge `(c,i,j)`.
-=======
-of c that lies in the original domain.
-*/
-Point canonical_dual(Cell_handle c) const;
-
-/*!
-Returns the circumcenter of the four vertices of c.
-*/
-Point dual(Cell_handle c) const;
-
-/*!
-Returns the dual of the facet `f`, which is a periodic segment.
-*/
-Periodic_segment dual(Facet f) const;
-
-/*!
-same as the previous method for the facet `(c,i)`.
-\pre \f$ i\in\{0,1,2,3\}\f$
-*/
-Periodic_segment dual(Cell_handle c, int i) const;
-
-/*!
-Returns in the output iterator the points of the dual polygon of
-edge `e` in the same order as the `Facet_circulator` returns
-facets incident to the edge `e`. The points form the dual polygon
-in \f$ \mathbb R^3\f$, so they do not necessarily all lie inside the
-original domain.
-*/
-template <class OutputIterator>
-OutputIterator
-dual(Edge e, OutputIterator pts) const;
-
-/*!
 same as the previous method for the edge `(c,i,j)`.
->>>>>>> b330f053
 \pre \f$ i,j\in\{0,1,2,3\}, i\neq j\f$
 */
 template <class OutputIterator>
@@ -417,11 +342,7 @@
 dual(Cell_handle c, int i, int j, OutputIterator pts) const;
 
 /*!
-<<<<<<< HEAD
-Returns in the output iterator the points of the dual polyhedron of
-=======
 Returns in the output iterator the points of the dual polyhedron of the
->>>>>>> b330f053
 vertex `v` in no particular order. The points form the dual
 polyhedron in \f$ \mathbb R^3\f$, so they do not necessarily lie all
 inside the original domain.
@@ -458,11 +379,7 @@
 circumscribing spheres of cells are empty.
 
 When `verbose` is set to true, messages describing the first
-<<<<<<< HEAD
-invalidity encountered are printed.
-=======
 invalidity encountered (if any) are printed.
->>>>>>> b330f053
 */
 bool
 is_valid(bool verbose = false) const;
@@ -473,11 +390,7 @@
 circumscribing sphere of cells is empty.
 
 When `verbose` is set to true, messages are printed to give
-<<<<<<< HEAD
-a precise indication of the kind of invalidity encountered.
-=======
 a precise indication of the kind of invalidity encountered (if any).
->>>>>>> b330f053
 */
 bool
 is_valid(Cell_handle c, bool verbose = false) const;
