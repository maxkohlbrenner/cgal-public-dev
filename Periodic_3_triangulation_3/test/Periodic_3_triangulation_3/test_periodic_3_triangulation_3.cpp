--- conflicted
+++ resolved
@@ -58,13 +58,9 @@
 
 int main()
 {
-<<<<<<< HEAD
   CGAL::Timer timer;
   timer.start();
   typedef CGAL::Periodic_3_triangulation_3<PDTT1>            P3T3_1;
-=======
-  typedef CGAL::Periodic_3_Delaunay_triangulation_3<PDTT1>            P3T3_1;
->>>>>>> e21a48a3
   _test_periodic_3_triangulation_3_constructors( P3T3_1() );
   typedef CGAL::Periodic_3_Delaunay_triangulation_3<PDTT1>   P3DT3_1;
   _test_cls_periodic_3_triangulation_3( P3DT3_1(), PDTT1::Point(0.711476,-0.0713565,-0.52312),
