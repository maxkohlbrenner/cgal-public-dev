// Copyright (c) 2006-2009, 2017  INRIA Sophia-Antipolis (France).
// All rights reserved.
//
// This file is part of CGAL (www.cgal.org).
// You can redistribute it and/or modify it under the terms of the GNU
// General Public License as published by the Free Software Foundation,
// either version 3 of the License, or (at your option) any later version.
//
// Licensees holding a valid commercial license may use this file in
// accordance with the commercial license agreement provided with the software.
//
// This file is provided AS IS with NO WARRANTY OF ANY KIND, INCLUDING THE
// WARRANTY OF DESIGN, MERCHANTABILITY AND FITNESS FOR A PARTICULAR PURPOSE.
//
// $URL$
// $Id$
//
//
// Author(s)     : Nico Kruithof <Nico.Kruithof@sophia.inria.fr>
//                 Manuel Caroli <Manuel.Caroli@sophia.inria.fr>
//                 Mael Rouxel-Labbé

#ifndef CGAL_PERIODIC_3_DELAUNAY_TRIANGULATION_TRAITS_3_H
#define CGAL_PERIODIC_3_DELAUNAY_TRIANGULATION_TRAITS_3_H

#include <CGAL/license/Periodic_3_triangulation_3.h>

#include <CGAL/internal/Periodic_3_construct_point_3.h>
#include <CGAL/internal/Functor_with_offset_points_adaptor.h>
#include <CGAL/Periodic_3_offset_3.h>
#include <CGAL/Periodic_3_triangulation_traits_3.h>

#include <CGAL/basic.h>
#include <CGAL/internal/Has_boolean_tags.h>

namespace CGAL {

template < class K, class Off = typename CGAL::Periodic_3_offset_3 >
class Periodic_3_Delaunay_triangulation_traits_base_3
  : public Periodic_3_triangulation_traits_3<K, Off>
{
  typedef Periodic_3_Delaunay_triangulation_traits_base_3<K, Off>  Self;
  typedef Periodic_3_triangulation_traits_3<K, Off>                Base;

public:
  typedef K                                   Kernel;
  typedef Off                                 Offset;

  typedef typename Base::RT                   RT;
  typedef typename Base::FT                   FT;
  typedef typename Base::Point_3              Point_3;
  typedef typename Base::Periodic_3_offset_3  Periodic_3_offset_3;
  typedef typename Base::Iso_cuboid_3         Iso_cuboid_3;

  // The next typedef is there for backward compatibility
  // Some users take their point type from the traits class.
  // Before this type was Point
  typedef Point_3                             Point;

  typedef typename Base::Segment_3            Segment_3;
  typedef typename Base::Triangle_3           Triangle_3;
  typedef typename Base::Tetrahedron_3        Tetrahedron_3;

public:
  Periodic_3_Delaunay_triangulation_traits_base_3(const Iso_cuboid_3& domain,
                                                  const K& k)
    : Base(domain, k)
  { }

  // Delaunay specific predicates
  typedef Functor_with_offset_points_adaptor<Self, typename K::Side_of_oriented_sphere_3>
      Side_of_oriented_sphere_3;
  typedef Functor_with_offset_points_adaptor<Self, typename K::Compare_distance_3>
      Compare_distance_3;

  // Required for Periodic_3_Delaunay_triangulation_remove_traits
  typedef Functor_with_offset_points_adaptor<Self, typename K::Coplanar_orientation_3>
      Coplanar_orientation_3;
  typedef Functor_with_offset_points_adaptor<Self, typename K::Coplanar_side_of_bounded_circle_3>
      Coplanar_side_of_bounded_circle_3;

  // When is_Gabriel is used
   typedef Functor_with_offset_points_adaptor<Self, typename K::Side_of_bounded_sphere_3>
       Side_of_bounded_sphere_3;

  // Delaunay specific constructions
  typedef Functor_with_offset_points_adaptor<Self, typename K::Construct_circumcenter_3>
      Construct_circumcenter_3;

  using Base::construct_point_3_object;

  // Operations
  Side_of_oriented_sphere_3 side_of_oriented_sphere_3_object() const {
    return Side_of_oriented_sphere_3(this->Base::side_of_oriented_sphere_3_object(),
                                     construct_point_3_object());
  }
  Compare_distance_3 compare_distance_3_object() const {
    return Compare_distance_3(this->Base::compare_distance_3_object(),
                              construct_point_3_object());
  }
  Side_of_bounded_sphere_3 side_of_bounded_sphere_3_object() const {
    return Side_of_bounded_sphere_3(this->Base::side_of_bounded_sphere_3_object(),
                                    construct_point_3_object());
  }
  Coplanar_orientation_3 coplanar_orientation_3_object() const {
    return Coplanar_orientation_3(this->Base::coplanar_orientation_3_object(),
                                  construct_point_3_object());
  }
  Coplanar_side_of_bounded_circle_3 coplanar_side_of_bounded_circle_3_object() const {
    return Coplanar_side_of_bounded_circle_3(this->Base::coplanar_side_of_bounded_circle_3_object(),
                                             construct_point_3_object());
  }
  Construct_circumcenter_3 construct_circumcenter_3_object() const {
    return Construct_circumcenter_3(this->Base::construct_circumcenter_3_object(),
                                    construct_point_3_object());
  }
};

template < typename K,
           typename Off = CGAL::Periodic_3_offset_3,
           bool Has_filtered_predicates = internal::Has_filtered_predicates<K>::value >
class Periodic_3_Delaunay_triangulation_traits_3;

} //namespace CGAL

// Partial specialization for kernels with filtered predicates
#include <CGAL/internal/Periodic_3_Delaunay_triangulation_filtered_traits_3.h>

namespace CGAL {

template < class K, class Off>
class Periodic_3_Delaunay_triangulation_traits_3<K, Off, false>
  : public Periodic_3_Delaunay_triangulation_traits_base_3<K, Off>
{
  typedef Periodic_3_Delaunay_triangulation_traits_base_3<K, Off> Base;

public:
  typedef typename K::Iso_cuboid_3 Iso_cuboid_3;

  Periodic_3_Delaunay_triangulation_traits_3(const Iso_cuboid_3& domain = Iso_cuboid_3(0,0,0,1,1,1),
                                             const K& k = K())
    : Base(domain, k)
  { }
};

template < typename K, typename Off >
class Periodic_3_Delaunay_triangulation_traits_3<K, Off, true>
    : public Periodic_3_Delaunay_triangulation_filtered_traits_3<
<<<<<<< HEAD
    K, Off, internal::Has_static_filters<K>::value>
{
  typedef Periodic_3_Delaunay_triangulation_filtered_traits_3<
  K, Off, internal::Has_static_filters<K>::value>      Base;
=======
               K, Off, internal::Has_static_filters<K>::value>
{
  typedef Periodic_3_Delaunay_triangulation_filtered_traits_3<
            K, Off, internal::Has_static_filters<K>::value>      Base;
>>>>>>> b330f053

public:
  typedef typename K::Iso_cuboid_3 Iso_cuboid_3;

  Periodic_3_Delaunay_triangulation_traits_3(const Iso_cuboid_3& domain = Iso_cuboid_3(0,0,0,1,1,1),
                                             const K& k = K())
    : Base(domain, k)
  { }
};

} //namespace CGAL

#endif // CGAL_PERIODIC_3_DELAUNAY_TRIANGULATION_TRAITS_3_H<|MERGE_RESOLUTION|>--- conflicted
+++ resolved
@@ -146,17 +146,10 @@
 template < typename K, typename Off >
 class Periodic_3_Delaunay_triangulation_traits_3<K, Off, true>
     : public Periodic_3_Delaunay_triangulation_filtered_traits_3<
-<<<<<<< HEAD
-    K, Off, internal::Has_static_filters<K>::value>
-{
-  typedef Periodic_3_Delaunay_triangulation_filtered_traits_3<
-  K, Off, internal::Has_static_filters<K>::value>      Base;
-=======
                K, Off, internal::Has_static_filters<K>::value>
 {
   typedef Periodic_3_Delaunay_triangulation_filtered_traits_3<
             K, Off, internal::Has_static_filters<K>::value>      Base;
->>>>>>> b330f053
 
 public:
   typedef typename K::Iso_cuboid_3 Iso_cuboid_3;
