--- conflicted
+++ resolved
@@ -114,12 +114,8 @@
   Iso_cuboid_3 _domain;
 };
 
-<<<<<<< HEAD
 
 template < typename K, typename Off = CGAL::Periodic_3_offset_3, bool Has_filtered_predicates = internal::Has_filtered_predicates<K>::value >
-=======
-template < typename K, typename Off = CGAL::Periodic_3_offset_3 >
->>>>>>> e21a48a3
 class Periodic_3_triangulation_traits_3;
 
 } //namespace CGAL
@@ -131,11 +127,7 @@
 template < typename K, typename Off, bool Has_static_filters >
 class Periodic_3_triangulation_filtered_traits_3;
 
-<<<<<<< HEAD
 template < class K, class Off, bool Has_filtered_predicates >
-=======
-template < class K, class Off>
->>>>>>> e21a48a3
 class Periodic_3_triangulation_traits_3
   : public Periodic_3_triangulation_traits_base_3<K, Off>
 {
@@ -149,7 +141,6 @@
   typedef K Kernel;
 };
 
-<<<<<<< HEAD
 } //namespace CGAL
 
 #include <CGAL/Periodic_3_Delaunay_triangulation_traits_3.h>
@@ -159,17 +150,12 @@
 {
 template < typename K, typename Off, bool Has_filtered_predicates >
 class Periodic_3_Delaunay_triangulation_traits_3;
+
+// Periodic_3_triangulation_traits_3 should not be used as traits for Periodic_3_Delaunay_triangulation_3 anymore.
+template < class Kernel, class Off = typename CGAL::Periodic_3_offset_3 >
+class CGAL_DEPRECATED Periodic_3_triangulation_traits_3 : public Periodic_3_Delaunay_triangulation_traits_3<Kernel, Off>
+{
+};
 }
 
-=======
-template < class Off >
-class Periodic_3_triangulation_traits_3<CGAL::Epick, Off>
-  : public Periodic_3_triangulation_filtered_traits_3<CGAL::Epick, Off>
-{
-  typedef CGAL::Epick Kernel;
-};
-
-} //namespace CGAL
-
->>>>>>> e21a48a3
 #endif // CGAL_PERIODIC_3_TRIANGULATION_TRAITS_3_H