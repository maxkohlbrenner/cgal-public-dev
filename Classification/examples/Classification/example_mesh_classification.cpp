--- conflicted
+++ resolved
@@ -31,10 +31,6 @@
 
 int main (int argc, char** argv)
 {
-<<<<<<< HEAD
-  std::string filename = (argc>1) ? argv[1] : "data/b9_mesh.off";
-  std::string filename_config = (argc>2) ? argv[2] : "data/b9_mesh_config.gz";
-=======
   std::string filename = "data/b9_mesh.off";
   std::string filename_config = "data/b9_mesh_config.bin";
 
@@ -42,7 +38,6 @@
     filename = argv[1];
   if (argc > 2)
     filename_config = argv[2];
->>>>>>> fbe8336f
 
   Mesh mesh;
   if(!CGAL::read_polygon_mesh(filename, mesh,
