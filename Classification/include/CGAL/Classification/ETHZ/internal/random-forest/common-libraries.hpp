--- conflicted
+++ resolved
@@ -109,8 +109,6 @@
         ar & BOOST_SERIALIZATION_NVP(sample_reduction);
     }
 #endif
-<<<<<<< HEAD
-=======
 
     void write (std::ostream& os)
     {
@@ -135,7 +133,6 @@
       is.read((char*)(&min_samples_per_node), sizeof(size_t));
       is.read((char*)(&sample_reduction), sizeof(float));
     }
->>>>>>> 93d64d10
 };
 
 struct QuadraticSplitter {
@@ -275,8 +272,6 @@
         ar & BOOST_SERIALIZATION_NVP(threshold);
     }
 #endif
-<<<<<<< HEAD
-=======
 
     void write (std::ostream& os)
     {
@@ -289,7 +284,6 @@
       is.read((char*)(&feature), sizeof(int));
       is.read((char*)(&threshold), sizeof(FeatureType));
     }
->>>>>>> 93d64d10
 };
 
 struct AxisAlignedRandomSplitGenerator {
