// Copyright (c) 2012 INRIA Sophia-Antipolis (France).
// Copyright (c) 2017 GeometryFactory Sarl (France).
// All rights reserved.
//
// This file is part of CGAL (www.cgal.org).
//
// $URL$
// $Id$
// SPDX-License-Identifier: GPL-3.0-or-later OR LicenseRef-Commercial
//
// Author(s)     : Simon Giraudot, Florent Lafarge

#ifndef CGAL_CLASSIFICATION_CLASSIFY_H
#define CGAL_CLASSIFICATION_CLASSIFY_H

#include <CGAL/license/Classification.h>

#include <CGAL/boost/graph/alpha_expansion_graphcut.h>
#include <CGAL/Bbox_3.h>
#include <CGAL/Classification/Label_set.h>
#include <CGAL/property_map.h>

#ifdef CGAL_LINKED_WITH_TBB
#include <tbb/parallel_for.h>
#include <tbb/blocked_range.h>
#include <tbb/scalable_allocator.h>
#include <mutex>
#endif // CGAL_LINKED_WITH_TBB

namespace CGAL {

namespace Classification {


/// \cond SKIP_IN_MANUAL
namespace internal {

  template <typename Classifier, typename LabelIndexRange>
  class Classify_functor
  {
    const Label_set& m_labels;
    const Classifier& m_classifier;
    LabelIndexRange& m_out;

  public:

    Classify_functor (const Label_set& labels,
                      const Classifier& classifier,
                      LabelIndexRange& out)
      : m_labels (labels), m_classifier (classifier), m_out (out)
    { }

#ifdef CGAL_LINKED_WITH_TBB
    void operator()(const tbb::blocked_range<std::size_t>& r) const
    {
      for (std::size_t s = r.begin(); s != r.end(); ++ s)
        apply(s);
    }
#endif // CGAL_LINKED_WITH_TBB

    inline void apply (std::size_t s) const
    {
      std::size_t nb_class_best=0;
      std::vector<float> values;
      m_classifier (s, values);

      float val_class_best = 0.f;
      for(std::size_t k = 0; k < m_labels.size(); ++ k)
      {
        if(val_class_best < values[k])
        {
          val_class_best = values[k];
          nb_class_best = k;
        }
      }

      m_out[s] = static_cast<typename LabelIndexRange::iterator::value_type>(nb_class_best);
    }

  };

  template <typename Classifier, typename LabelIndexRange, typename ProbabilitiesRanges>
  class Classify_detailed_output_functor
  {
    const Label_set& m_labels;
    const Classifier& m_classifier;
    LabelIndexRange& m_out;
    ProbabilitiesRanges& m_prob;

  public:

    Classify_detailed_output_functor (const Label_set& labels,
                                      const Classifier& classifier,
                                      LabelIndexRange& out,
                                      ProbabilitiesRanges& prob)
      : m_labels (labels), m_classifier (classifier), m_out (out), m_prob (prob)
    { }

#ifdef CGAL_LINKED_WITH_TBB
    void operator()(const tbb::blocked_range<std::size_t>& r) const
    {
      for (std::size_t s = r.begin(); s != r.end(); ++ s)
        apply(s);
    }
#endif // CGAL_LINKED_WITH_TBB

    inline void apply (std::size_t s) const
    {
      std::size_t nb_class_best=0;
      std::vector<float> values;
      m_classifier (s, values);

      float val_class_best = 0.f;
      for(std::size_t k = 0; k < m_labels.size(); ++ k)
      {
        m_prob[k][s] = values[k];
        if(val_class_best < values[k])
        {
          val_class_best = values[k];
          nb_class_best = k;
        }
      }

      m_out[s] = static_cast<typename LabelIndexRange::iterator::value_type>(nb_class_best);
    }

  };

  template <typename Classifier>
  class Classify_functor_local_smoothing_preprocessing
  {
    const Label_set& m_labels;
    const Classifier& m_classifier;
    std::vector<std::vector<float> >& m_values;

  public:

    Classify_functor_local_smoothing_preprocessing
    (const Label_set& labels,
     const Classifier& classifier,
     std::vector<std::vector<float> >& values)
      : m_labels (labels), m_classifier (classifier), m_values (values)
    { }

#ifdef CGAL_LINKED_WITH_TBB
    void operator()(const tbb::blocked_range<std::size_t>& r) const
    {
      for (std::size_t s = r.begin(); s != r.end(); ++ s)
        apply (s);
    }
#endif

    inline void apply (std::size_t s) const
    {
      std::vector<float> values;
      m_classifier(s, values);
      for(std::size_t k = 0; k < m_labels.size(); ++ k)
        m_values[k][s] = values[k];
    }
  };

  template <typename ItemRange, typename ItemMap, typename NeighborQuery, typename LabelIndexRange>
  class Classify_functor_local_smoothing
  {
    const ItemRange& m_input;
    const ItemMap m_item_map;
    const Label_set& m_labels;
    const std::vector<std::vector<float> >& m_values;
    const NeighborQuery& m_neighbor_query;
    LabelIndexRange& m_out;

  public:

    Classify_functor_local_smoothing (const ItemRange& input,
                                      ItemMap item_map,
                                      const Label_set& labels,
                                      const std::vector<std::vector<float> >& values,
                                      const NeighborQuery& neighbor_query,
                                      LabelIndexRange& out)
      : m_input (input), m_item_map (item_map), m_labels (labels),
        m_values(values),
        m_neighbor_query (neighbor_query),
        m_out (out)
    { }

#ifdef CGAL_LINKED_WITH_TBB
    void operator()(const tbb::blocked_range<std::size_t>& r) const
    {
      for (std::size_t s = r.begin(); s != r.end(); ++ s)
        apply (s);
    }
#endif

    inline void apply (std::size_t s) const
    {
      std::vector<std::size_t> neighbors;
      m_neighbor_query (get (m_item_map, *(m_input.begin()+s)), std::back_inserter (neighbors));

      std::vector<float> mean (m_values.size(), 0.);
      for (std::size_t n = 0; n < neighbors.size(); ++ n)
        for (std::size_t j = 0; j < m_values.size(); ++ j)
          mean[j] += m_values[j][neighbors[n]];

      std::size_t nb_class_best=0;
      float val_class_best = 0.f;
      for(std::size_t k = 0; k < mean.size(); ++ k)
      {
        mean[k] /= neighbors.size();
        if(val_class_best < mean[k])
        {
          val_class_best = mean[k];
          nb_class_best = k;
        }
      }

      m_out[s] = static_cast<typename LabelIndexRange::iterator::value_type>(nb_class_best);
    }


  };

  template <typename ItemRange, typename ItemMap,
            typename Classifier, typename NeighborQuery,
            typename LabelIndexRange>
  class Classify_functor_graphcut
  {
    const ItemRange& m_input;
    ItemMap m_item_map;
    const Label_set& m_labels;
    const Classifier& m_classifier;
    const NeighborQuery& m_neighbor_query;
    float m_strength;
    const std::vector<std::vector<std::size_t> >& m_indices;
    const std::vector<std::pair<std::size_t, std::size_t> >& m_input_to_indices;
    LabelIndexRange& m_out;

<<<<<<< HEAD
#ifdef CGAL_DO_NOT_USE_BOYKOV_KOLMOGOROV_MAXFLOW_SOFTWARE
    typedef CGAL::internal::Alpha_expansion_graph_cut_boost             Alpha_expansion;
#else
    typedef CGAL::internal::Alpha_expansion_graph_cut_boykov_kolmogorov Alpha_expansion;
#endif

=======
>>>>>>> 358b2d20
  public:

    Classify_functor_graphcut (const ItemRange& input,
                               ItemMap item_map,
                               const Label_set& labels,
                               const Classifier& classifier,
                               const NeighborQuery& neighbor_query,
                               float strength,
                               const std::vector<std::vector<std::size_t> >& indices,
                               const std::vector<std::pair<std::size_t, std::size_t> >& input_to_indices,
                               LabelIndexRange& out)
    : m_input (input), m_item_map (item_map), m_labels (labels),
      m_classifier (classifier), m_neighbor_query (neighbor_query),
      m_strength (strength), m_indices (indices), m_input_to_indices (input_to_indices), m_out (out)
    { }

#ifdef CGAL_LINKED_WITH_TBB
    void operator()(const tbb::blocked_range<std::size_t>& r) const
    {
      for (std::size_t s = r.begin(); s != r.end(); ++ s)
        apply(s);
    }
#endif // CGAL_LINKED_WITH_TBB


    inline void apply (std::size_t sub) const
    {
      if (m_indices[sub].empty())
        return;

      std::vector<std::pair<std::size_t, std::size_t> > edges;
      std::vector<double> edge_weights;
      std::vector<std::vector<double> > probability_matrix
        (m_labels.size(), std::vector<double>(m_indices[sub].size(), 0.));
      std::vector<std::size_t> assigned_label (m_indices[sub].size());

      for (std::size_t j = 0; j < m_indices[sub].size(); ++ j)
      {
        std::size_t s = m_indices[sub][j];

        std::vector<std::size_t> neighbors;

        m_neighbor_query (get(m_item_map, *(m_input.begin()+s)), std::back_inserter (neighbors));

        for (std::size_t i = 0; i < neighbors.size(); ++ i)
          if (sub == m_input_to_indices[neighbors[i]].first
              && j != m_input_to_indices[neighbors[i]].second)
          {
            edges.push_back (std::make_pair (j, m_input_to_indices[neighbors[i]].second));
            edge_weights.push_back (m_strength);
          }

        std::vector<float> values;
        m_classifier(s, values);
        std::size_t nb_class_best = 0;
        float val_class_best = 0.f;
        for(std::size_t k = 0; k < m_labels.size(); ++ k)
        {
          float value = values[k];
          probability_matrix[k][j] = -std::log(value);

          if(val_class_best < value)
          {
            val_class_best = value;
            nb_class_best = k;
          }
        }
        assigned_label[j] = nb_class_best;
      }

<<<<<<< HEAD
      Alpha_expansion graphcut;
      graphcut(edges, edge_weights, probability_matrix, assigned_label);
=======
      CGAL::alpha_expansion_graphcut (edges, edge_weights, probability_matrix, assigned_label);
>>>>>>> 358b2d20

      for (std::size_t i = 0; i < assigned_label.size(); ++ i)
        m_out[m_indices[sub][i]] = static_cast<typename LabelIndexRange::iterator::value_type>(assigned_label[i]);
    }

  };

} // namespace internal

/// \endcond


  /*!
    \ingroup PkgClassificationMain

    \brief Runs the classification algorithm without any regularization.

    There is no relationship between items, the classification energy
    is only minimized itemwise. This method is quick but produces
    suboptimal results.

    \tparam ConcurrencyTag enables sequential versus parallel
    algorithm. Possible values are `Parallel_if_available_tag`, `Parallel_tag` or `Sequential_tag`.

    \tparam ItemRange model of `ConstRange`. Its iterator type is
    `RandomAccessIterator`. Its value type depends on the data that is
    classified (for example, `CGAL::Point_3` or `CGAL::Triangle_3`).

    \tparam Classifier model of `Classifier`.

    \tparam Model of `Range` with random access iterators whose value
    type is an integer type.

    \param input input range.
    \param labels set of input labels.
    \param classifier input classifier.
    \param output where to store the result. It is stored as a sequence,
    ordered like the input range, containing for each point the index
    (in the `Label_set`) of the assigned label.

  */
  template <typename ConcurrencyTag,
            typename ItemRange,
            typename Classifier,
            typename LabelIndexRange>
  void classify (const ItemRange& input,
                 const Label_set& labels,
                 const Classifier& classifier,
                 LabelIndexRange& output)
  {
    internal::Classify_functor<Classifier, LabelIndexRange>
      f (labels, classifier, output);

#ifndef CGAL_LINKED_WITH_TBB
    CGAL_static_assertion_msg (!(boost::is_convertible<ConcurrencyTag, Parallel_tag>::value),
                               "Parallel_tag is enabled but TBB is unavailable.");
#else
    if (boost::is_convertible<ConcurrencyTag,Parallel_tag>::value)
    {
      tbb::parallel_for(tbb::blocked_range<size_t>(0, input.size ()), f);
    }
    else
#endif
    {
      for (std::size_t i = 0; i < input.size(); ++ i)
        f.apply(i);
    }
  }

  /// \cond SKIP_IN_MANUAL
  // variant to get a detailed output (not documented yet)
  template <typename ConcurrencyTag,
            typename ItemRange,
            typename Classifier,
            typename LabelIndexRange,
            typename ProbabilitiesRanges>
  void classify (const ItemRange& input,
                 const Label_set& labels,
                 const Classifier& classifier,
                 LabelIndexRange& output,
                 ProbabilitiesRanges& probabilities)
  {
    internal::Classify_detailed_output_functor<Classifier, LabelIndexRange, ProbabilitiesRanges>
      f (labels, classifier, output, probabilities);

#ifndef CGAL_LINKED_WITH_TBB
    CGAL_static_assertion_msg (!(boost::is_convertible<ConcurrencyTag, Parallel_tag>::value),
                               "Parallel_tag is enabled but TBB is unavailable.");
#else
    if (boost::is_convertible<ConcurrencyTag,Parallel_tag>::value)
    {
      tbb::parallel_for(tbb::blocked_range<size_t>(0, input.size ()), f);
    }
    else
#endif
    {
      for (std::size_t i = 0; i < input.size(); ++ i)
        f.apply(i);
    }
  }
  /// \endcond

  /*!
    \ingroup PkgClassificationMain

    \brief Runs the classification algorithm with a local smoothing.

    The computed classification energy is smoothed on a user defined
    local neighborhood of items. This method is a compromise between
    efficiency and better quality results.

    \tparam ConcurrencyTag enables sequential versus parallel
    algorithm. Possible values are `Parallel_if_available_tag`, `Parallel_tag` or `Sequential_tag`.
    \tparam ItemRange model of `ConstRange`. Its iterator type is
    `RandomAccessIterator`.
    \tparam ItemMap model of `ReadablePropertyMap` whose key
    type is the value type of the iterator of `ItemRange` and value type
    is the type of item to classify (for example, `CGAL::Point_3`).
    \tparam NeighborQuery model of `NeighborQuery`.
    \tparam Classifier model of `Classifier`.
    \tparam Model of `Range` with random access iterators whose value
    type is an integer type.

    \param input input range.
    \param item_map property map to access the input items.
    \param labels set of input labels.
    \param classifier input classifier.
    \param neighbor_query used to access neighborhoods of items.
    \param output where to store the result. It is stored as a sequence,
    ordered like the input range, containing for each point the index
    (in the `Label_set`) of the assigned label.

  */
  template <typename ConcurrencyTag,
            typename ItemRange,
            typename ItemMap,
            typename NeighborQuery,
            typename Classifier,
            typename LabelIndexRange>
  void classify_with_local_smoothing (const ItemRange& input,
                                      const ItemMap item_map,
                                      const Label_set& labels,
                                      const Classifier& classifier,
                                      const NeighborQuery& neighbor_query,
                                      LabelIndexRange& output)
  {
    std::vector<std::vector<float> > values
      (labels.size(), std::vector<float> (input.size(), -1.));
    internal::Classify_functor_local_smoothing_preprocessing<Classifier>
      f1 (labels, classifier, values);
    internal::Classify_functor_local_smoothing<ItemRange, ItemMap, NeighborQuery, LabelIndexRange>
      f2 (input, item_map, labels, values, neighbor_query, output);

#ifndef CGAL_LINKED_WITH_TBB
    CGAL_static_assertion_msg (!(boost::is_convertible<ConcurrencyTag, Parallel_tag>::value),
                               "Parallel_tag is enabled but TBB is unavailable.");
#else
    if (boost::is_convertible<ConcurrencyTag,Parallel_tag>::value)
    {
      tbb::parallel_for(tbb::blocked_range<size_t>(0, input.size ()), f1);
      tbb::parallel_for(tbb::blocked_range<size_t>(0, input.size ()), f2);
    }
    else
#endif
    {
      for (std::size_t i = 0; i < input.size(); ++ i)
        f1.apply(i);
      for (std::size_t i = 0; i < input.size(); ++ i)
        f2.apply(i);
    }
  }

  /*!
    \ingroup PkgClassificationMain

    \brief Runs the classification algorithm with a global
    regularization based on a graph cut.

    The computed classification energy is globally regularized through
    an alpha-expansion algorithm. This method is slow but provides
    the user with good quality results.

    To speed up computation, the input domain can be subdivided into
    smaller subsets such that several smaller graph cuts are applied
    instead of a big one. The computation of these smaller graph cuts can
    be done in parallel. Increasing the number of subsets allows for
    faster computation times but can also reduce the quality of the
    results.

    \tparam ConcurrencyTag enables sequential versus parallel
    algorithm. Possible values are `Parallel_if_available_tag`, `Parallel_tag` or `Sequential_tag`.
    \tparam ItemRange model of `ConstRange`. Its iterator type is
    `RandomAccessIterator`.
    \tparam ItemMap model of `ReadablePropertyMap` whose key
    type is the value type of the iterator of `ItemRange` and value type
    is the type of item to classify (for example, `CGAL::Point_3`).
    \tparam NeighborQuery model of `NeighborQuery`.
    \tparam Classifier model of `Classifier`.
    \tparam Model of `Range` with random access iterators whose value
    type is an integer type.

    \param input input range.
    \param item_map property map to access the input items.
    \param labels set of input labels.
    \param classifier input classifier.
    \param neighbor_query used to access neighborhoods of items.
    \param strength strength of the regularization with respect to the
    classification energy. Higher values produce more regularized
    output but may result in a loss of details.
    \param min_number_of_subdivisions minimum number of subdivisions
    (for parallel processing to be efficient, this should be at least
    the number of cores of the processor).
    \param output where to store the result. It is stored as a sequence,
    ordered like the input range, containing for each point the index
    (in the `Label_set`) of the assigned label.

  */
  template <typename ConcurrencyTag,
            typename ItemRange,
            typename ItemMap,
            typename NeighborQuery,
            typename Classifier,
            typename LabelIndexRange>
  void classify_with_graphcut (const ItemRange& input,
                               const ItemMap item_map,
                               const Label_set& labels,
                               const Classifier& classifier,
                               const NeighborQuery& neighbor_query,
                               const float strength,
                               const std::size_t min_number_of_subdivisions,
                               LabelIndexRange& output)
  {
    CGAL::Bbox_3 bbox = CGAL::bbox_3
      (boost::make_transform_iterator (input.begin(), CGAL::Property_map_to_unary_function<ItemMap>(item_map)),
       boost::make_transform_iterator (input.end(), CGAL::Property_map_to_unary_function<ItemMap>(item_map)));

    double Dx = double(bbox.xmax() - bbox.xmin());
    double Dy = double(bbox.ymax() - bbox.ymin());
    double A = Dx * Dy;
    double a = A / min_number_of_subdivisions;
    double l = std::sqrt(a);
    std::size_t nb_x = std::size_t(Dx / l) + 1;
    std::size_t nb_y = std::size_t((A / nb_x) / a) + 1;
    std::size_t nb = nb_x * nb_y;

    std::vector<CGAL::Bbox_3> bboxes;
    bboxes.reserve(nb);
    for (std::size_t x = 0; x < nb_x; ++ x)
      for (std::size_t y = 0; y < nb_y; ++ y)
      {
        bboxes.push_back
          (CGAL::Bbox_3 (bbox.xmin() + Dx * (x / double(nb_x)),
                         bbox.ymin() + Dy * (y / double(nb_y)),
                         bbox.zmin(),
                         (x == nb_x - 1 ? bbox.xmax() : bbox.xmin() + Dx * ((x+1) / double(nb_x))),
                         (y == nb_y - 1 ? bbox.ymax() : bbox.ymin() + Dy * ((y+1) / double(nb_y))),
                         bbox.zmax()));
      }

#ifdef CGAL_CLASSIFICATION_VERBOSE
    std::cerr << "Number of divisions = " << nb_x * nb_y << std::endl;
    std::cerr << " -> Size of division: " << Dx / nb_x << " " << Dy / nb_y << std::endl;
#endif

    std::vector<std::vector<std::size_t> > indices (nb);
    std::vector<std::pair<std::size_t, std::size_t> > input_to_indices(input.size());

    for (std::size_t s = 0; s < input.size(); ++ s)
    {
      CGAL::Bbox_3 b = get(item_map, *(input.begin() + s)).bbox();

      std::size_t i = 0;
      for (; i < bboxes.size(); ++ i)
        if (CGAL::do_overlap (b, bboxes[i]))
        {
          input_to_indices[s] = std::make_pair (i, indices[i].size());
          indices[i].push_back (s);
          break;
        }
      CGAL_assertion_msg (i != bboxes.size(), "Point was not assigned to any subdivision.");
    }

    internal::Classify_functor_graphcut<ItemRange, ItemMap, Classifier, NeighborQuery, LabelIndexRange>
      f (input, item_map, labels, classifier, neighbor_query, strength, indices, input_to_indices, output);

#ifndef CGAL_LINKED_WITH_TBB
    CGAL_static_assertion_msg (!(boost::is_convertible<ConcurrencyTag, Parallel_tag>::value),
                               "Parallel_tag is enabled but TBB is unavailable.");
#else
    if (boost::is_convertible<ConcurrencyTag,Parallel_tag>::value)
    {
      tbb::parallel_for(tbb::blocked_range<size_t>(0, indices.size ()), f);
    }
    else
#endif
    {
      for (std::size_t sub = 0; sub < indices.size(); ++ sub)
        f.apply (sub);
    }
  }


}

}

#endif // CGAL_CLASSIFICATION_CLASSIFY_H<|MERGE_RESOLUTION|>--- conflicted
+++ resolved
@@ -41,7 +41,7 @@
     const Label_set& m_labels;
     const Classifier& m_classifier;
     LabelIndexRange& m_out;
-
+    
   public:
 
     Classify_functor (const Label_set& labels,
@@ -49,7 +49,7 @@
                       LabelIndexRange& out)
       : m_labels (labels), m_classifier (classifier), m_out (out)
     { }
-
+    
 #ifdef CGAL_LINKED_WITH_TBB
     void operator()(const tbb::blocked_range<std::size_t>& r) const
     {
@@ -57,13 +57,13 @@
         apply(s);
     }
 #endif // CGAL_LINKED_WITH_TBB
-
+    
     inline void apply (std::size_t s) const
     {
-      std::size_t nb_class_best=0;
+      std::size_t nb_class_best=0; 
       std::vector<float> values;
       m_classifier (s, values);
-
+        
       float val_class_best = 0.f;
       for(std::size_t k = 0; k < m_labels.size(); ++ k)
       {
@@ -86,7 +86,7 @@
     const Classifier& m_classifier;
     LabelIndexRange& m_out;
     ProbabilitiesRanges& m_prob;
-
+    
   public:
 
     Classify_detailed_output_functor (const Label_set& labels,
@@ -95,7 +95,7 @@
                                       ProbabilitiesRanges& prob)
       : m_labels (labels), m_classifier (classifier), m_out (out), m_prob (prob)
     { }
-
+    
 #ifdef CGAL_LINKED_WITH_TBB
     void operator()(const tbb::blocked_range<std::size_t>& r) const
     {
@@ -103,13 +103,13 @@
         apply(s);
     }
 #endif // CGAL_LINKED_WITH_TBB
-
+    
     inline void apply (std::size_t s) const
     {
-      std::size_t nb_class_best=0;
+      std::size_t nb_class_best=0; 
       std::vector<float> values;
       m_classifier (s, values);
-
+        
       float val_class_best = 0.f;
       for(std::size_t k = 0; k < m_labels.size(); ++ k)
       {
@@ -132,7 +132,7 @@
     const Label_set& m_labels;
     const Classifier& m_classifier;
     std::vector<std::vector<float> >& m_values;
-
+    
   public:
 
     Classify_functor_local_smoothing_preprocessing
@@ -142,7 +142,7 @@
       : m_labels (labels), m_classifier (classifier), m_values (values)
     { }
 
-#ifdef CGAL_LINKED_WITH_TBB
+#ifdef CGAL_LINKED_WITH_TBB    
     void operator()(const tbb::blocked_range<std::size_t>& r) const
     {
       for (std::size_t s = r.begin(); s != r.end(); ++ s)
@@ -158,7 +158,7 @@
         m_values[k][s] = values[k];
     }
   };
-
+  
   template <typename ItemRange, typename ItemMap, typename NeighborQuery, typename LabelIndexRange>
   class Classify_functor_local_smoothing
   {
@@ -168,7 +168,7 @@
     const std::vector<std::vector<float> >& m_values;
     const NeighborQuery& m_neighbor_query;
     LabelIndexRange& m_out;
-
+    
   public:
 
     Classify_functor_local_smoothing (const ItemRange& input,
@@ -183,7 +183,7 @@
         m_out (out)
     { }
 
-#ifdef CGAL_LINKED_WITH_TBB
+#ifdef CGAL_LINKED_WITH_TBB    
     void operator()(const tbb::blocked_range<std::size_t>& r) const
     {
       for (std::size_t s = r.begin(); s != r.end(); ++ s)
@@ -201,7 +201,7 @@
         for (std::size_t j = 0; j < m_values.size(); ++ j)
           mean[j] += m_values[j][neighbors[n]];
 
-      std::size_t nb_class_best=0;
+      std::size_t nb_class_best=0; 
       float val_class_best = 0.f;
       for(std::size_t k = 0; k < mean.size(); ++ k)
       {
@@ -234,15 +234,6 @@
     const std::vector<std::pair<std::size_t, std::size_t> >& m_input_to_indices;
     LabelIndexRange& m_out;
 
-<<<<<<< HEAD
-#ifdef CGAL_DO_NOT_USE_BOYKOV_KOLMOGOROV_MAXFLOW_SOFTWARE
-    typedef CGAL::internal::Alpha_expansion_graph_cut_boost             Alpha_expansion;
-#else
-    typedef CGAL::internal::Alpha_expansion_graph_cut_boykov_kolmogorov Alpha_expansion;
-#endif
-
-=======
->>>>>>> 358b2d20
   public:
 
     Classify_functor_graphcut (const ItemRange& input,
@@ -267,12 +258,12 @@
     }
 #endif // CGAL_LINKED_WITH_TBB
 
-
+    
     inline void apply (std::size_t sub) const
     {
       if (m_indices[sub].empty())
         return;
-
+        
       std::vector<std::pair<std::size_t, std::size_t> > edges;
       std::vector<double> edge_weights;
       std::vector<std::vector<double> > probability_matrix
@@ -282,7 +273,7 @@
       for (std::size_t j = 0; j < m_indices[sub].size(); ++ j)
       {
         std::size_t s = m_indices[sub][j];
-
+            
         std::vector<std::size_t> neighbors;
 
         m_neighbor_query (get(m_item_map, *(m_input.begin()+s)), std::back_inserter (neighbors));
@@ -303,7 +294,7 @@
         {
           float value = values[k];
           probability_matrix[k][j] = -std::log(value);
-
+            
           if(val_class_best < value)
           {
             val_class_best = value;
@@ -313,12 +304,7 @@
         assigned_label[j] = nb_class_best;
       }
 
-<<<<<<< HEAD
-      Alpha_expansion graphcut;
-      graphcut(edges, edge_weights, probability_matrix, assigned_label);
-=======
       CGAL::alpha_expansion_graphcut (edges, edge_weights, probability_matrix, assigned_label);
->>>>>>> 358b2d20
 
       for (std::size_t i = 0; i < assigned_label.size(); ++ i)
         m_out[m_indices[sub][i]] = static_cast<typename LabelIndexRange::iterator::value_type>(assigned_label[i]);
@@ -327,11 +313,11 @@
   };
 
 } // namespace internal
-
+  
 /// \endcond
-
-
-  /*!
+  
+
+  /*! 
     \ingroup PkgClassificationMain
 
     \brief Runs the classification algorithm without any regularization.
@@ -342,7 +328,7 @@
 
     \tparam ConcurrencyTag enables sequential versus parallel
     algorithm. Possible values are `Parallel_if_available_tag`, `Parallel_tag` or `Sequential_tag`.
-
+    
     \tparam ItemRange model of `ConstRange`. Its iterator type is
     `RandomAccessIterator`. Its value type depends on the data that is
     classified (for example, `CGAL::Point_3` or `CGAL::Triangle_3`).
@@ -421,7 +407,7 @@
   }
   /// \endcond
 
-  /*!
+  /*! 
     \ingroup PkgClassificationMain
 
     \brief Runs the classification algorithm with a local smoothing.
@@ -471,7 +457,7 @@
       f1 (labels, classifier, values);
     internal::Classify_functor_local_smoothing<ItemRange, ItemMap, NeighborQuery, LabelIndexRange>
       f2 (input, item_map, labels, values, neighbor_query, output);
-
+    
 #ifndef CGAL_LINKED_WITH_TBB
     CGAL_static_assertion_msg (!(boost::is_convertible<ConcurrencyTag, Parallel_tag>::value),
                                "Parallel_tag is enabled but TBB is unavailable.");
@@ -491,7 +477,7 @@
     }
   }
 
-  /*!
+  /*! 
     \ingroup PkgClassificationMain
 
     \brief Runs the classification algorithm with a global
@@ -585,7 +571,7 @@
 
     std::vector<std::vector<std::size_t> > indices (nb);
     std::vector<std::pair<std::size_t, std::size_t> > input_to_indices(input.size());
-
+    
     for (std::size_t s = 0; s < input.size(); ++ s)
     {
       CGAL::Bbox_3 b = get(item_map, *(input.begin() + s)).bbox();
@@ -603,7 +589,7 @@
 
     internal::Classify_functor_graphcut<ItemRange, ItemMap, Classifier, NeighborQuery, LabelIndexRange>
       f (input, item_map, labels, classifier, neighbor_query, strength, indices, input_to_indices, output);
-
+    
 #ifndef CGAL_LINKED_WITH_TBB
     CGAL_static_assertion_msg (!(boost::is_convertible<ConcurrencyTag, Parallel_tag>::value),
                                "Parallel_tag is enabled but TBB is unavailable.");
