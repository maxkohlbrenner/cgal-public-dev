--- conflicted
+++ resolved
@@ -84,14 +84,10 @@
     std::size_t sum_true_positives = 0;
     std::size_t total = 0;
 
-<<<<<<< HEAD
-    for (std::size_t j = 0; j < ground_truth.size(); ++ j)
-=======
     for (const auto& zip : CGAL::make_range (boost::make_zip_iterator
                                              (boost::make_tuple(ground_truth.begin(), result.begin())),
                                              boost::make_zip_iterator
                                              (boost::make_tuple(ground_truth.end(), result.end()))))
->>>>>>> 50b2e325
     {
       int gt = static_cast<int>(get<0>(zip));
       int res = static_cast<int>(get<1>(zip));
@@ -231,4 +227,4 @@
 
 } // namespace CGAL
 
-#endif // CGAL_CLASSIFICATION_EVALUATION_H
+#endif // CGAL_CLASSIFICATION_EVALUATION_H