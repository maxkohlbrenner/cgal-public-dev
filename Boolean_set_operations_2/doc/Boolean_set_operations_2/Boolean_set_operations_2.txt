--- conflicted
+++ resolved
@@ -367,26 +367,6 @@
 set resulting from computing, for example, \f$ P \setminus Q\f$.
 
 A central component in the Boolean set-operations package is the
-<<<<<<< HEAD
-`Polygon_set_2<Kernel, Container, Dcel>` class-template. An instance
-of this class represents a point set formed by the collection of
-several disconnected polygons with holes. It employs the
-`Arrangement_2` class to represent this point set in the plane as a
-planar arrangement; see Chapter \ref chapterArrangement_on_surface_2
-"2D Arrangements". The instantiated `Dcel` type is used to represent
-the underlying internal arrangement. It must model the concept
-`GeneralPolygonSetDcel`, and defaults to `Gps_default_dcel`.  You can
-override this default, with a different <span
-class="textsc">Dcel</span> class, typically an extension of the
-default. Overriding the default is necessary only if you intend to
-obtain the underlying internal arrangement and process it further.
-
-An instance \f$ S\f$ of a `Polygon_set_2` class usually represents the
-result of a sequence of operations that were applied on some input
-polygons. The representation of \f$ S\f$ is unique, regardless of the
-particular sequence of operations that were applied in order to arrive
-at it.
-=======
 `Polygon_set_2<Kernel, Container, Dcel>` class-template. An instance of
 this class represents a point set formed by the collection of several
 disconnected polygons with holes. It employs the `Arrangement_2` class
@@ -402,7 +382,6 @@
 the result of a sequence of operations that were applied on some input
 polygons. The representation of \f$ S\f$ is unique, regardless of the particular
 sequence of operations that were applied in order to arrive at it.
->>>>>>> 16c0aab3
 
 In addition, a polygon-set object can be constructed from a single
 polygon object or from a polygon-with-holes object. Once constructed,
@@ -667,22 +646,6 @@
 The central class-template `General_polygon_set_2<Traits,Dcel>` is
 used to represent point sets that are comprised of a finite number of
 pairwise disjoint general polygons with holes, and provides various
-<<<<<<< HEAD
-Boolean set-operations on such sets. It is parameterized by a
-<I>traits</I> class and a <span class="textsc">Dcel</span> class. The
-former defines the type of points used to represent polygon vertices
-and the type of \f$ x\f$-monotone curves that represent the polygon
-edges. The traits class also provides primitive geometric operations
-that operate on objects of these types.  The <span
-class="textsc">Dcel</span> class is used to represent the underlying
-internal `Arrangement_2` data structure. The instantiated `Dcel` type
-is used to represent the underlying internal arrangement. It must
-model the concept `GeneralPolygonSetDcel`, and defaults to
-`Gps_default_dcel`.  You can override this default, with a different
-<span class="textsc">Dcel</span> class, typically an extension of the
-default. Overriding the default is necessary only if you intend to
-obtain the underlying internal arrangement and process it further.
-=======
 Boolean set-operations on such sets. It is parameterized by a <I>traits</I>
 class and a \dcel class. The former defines the type of points used
 to represent polygon vertices and the type of \f$ x\f$-monotone curves that
@@ -695,7 +658,6 @@
 You can override this default, with a different \dcel class, typically
 an extension of the default. Overriding the default is necessary only if
 you intend to obtain the underlying internal arrangement and process it further.
->>>>>>> 16c0aab3
 
 An instantiated
 `General_polygon_set_2` class defines the nested types
