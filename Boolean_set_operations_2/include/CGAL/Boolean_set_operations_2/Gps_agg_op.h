--- conflicted
+++ resolved
@@ -13,13 +13,8 @@
 // WARRANTY OF DESIGN, MERCHANTABILITY AND FITNESS FOR A PARTICULAR PURPOSE.
 //
 // $URL$
-<<<<<<< HEAD
 // $Id$
 // SPDX-License-Identifier: GPL-3.0+
-=======
-// $Id$ $Date$
-//
->>>>>>> 308ff657
 //
 // Author(s)     : Baruch Zukerman <baruchzu@post.tau.ac.il>
 //                 Ophir Setter    <ophir.setter@cs.tau.ac.il>
@@ -69,15 +64,15 @@
   typedef typename Arrangement_2::Face_handle         Face_handle;
   typedef typename Arrangement_2::Edge_iterator       Edge_iterator;
   typedef typename Arrangement_2::Vertex_handle       Vertex_handle;
-  typedef typename Arrangement_2::Ccb_halfedge_const_circulator 
+  typedef typename Arrangement_2::Ccb_halfedge_const_circulator
                                                       Ccb_halfedge_const_circulator;
-  typedef typename Arrangement_2::Ccb_halfedge_circulator 
+  typedef typename Arrangement_2::Ccb_halfedge_circulator
                                                       Ccb_halfedge_circulator;
 
   typedef std::pair<Arrangement_2 *,
                     std::vector<Vertex_handle> *>     Arr_entry;
 
-  typedef Arr_construction_subcurve<Meta_traits>      Subcurve; 
+  typedef Arr_construction_subcurve<Meta_traits>      Subcurve;
 
   typedef Arr_construction_event<Meta_traits,
                                  Subcurve,
