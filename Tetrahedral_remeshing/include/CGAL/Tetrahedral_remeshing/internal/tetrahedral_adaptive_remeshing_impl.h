--- conflicted
+++ resolved
@@ -444,18 +444,13 @@
     Corner_index corner_id = 0;
     for (Vertex_handle vit : tr().finite_vertex_handles())
     {
-<<<<<<< HEAD
       boost::container::small_vector<Edge, 3> incident_edges;
       incident_complex_edges(vit, m_c3t3, std::back_inserter(incident_edges));
       if ( incident_edges.size() == 1 //tip or endpoint
         || incident_edges.size() > 2  //corner
+        || get(vcmap, vit) // constrained vertex
         || (incident_edges.size() == 2
             && edges_form_a_sharp_angle(incident_edges, 60, m_c3t3)))
-=======
-      if ( vit->in_dimension() == 0
-           || get(vcmap, vit)
-           || nb_incident_complex_edges(vit, m_c3t3) > 2)
->>>>>>> 26639f4c
       {
         if (!m_c3t3.is_in_complex(vit))
           m_c3t3.add_to_complex(vit, ++corner_id);
