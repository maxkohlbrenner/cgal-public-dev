// Copyright (c) 2020 GeometryFactory (France) and Telecom Paris (France).
// All rights reserved.
//
// This file is part of CGAL (www.cgal.org)
//
// $URL$
// $Id$
// SPDX-License-Identifier: GPL-3.0-or-later OR LicenseRef-Commercial
//
//
// Author(s)     : Jane Tournois, Noura Faraj, Jean-Marc Thiery, Tamy Boubekeur

#ifndef CGAL_TET_ADAPTIVE_REMESHING_CELL_BASE_3_H
#define CGAL_TET_ADAPTIVE_REMESHING_CELL_BASE_3_H

#include <CGAL/license/Tetrahedral_remeshing.h>

#include <CGAL/Compact_simplicial_mesh_cell_base_3.h>

#include <CGAL/assertions.h>

namespace CGAL {
namespace Tetrahedral_remeshing {

/*!
\ingroup PkgTetrahedralRemeshingClasses

The class `Remeshing_cell_base_3` is a model of the concept `RemeshingCellBase_3`.
It is designed to serve as cell base class for the 3D triangulation
used in the tetrahedral remeshing process.

\tparam Gt is the geometric traits class.
It has to be a model of the concept `RemeshingTriangulationTraits_3`.

\tparam Cb is a cell base class from which `Remeshing_cell_base_3` derives.
It must be a model of the `SimplicialMeshCellBase_3` concept.

<<<<<<< HEAD
\cgalModels `RemeshingCellBase_3`

*/
template<typename Gt,
         typename Cb = CGAL::Simplicial_mesh_cell_base_3<Gt,
=======
\cgalModels{RemeshingCellBase_3}

*/
template<typename Gt,
         typename Cb = CGAL::Compact_simplicial_mesh_cell_base_3<
>>>>>>> 3a54848e
                         int /*Subdomain_index*/,
                         int /*Surface_patch_index*/> >
class Remeshing_cell_base_3
  : public Cb
{
public:
  using FT = typename Gt::FT;

  using Vertex_handle = typename Cb::Vertex_handle;
  using Cell_handle = typename Cb::Cell_handle;

  using Geom_traits = Gt;

public:
  template <typename TDS2>
  struct Rebind_TDS
  {
    using Cb2 = typename Cb::template Rebind_TDS<TDS2>::Other;
    using Other = Remeshing_cell_base_3<Gt, Cb2>;
  };

public:
  using Cb::Cb; // constructors

public:
  void set_sliver_value(const FT value)
  {
    sliver_cache_validity_ = true;
    sliver_value_ = value;
  }

  FT sliver_value() const
  {
    CGAL_assertion(is_cache_valid());
    return sliver_value_;
  }

  bool is_cache_valid() const { return sliver_cache_validity_; }
  void reset_cache_validity() const { sliver_cache_validity_ = false; }

private:
  FT sliver_value_ = 0.;
  mutable bool sliver_cache_validity_ = false;
};

} // namespace Tetrahedral_remeshing
} // namespace CGAL

#endif //CGAL_TET_ADAPTIVE_REMESHING_CELL_BASE_3_H<|MERGE_RESOLUTION|>--- conflicted
+++ resolved
@@ -35,19 +35,11 @@
 \tparam Cb is a cell base class from which `Remeshing_cell_base_3` derives.
 It must be a model of the `SimplicialMeshCellBase_3` concept.
 
-<<<<<<< HEAD
-\cgalModels `RemeshingCellBase_3`
-
-*/
-template<typename Gt,
-         typename Cb = CGAL::Simplicial_mesh_cell_base_3<Gt,
-=======
 \cgalModels{RemeshingCellBase_3}
 
 */
 template<typename Gt,
          typename Cb = CGAL::Compact_simplicial_mesh_cell_base_3<
->>>>>>> 3a54848e
                          int /*Subdomain_index*/,
                          int /*Surface_patch_index*/> >
 class Remeshing_cell_base_3
