--- conflicted
+++ resolved
@@ -68,10 +68,7 @@
   // Mesh generation
   C3t3 c3t3 = CGAL::make_mesh_3<C3t3>(domain, criteria);
 
-<<<<<<< HEAD
-=======
   // Property map of constraints
->>>>>>> 33b00d67
   Constraints_set constraints;
   Constraints_pmap constraints_pmap(constraints);
 
