--- conflicted
+++ resolved
@@ -1,35 +1,6 @@
 # Created by the script cgal_create_cmake_script
 # This is the CMake script for compiling a CGAL application.
 
-<<<<<<< HEAD
-cmake_minimum_required(VERSION 3.1...3.15)
-project( AABB_traits_benchmark)
-
-# CGAL and its components
-find_package( CGAL QUIET)
-if ( CGAL_FOUND )
-  include( ${CGAL_USE_FILE} )
-else ()
-  message(STATUS "This project requires the CGAL library, and will not be compiled.")
-  return()
-
-endif()
-
-
-# Boost and its components
-find_package( Boost REQUIRED )
-# include for local directory
-if ( NOT Boost_FOUND )
-  message(STATUS "This project requires the Boost library, and will not be compiled.")
-  return()
-endif()
-
-# include for local package
-include_directories( BEFORE ../../include )
-
-add_executable (test_ test.cpp)
-
-=======
 cmake_minimum_required(VERSION 3.1...3.14)
 project( AABB_traits_benchmark )
 
@@ -37,4 +8,3 @@
 
 create_single_source_cgal_program( "test.cpp" )
 create_single_source_cgal_program( "tree_construction.cpp" )
->>>>>>> 66bf0829
