// Copyright (c) 2008  INRIA Sophia-Antipolis (France).
// All rights reserved.
//
// This file is part of CGAL (www.cgal.org).
//
// $URL$
// $Id$
// SPDX-License-Identifier: GPL-3.0-or-later OR LicenseRef-Commercial
//
//
// Author(s) : Camille Wormser, Pierre Alliez, Stephane Tayeb

#ifndef CGAL_AABB_NODE_H
#define CGAL_AABB_NODE_H

#include <CGAL/license/AABB_tree.h>


#include <CGAL/Profile_counter.h>
#include <CGAL/Cartesian_converter.h>
#include <CGAL/intersections.h>
#include <CGAL/Bbox_3.h>
#include <vector>

namespace CGAL {

/**
 * @class AABB_node
 *
 *
 */
template<typename AABBTraits>
class AABB_node
{
private:
  typedef AABB_node<AABBTraits> Self;

public:
  typedef typename AABBTraits::Bounding_box Bounding_box;

  /// Constructor
  AABB_node()
    : m_bbox()
    , m_p_left_child(nullptr)
    , m_p_right_child(nullptr)      { };

  AABB_node(Self&& node) = default;

  // Disabled copy constructor & assignment operator
  AABB_node(const Self& src) = delete;
  Self& operator=(const Self& src) = delete;

  /// Returns the bounding box of the node
  const Bounding_box& bbox() const { return m_bbox; }

  /**
   * @brief General traversal query
   * @param query the query
   * @param traits the traversal traits that define the traversal behaviour
   * @param nb_primitives the number of primitive
   *
   * General traversal query. The traits class allows using it for the various
   * traversal methods we need: listing, counting, detecting intersections,
   * drawing the boxes.
   */
  template<class Traversal_traits, class Query>
  void traversal(const Query& query,
                 Traversal_traits& traits,
                 const std::size_t nb_primitives) const;

  template<class Traversal_traits, class Query>
<<<<<<< HEAD
  void traversal_with_priority(const Query& query,
                               Traversal_traits& traits,
                               const std::size_t nb_primitives) const;

  template<class Primitive_vector, class Traversal_traits, class Query>
  void traversal_with_priority_and_group_traversal(const Primitive_vector& primitives,
                                                   const Query& query,
                                                   Traversal_traits& traits,
                                                   const std::size_t nb_primitives,
                                                   std::size_t first_primitive_index,
                                                   const std::size_t group_size_bound) const;

=======
  void traversal4(const Query& query,
                  Traversal_traits& traits,
                  const std::size_t nb_primitives) const;
>>>>>>> 61739795

private:
  typedef AABBTraits AABB_traits;
  typedef AABB_node<AABB_traits> Node;
  typedef typename AABB_traits::Primitive Primitive;


public:
  /// Helper functions
  const Node& left_child() const
                     { return *static_cast<Node*>(m_p_left_child); }
  const Node& right_child() const
                     { return *static_cast<Node*>(m_p_right_child); }
  const Primitive& left_data() const
                     { return *static_cast<Primitive*>(m_p_left_child); }
  const Primitive& right_data() const
                     { return *static_cast<Primitive*>(m_p_right_child); }
  template <class Left, class Right>
  void set_children(Left& l, Right& r)
  {
    m_p_left_child = static_cast<void*>(std::addressof(l));
    m_p_right_child = static_cast<void*>(std::addressof(r));
  }
  void set_bbox(const Bounding_box& bbox)
  {
    m_bbox = bbox;
  }

  Node& left_child() { return *static_cast<Node*>(m_p_left_child); }
  Node& right_child() { return *static_cast<Node*>(m_p_right_child); }
  Primitive& left_data() { return *static_cast<Primitive*>(m_p_left_child); }
  Primitive& right_data() { return *static_cast<Primitive*>(m_p_right_child); }

private:
  /// node bounding box
  Bounding_box m_bbox;

  /// children nodes, either pointing towards children (if children are not leaves),
  /// or pointing toward input primitives (if children are leaves).
  void *m_p_left_child;
  void *m_p_right_child;

};  // end class AABB_node


template<typename Tr>
template<class Traversal_traits, class Query>
void
AABB_node<Tr>::traversal(const Query& query,
                         Traversal_traits& traits,
                         const std::size_t nb_primitives) const
{
  // Recursive traversal
  switch(nb_primitives)
  {
  case 2:
    traits.intersection(query, left_data());
    if( traits.go_further() )
    {
      traits.intersection(query, right_data());
    }
    break;
  case 3:
    traits.intersection(query, left_data());
    if( traits.go_further() && traits.do_intersect(query, right_child()) )
    {
      right_child().traversal(query, traits, 2);
    }
    break;
  default:
    if( traits.do_intersect(query, left_child()) )
    {
      left_child().traversal(query, traits, nb_primitives/2);
      if( traits.go_further() && traits.do_intersect(query, right_child()) )
      {
        right_child().traversal(query, traits, nb_primitives-nb_primitives/2);
      }
    }
    else if( traits.do_intersect(query, right_child()) )
    {
      right_child().traversal(query, traits, nb_primitives-nb_primitives/2);
    }
  }
}

<<<<<<< HEAD
template<typename Tr>
template<class Traversal_traits, class Query>
void
AABB_node<Tr>::traversal_with_priority(const Query& query,
                                       Traversal_traits& traits,
                                       const std::size_t nb_primitives) const
{
  // Recursive traversal
  switch(nb_primitives)
  {
  case 2:
    traits.intersection(query, left_data());
    if( traits.go_further() )
    {
      traits.intersection(query, right_data());
    }
    break;
  case 3:
    traits.intersection(query, left_data());
    if( traits.go_further() && traits.do_intersect(query, right_child()) )
    {
      right_child().traversal_with_priority(query, traits, 2);
    }
    break;
  default:
    bool ileft, iright;
    typename Traversal_traits::Priority pleft, pright;
    std::tie(ileft, pleft) = traits.do_intersect_with_priority(query, left_child());
    std::tie(iright, pright) = traits.do_intersect_with_priority(query, right_child());
    CGAL_precondition( (ileft || iright) ? traits.do_intersect(query, *this) : true );

    if(ileft)
    {
      if(iright)
      {
        // Both children have to be inspected.
        if(pleft >= pright)
        {
          // Inspect the left child first, has higher priority.
          left_child().traversal_with_priority(query, traits, nb_primitives/2);
          if( traits.go_further() )
            right_child().traversal_with_priority(query, traits, nb_primitives-nb_primitives/2);
        }
        else
        {
          // Inspect the right child first, has higher priority.
          right_child().traversal_with_priority(query, traits, nb_primitives-nb_primitives/2);
          if( traits.go_further() )
            left_child().traversal_with_priority(query, traits, nb_primitives/2);
        }
      }
      else
      {
        // Only the left child has to be inspected.
        left_child().traversal_with_priority(query, traits, nb_primitives/2);
      }
    }
    else
    {
      if(iright)
      {
        // Only the right child has to be inspected.
        right_child().traversal_with_priority(query, traits, nb_primitives-nb_primitives/2);
      }
    }
  }
}

// TODO: find a better name
template<typename Tr>
template<class Primitive_vector, class Traversal_traits, class Query>
void
AABB_node<Tr>::traversal_with_priority_and_group_traversal(const Primitive_vector& primitives,
                                                           const Query& query,
                                                           Traversal_traits& traits,
                                                           const std::size_t nb_primitives,
                                                           std::size_t first_primitive_index,
                                                           const std::size_t group_traversal_bound) const
{
  // Group traversal
  CGAL_assertion(group_traversal_bound >= 2);
  if ( nb_primitives <= group_traversal_bound )
  {
    if ( !traits.do_intersect(query, *this) ) return;
    CGAL_assertion(traits.do_intersect(query, *this));
    traits.traverse_group(query, primitives.begin()+first_primitive_index, primitives.begin()+first_primitive_index+nb_primitives);
    return;
  }
=======
#ifdef FANOUT_4
template<typename Tr>
template<class Traversal_traits, class Query>
void
AABB_node<Tr>::traversal4(const Query& query,
                         Traversal_traits& traits,
                         const std::size_t nb_primitives) const
{
  if(nb_primitives > 7){
    bool cont = true;
    bool leftleft, leftright, rightleft, rightright;
    traits.do_intersect(query, *this, leftleft, leftright, rightleft, rightright); // this uses xsimd
    if(leftleft){
      left_child().left_child().traversal4(query, traits, nb_primitives/4);
      cont = traits.go_further();
    }

    if(cont && leftright){
      left_child().right_child().traversal4(query, traits, nb_primitives/4);
      cont = traits.go_further();
    }

    if(cont && rightleft){
      right_child().left_child().traversal4(query, traits, nb_primitives/4);
      cont = traits.go_further();
    }

    if(cont && rightright){
      right_child().right_child().traversal4(query, traits, nb_primitives/4);
    }
  }

>>>>>>> 61739795

  // Recursive traversal
  switch(nb_primitives)
  {
  case 2:
    traits.intersection(query, left_data());
    if( traits.go_further() )
    {
      traits.intersection(query, right_data());
    }
    break;
  case 3:
    traits.intersection(query, left_data());
    if( traits.go_further() && traits.do_intersect(query, right_child()) )
    {
<<<<<<< HEAD
      right_child().traversal_with_priority_and_group_traversal(primitives, query, traits, 2, first_primitive_index+1, group_traversal_bound);
    }
    break;
  default:
    bool ileft, iright;
    typename Traversal_traits::Priority pleft, pright;
    std::tie(ileft, pleft) = traits.do_intersect_with_priority(query, left_child());
    std::tie(iright, pright) = traits.do_intersect_with_priority(query, right_child());
    CGAL_precondition( (ileft || iright) ? traits.do_intersect(query, *this) : true );

    if(ileft)
    {
      if(iright)
      {
        // Both children have to be inspected.
        if(pleft >= pright)
        {
          // Inspect the left child first, has higher priority.
          left_child().traversal_with_priority_and_group_traversal(primitives, query, traits, nb_primitives/2, first_primitive_index, group_traversal_bound);
          if( traits.go_further() )
            right_child().traversal_with_priority_and_group_traversal(primitives, query, traits, nb_primitives-nb_primitives/2, first_primitive_index+nb_primitives/2, group_traversal_bound);
        }
        else
        {
          // Inspect the right child first, has higher priority.
          right_child().traversal_with_priority_and_group_traversal(primitives, query, traits, nb_primitives-nb_primitives/2, first_primitive_index+nb_primitives/2, group_traversal_bound);
          if( traits.go_further() )
            left_child().traversal_with_priority_and_group_traversal(primitives, query, traits, nb_primitives/2, first_primitive_index, group_traversal_bound);
        }
      }
      else
      {
        // Only the left child has to be inspected.
        left_child().traversal_with_priority_and_group_traversal(primitives, query, traits, nb_primitives/2, first_primitive_index, group_traversal_bound);
      }
    }
    else
    {
      if(iright)
      {
        // Only the right child has to be inspected.
        right_child().traversal_with_priority_and_group_traversal(primitives, query, traits, nb_primitives-nb_primitives/2, first_primitive_index+nb_primitives/2, group_traversal_bound);
      }
    }
  }
}

=======
      right_child().traversal(query, traits, 2);
    }
    break;
  default:
    if( traits.do_intersect(query, left_child()) )
    {
      left_child().traversal(query, traits, nb_primitives/2);
      if( traits.go_further() && traits.do_intersect(query, right_child()) )
      {
        right_child().traversal(query, traits, nb_primitives-nb_primitives/2);
      }
    }
    else if( traits.do_intersect(query, right_child()) )
    {
      right_child().traversal(query, traits, nb_primitives-nb_primitives/2);
    }
  }
}
#endif
>>>>>>> 61739795
} // end namespace CGAL

#endif // CGAL_AABB_NODE_H<|MERGE_RESOLUTION|>--- conflicted
+++ resolved
@@ -69,7 +69,6 @@
                  const std::size_t nb_primitives) const;
 
   template<class Traversal_traits, class Query>
-<<<<<<< HEAD
   void traversal_with_priority(const Query& query,
                                Traversal_traits& traits,
                                const std::size_t nb_primitives) const;
@@ -82,11 +81,11 @@
                                                    std::size_t first_primitive_index,
                                                    const std::size_t group_size_bound) const;
 
-=======
+
+  template<class Traversal_traits, class Query>
   void traversal4(const Query& query,
                   Traversal_traits& traits,
                   const std::size_t nb_primitives) const;
->>>>>>> 61739795
 
 private:
   typedef AABBTraits AABB_traits;
@@ -172,7 +171,6 @@
   }
 }
 
-<<<<<<< HEAD
 template<typename Tr>
 template<class Traversal_traits, class Query>
 void
@@ -261,40 +259,6 @@
     traits.traverse_group(query, primitives.begin()+first_primitive_index, primitives.begin()+first_primitive_index+nb_primitives);
     return;
   }
-=======
-#ifdef FANOUT_4
-template<typename Tr>
-template<class Traversal_traits, class Query>
-void
-AABB_node<Tr>::traversal4(const Query& query,
-                         Traversal_traits& traits,
-                         const std::size_t nb_primitives) const
-{
-  if(nb_primitives > 7){
-    bool cont = true;
-    bool leftleft, leftright, rightleft, rightright;
-    traits.do_intersect(query, *this, leftleft, leftright, rightleft, rightright); // this uses xsimd
-    if(leftleft){
-      left_child().left_child().traversal4(query, traits, nb_primitives/4);
-      cont = traits.go_further();
-    }
-
-    if(cont && leftright){
-      left_child().right_child().traversal4(query, traits, nb_primitives/4);
-      cont = traits.go_further();
-    }
-
-    if(cont && rightleft){
-      right_child().left_child().traversal4(query, traits, nb_primitives/4);
-      cont = traits.go_further();
-    }
-
-    if(cont && rightright){
-      right_child().right_child().traversal4(query, traits, nb_primitives/4);
-    }
-  }
-
->>>>>>> 61739795
 
   // Recursive traversal
   switch(nb_primitives)
@@ -310,7 +274,6 @@
     traits.intersection(query, left_data());
     if( traits.go_further() && traits.do_intersect(query, right_child()) )
     {
-<<<<<<< HEAD
       right_child().traversal_with_priority_and_group_traversal(primitives, query, traits, 2, first_primitive_index+1, group_traversal_bound);
     }
     break;
@@ -358,7 +321,53 @@
   }
 }
 
-=======
+#ifdef FANOUT_4
+template<typename Tr>
+template<class Traversal_traits, class Query>
+void
+AABB_node<Tr>::traversal4(const Query& query,
+                         Traversal_traits& traits,
+                         const std::size_t nb_primitives) const
+{
+  if(nb_primitives > 7){
+    bool cont = true;
+    bool leftleft, leftright, rightleft, rightright;
+    traits.do_intersect(query, *this, leftleft, leftright, rightleft, rightright); // this uses xsimd
+    if(leftleft){
+      left_child().left_child().traversal4(query, traits, nb_primitives/4);
+      cont = traits.go_further();
+    }
+
+    if(cont && leftright){
+      left_child().right_child().traversal4(query, traits, nb_primitives/4);
+      cont = traits.go_further();
+    }
+
+    if(cont && rightleft){
+      right_child().left_child().traversal4(query, traits, nb_primitives/4);
+      cont = traits.go_further();
+    }
+
+    if(cont && rightright){
+      right_child().right_child().traversal4(query, traits, nb_primitives/4);
+    }
+  }
+
+
+  // Recursive traversal
+  switch(nb_primitives)
+  {
+  case 2:
+    traits.intersection(query, left_data());
+    if( traits.go_further() )
+    {
+      traits.intersection(query, right_data());
+    }
+    break;
+  case 3:
+    traits.intersection(query, left_data());
+    if( traits.go_further() && traits.do_intersect(query, right_child()) )
+    {
       right_child().traversal(query, traits, 2);
     }
     break;
@@ -378,7 +387,6 @@
   }
 }
 #endif
->>>>>>> 61739795
 } // end namespace CGAL
 
 #endif // CGAL_AABB_NODE_H