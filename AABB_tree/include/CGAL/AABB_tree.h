// Copyright (c) 2008,2011  INRIA Sophia-Antipolis (France).
// All rights reserved.
//
// This file is part of CGAL (www.cgal.org).
// You can redistribute it and/or modify it under the terms of the GNU
// General Public License as published by the Free Software Foundation,
// either version 3 of the License, or (at your option) any later version.
//
// Licensees holding a valid commercial license may use this file in
// accordance with the commercial license agreement provided with the software.
//
// This file is provided AS IS with NO WARRANTY OF ANY KIND, INCLUDING THE
// WARRANTY OF DESIGN, MERCHANTABILITY AND FITNESS FOR A PARTICULAR PURPOSE.
//
// $URL$
// $Id$
//
//
// Author(s) : Camille Wormser, Pierre Alliez, Stephane Tayeb

#ifndef CGAL_AABB_TREE_H
#define CGAL_AABB_TREE_H

#include <vector>
#include <iterator>
#include <CGAL/internal/AABB_tree/AABB_traversal_traits.h>
#include <CGAL/internal/AABB_tree/AABB_node.h>
#include <CGAL/internal/AABB_tree/AABB_search_tree.h>
#include <boost/optional.hpp>

#ifdef CGAL_HAS_THREADS
#include <boost/thread/mutex.hpp>
#endif

/// \file AABB_tree.h

namespace CGAL {

/// \addtogroup PkgAABB_tree
/// @{

	/**
   * Class AABB_tree is a static data structure for efficient
   * intersection and distance computations in 3D. It builds a
   * hierarchy of axis-aligned bounding boxes (an AABB tree) from a set
   * of 3D geometric objects, and can receive intersection and distance
   * queries, provided that the corresponding predicates are
   * implemented in the traits class AABBTraits.
   *
   * \sa \ref AABBTraits
   * \sa \ref AABBPrimitive
   *
   */
	template <typename AABBTraits>
	class AABB_tree
	{
	public:
    typedef AABBTraits AABB_traits;
    
		typedef typename AABBTraits::Primitive::Id Primitive_id;

    ///@{

    /// Number type returned by the distance queries.
		typedef typename AABBTraits::FT FT;


    /// Type of 3D point.
		typedef typename AABBTraits::Point_3 Point;

    /// Type of input primitive.
		typedef typename AABBTraits::Primitive Primitive;
    /// Type of bounding box.
		typedef typename AABBTraits::Bounding_box Bounding_box;
    /// 
		typedef typename AABBTraits::Point_and_primitive_id Point_and_primitive_id;
    /// 
		typedef typename AABBTraits::Object_and_primitive_id Object_and_primitive_id;
<<<<<<< HEAD
    
    ///@}
=======
    template<typename Query>
    struct Intersection_and_primitive_id {
      typedef typename AABBTraits::template Intersection_and_primitive_id<Query>::Type Type;
      typedef Type type;
    };

>>>>>>> d1c531a1

	private:
		// internal KD-tree used to accelerate the distance queries
		typedef AABB_search_tree<AABBTraits> Search_tree;

		// type of the primitives container
		typedef std::vector<Primitive> Primitives;

	public:
    /// \name Types
    ///@{
    
		/// Unsigned integral size type.
		typedef typename Primitives::size_type size_type; 

    ///@}

	public:
    /// \name Creation
    ///@{

    /**
     * @brief Default Constructor.
     *
     * Constructs an empty tree.
     */
    AABB_tree();

		/**
     * @brief Constructor
     * @param first iterator over first primitive to insert
     * @param beyond past-the-end iterator
     *
     * Builds the datastructure. Type ConstPrimitiveIterator can be
     * any const iterator on a container of
     * AABB_tree::Primitive::id_type such that AABB_tree::Primitive
     * has a constructor taking a ConstPrimitiveIterator as
     * argument. The tree stays empty if the memory allocation is not
     * successful.
     */
		template<typename ConstPrimitiveIterator>
		AABB_tree(ConstPrimitiveIterator first, ConstPrimitiveIterator beyond);

    ///@}

    /// Clears the current tree and rebuilds it from scratch. See
    /// constructor above for the parameters.
		template<typename ConstPrimitiveIterator>
		void rebuild(ConstPrimitiveIterator first, ConstPrimitiveIterator beyond);

    /// Add a sequence of primitives to the set of primitive of the
    /// AABB_tree. Type InputIterator can be any const iterator
    /// such that AABB_tree::Primitive has a constructor taking an
    /// InputIterator as argument.
		template<typename ConstPrimitiveIterator>
		void insert(ConstPrimitiveIterator first, ConstPrimitiveIterator beyond);

    /// Add a primitive to the set of primitives of the AABB_tree.
    inline void insert(const Primitive& p);

    /// \name Advanced
    ///@{

    /// After one or more calls to AABB_tree::insert the internal data
    /// structure of AABB_tree must be reconstructed. This procedure
    /// has a complexity of \f$O(n log(n))\f$, where \f$n\f$ is the number of
    /// primitives of the tree.  This procedure is called implicitly
    /// at the first call to a query member function. You can call
    /// AABB_tree::build() explicitly to ensure that the next call to
    /// query functions will not trigger the reconstruction of the
    /// data structure.
    void build();

    ///@}

		// Non virtual destructor
		~AABB_tree()
		{
			clear();
		}

		/// Clears the tree AABB_tree.
		void clear()
		{
			// clear AABB tree
			m_primitives.clear();
      clear_nodes();
			clear_search_tree();
		}

		/// Returns the axis-aligned bounding box of the whole tree.
		const Bounding_box& bbox() const { return root_node()->bbox(); }
    
    /// Returns the number of primitives in the tree.
		size_type size() const { return m_primitives.size(); }
    
    /// Returns \c true, iff tree contains no primitive.
		bool empty() const { return m_primitives.empty(); }

private:    
		template<typename ConstPointIterator>
		bool accelerate_distance_queries_impl(ConstPointIterator first,
                                          ConstPointIterator beyond) const;
public:

    /// \name Intersection Tests
    ///@{

		/// Returns `true`, iff the query intersects at least one of
		/// the input primitives. Type `Query` must be a type for
		/// which `do_intersect` predicates are
		/// defined in the traits class AABBTraits.
		template<typename Query>
		bool do_intersect(const Query& query) const;

    /// Returns the number of primitives intersected by the
    /// query. Type `Query` must be a type for which
    /// `do_intersect` predicates are defined
    /// in the traits class AABBTraits.
		template<typename Query>
		size_type number_of_intersected_primitives(const Query& query) const;

    /// Outputs to the iterator the list of all intersected primitives
    /// ids. This function does not compute the intersection points
    /// and is hence faster than the function `all_intersections`
    /// function below. Type `Query` must be a type for which
    /// `do_intersect` predicates are defined
    /// in the traits class AABBTraits.
		template<typename Query, typename OutputIterator>
		OutputIterator all_intersected_primitives(const Query& query, OutputIterator out) const;


    /// Returns the first encountered intersected primitive id, iff
    /// the query intersects at least one of the input primitives. No
    /// particular order is guaranteed over the tree traversal, such
    /// that, e.g, the primitive returned is not necessarily the
    /// closest from the source point of a ray query. Type `Query`
    /// must be a type for which
    /// `do_intersect` predicates are defined
    /// in the traits class AABBTraits.
		template <typename Query>
		boost::optional<Primitive_id> any_intersected_primitive(const Query& query) const;
<<<<<<< HEAD
    
    ///@}

    /// \name Intersections
    ///@{

    /// Outputs to the iterator the list of all intersections between
    /// the query and input data, as objects of type
    /// `Object_and_primitive_id`. Type `Query` must be a type
    /// for which `do_intersect` predicates
    /// and intersections are defined in the traits class AABBTraits.
		template<typename Query, typename OutputIterator>
		OutputIterator all_intersections(const Query& query, OutputIterator out) const;


    /// Returns the first encountered intersection, iff the query
    /// intersects at least one of the input primitives. No particular
    /// order is guaranteed over the tree traversal, such that, e.g,
    /// the primitive returned is not necessarily the closest from the
    /// source point of a ray query. Type `Query` must be a type
    /// for which `do_intersect` predicates
    /// and intersections are defined in the traits class AABBTraits.
=======

>>>>>>> d1c531a1
		template <typename Query>
    #if CGAL_INTERSECTION_VERSION < 2
		boost::optional<Object_and_primitive_id> 
    #else
    typename Intersection_and_primitive_id<Query>::Type
    #endif
    any_intersection(const Query& query) const;

    ///@}

    /// \name Distance Queries
    ///@{

    /// Returns the minimum squared distance between the query point
    /// and all input primitives. Method
    /// `accelerate_distance_queries` should be called before the
    /// first distance query, so that an internal secondary search
    /// structure is build, for improving performance.
		FT squared_distance(const Point& query) const;

    /// Returns the point in the union of all input primitives which
    /// is closest to the query. In case there are several closest
    /// points, one arbitrarily chosen closest point is
    /// returned. Method `accelerate_distance_queries` should be
    /// called before the first distance query, so that an internal
    /// secondary search structure is build, for improving
    /// performance.
		Point closest_point(const Point& query) const;

    
    /// Returns a `Point_and_primitive_id` which realizes the
    /// smallest distance between the query point and all input
    /// primitives. Method `accelerate_distance_queries` should be
    /// called before the first distance query, so that an internal
    /// secondary search structure is build, for improving
    /// performance.
		Point_and_primitive_id closest_point_and_primitive(const Point& query) const;


    ///@}

    /// \name Accelerating the Distance Queries
    /// 
    /// In the following paragraphs, we discuss details of the
    /// implementation of the distance queries. We explain the
    /// internal use of hints, how the user can pass his own hints to
    /// the tree, and how the user can influence the construction of
    /// the secondary data structure used for accelerating distance
    /// queries.
    /// Internally, the distance queries algorithms are initialized
    /// with some hint, which has the same type as the return type of
    /// the query, and this value is refined along a traversal of the
    /// tree, until it is optimal, that is to say until it realizes
    /// the shortest distance to the primitives. In particular, the
    /// exact specification of these internal algorithms is that they
    /// minimize the distance to the object composed of the union of
    /// the primitives and the hint.
    /// It follows that 
    /// - in order to return the exact distance to the set of
    /// primitives, the algorithms need the hint to be exactly on the
    /// primitives;
    /// - if this is not the case, and if the hint happens to be closer
    /// to the query point than any of the primitives, then the hint
    /// is returned.
    ///
    /// This second observation is reasonable, in the sense that
    /// providing a hint to the algorithm means claiming that this
    /// hint belongs to the union of the primitives. These
    /// considerations about the hints being exactly on the primitives
    /// or not are important: in the case where the set of primitives
    /// is a triangle soup, and if some of the primitives are large,
    /// one may want to provide a much better hint than a vertex of
    /// the triangle soup could be. It could be, for example, the
    /// barycenter of one of the triangles. But, except with the use
    /// of an exact constructions kernel, one cannot easily construct
    /// points other than the vertices, that lie exactly on a triangle
    /// soup. Hence, providing a good hint sometimes means not being
    /// able to provide it exactly on the primitives. In rare
    /// occasions, this hint can be returned as the closest point.
    /// In order to accelerate distance queries significantly, the
    /// AABB tree builds an internal KD-tree containing a set of
    /// potential hints, when the method
    /// `accelerate_distance_queries` is called. This KD-tree
    /// provides very good hints that allow the algorithms to run much
    /// faster than with a default hint (such as the
    /// `reference_point` of the first primitive). The set of
    /// potential hints is a sampling of the union of the primitives,
    /// which is obtained, by default, by calling the method
    /// `reference_point` of each of the primitives. However, such
    /// a sampling with one point per primitive may not be the most
    /// relevant one: if some primitives are very large, it helps
    /// inserting more than one sample on them. Conversely, a sparser
    /// sampling with less than one point per input primitive is
    /// relevant in some cases.
    ///@{

    /// Constructs internal search tree from
		/// a point set taken on the internal primitives
		/// returns true iff successful memory allocation
		bool accelerate_distance_queries() const;

    /// Constructs an internal KD-tree containing the specified point
    /// set, to be used as the set of potential hints for accelerating
    /// the distance queries. `InputIterator` is an iterator with
    /// value type `Point_and_primitive_id`.
		template<typename ConstPointIterator>
		bool accelerate_distance_queries(ConstPointIterator first,
                                     ConstPointIterator beyond) const
    {
      #ifdef CGAL_HAS_THREADS
      //this ensures that this is done once at a time
      boost::mutex::scoped_lock scoped_lock(kd_tree_mutex);
      #endif
      clear_search_tree();
      return accelerate_distance_queries_impl(first,beyond);
      
    }
    
    /// Returns the minimum squared distance between the query point
    /// and all input primitives. The internal KD-tree is not used.
		FT squared_distance(const Point& query, const Point& hint) const;

    /// Returns the point in the union of all input primitives which
    /// is closest to the query. In case there are several closest
    /// points, one arbitrarily chosen closest point is returned. The
    /// internal KD-tree is not used.
		Point closest_point(const Point& query, const Point& hint) const;
    
    /// Returns a `Point_and_primitive_id` which realizes the
    /// smallest distance between the query point and all input
    /// primitives. The internal KD-tree is not used.
		Point_and_primitive_id closest_point_and_primitive(const Point& query, const Point_and_primitive_id& hint) const;

    ///@}

	private:
    // clear nodes
    void clear_nodes()
    {
			delete [] m_p_root_node;
			m_p_root_node = NULL;
    }

		// clears internal KD tree
		void clear_search_tree() const
		{
			delete m_p_search_tree;
			m_p_search_tree = NULL;
			m_search_tree_constructed = false;
			m_default_search_tree_constructed = false;
		}

	public:

    /// \internal
		template <class Query, class Traversal_traits>
		void traversal(const Query& query, Traversal_traits& traits) const
		{
			if(!empty())
				root_node()->template traversal<Traversal_traits,Query>(query, traits, m_primitives.size());
			else
				std::cerr << "AABB tree traversal with empty tree" << std::endl;
		}

	private:
		typedef AABB_node<AABBTraits> Node;


	public:
		// returns a point which must be on one primitive
		Point_and_primitive_id any_reference_point_and_id() const
		{
			CGAL_assertion(!empty());
			return Point_and_primitive_id(m_primitives[0].reference_point(), m_primitives[0].id());
		}

	public:
		Point_and_primitive_id best_hint(const Point& query) const
		{
			if(m_search_tree_constructed)
				return m_p_search_tree->closest_point(query);
			else
				return this->any_reference_point_and_id();
		}

	private:
		// set of input primitives
		Primitives m_primitives;
		// single root node
		Node* m_p_root_node;
    #ifdef CGAL_HAS_THREADS
    mutable boost::mutex internal_tree_mutex;//mutex used to protect const calls inducing build()
    mutable boost::mutex kd_tree_mutex;//mutex used to protect calls to accelerate_distance_queries
    #endif
  
    const Node* root_node() const {
      if(m_need_build){
        #ifdef CGAL_HAS_THREADS
        //this ensures that build() will be called once
        boost::mutex::scoped_lock scoped_lock(internal_tree_mutex);
        if(m_need_build)
        #endif
          const_cast< AABB_tree<AABBTraits>* >(this)->build(); 
      }
      return m_p_root_node;
    }

		// search KD-tree
		mutable const Search_tree* m_p_search_tree;
		mutable bool m_search_tree_constructed;
    mutable bool m_default_search_tree_constructed;
    bool m_need_build;

	private:
		// Disabled copy constructor & assignment operator
		typedef AABB_tree<AABBTraits> Self;
		AABB_tree(const Self& src);
		Self& operator=(const Self& src);

	};  // end class AABB_tree

/// @}

  template<typename Tr>
  AABB_tree<Tr>::AABB_tree()
    : m_primitives()
    , m_p_root_node(NULL)
    , m_p_search_tree(NULL)
    , m_search_tree_constructed(false)
    , m_default_search_tree_constructed(false)
    , m_need_build(false)
  {}

	template<typename Tr>
	template<typename ConstPrimitiveIterator>
	AABB_tree<Tr>::AABB_tree(ConstPrimitiveIterator first,
                           ConstPrimitiveIterator beyond)
		: m_primitives()
		, m_p_root_node(NULL)
		, m_p_search_tree(NULL)
		, m_search_tree_constructed(false)
    , m_default_search_tree_constructed(false)
    , m_need_build(false)
	{
		// Insert each primitive into tree
    insert(first, beyond);
 	}

	template<typename Tr>
	template<typename ConstPrimitiveIterator>
	void AABB_tree<Tr>::insert(ConstPrimitiveIterator first,
                             ConstPrimitiveIterator beyond)
	{
		while(first != beyond)
		{
			m_primitives.push_back(Primitive(first));
			++first;
		}
    m_need_build = true;
  }

	template<typename Tr>
	void AABB_tree<Tr>::insert(const Primitive& p)
	{
    m_primitives.push_back(p);
    m_need_build = true;
  }

	// Clears tree and insert a set of primitives
	template<typename Tr>
	template<typename ConstPrimitiveIterator>
	void AABB_tree<Tr>::rebuild(ConstPrimitiveIterator first,
                              ConstPrimitiveIterator beyond)
	{
		// cleanup current tree and internal KD tree
		clear();

		// inserts primitives
    insert(first, beyond);

    build();
	}

	// Build the data structure, after calls to insert(..)
	template<typename Tr>
	void AABB_tree<Tr>::build()
	{
    clear_nodes();

    CGAL_assertion(m_primitives.size() > 1);

		// allocates tree nodes
		m_p_root_node = new Node[m_primitives.size()-1]();
		if(m_p_root_node == NULL)
		{
			std::cerr << "Unable to allocate memory for AABB tree" << std::endl;
			CGAL_assertion(m_p_root_node != NULL);
      m_primitives.clear();
			clear();
		}

		// constructs the tree
		m_p_root_node->expand(m_primitives.begin(), m_primitives.end(), m_primitives.size());

    // In case the users has switched on the acceletated distance query
    // data structure with the default arguments, then it has to be
    // rebuilt.
    if(m_default_search_tree_constructed)
      accelerate_distance_queries();

    m_need_build = false;    
	}


	// constructs the search KD tree from given points
	// to accelerate the distance queries
	template<typename Tr>
	template<typename ConstPointIterator>
	bool AABB_tree<Tr>::accelerate_distance_queries_impl(ConstPointIterator first,
		ConstPointIterator beyond) const
	{
		m_p_search_tree = new Search_tree(first, beyond);
		if(m_p_search_tree != NULL)
		{
			m_search_tree_constructed = true;
			return true;
		}
		else
    {
			std::cerr << "Unable to allocate memory for accelerating distance queries" << std::endl;
			return false;
    }
	}

	// constructs the search KD tree from internal primitives
	template<typename Tr>
	bool AABB_tree<Tr>::accelerate_distance_queries() const
	{
		CGAL_assertion(!m_primitives.empty());
    #ifdef CGAL_HAS_THREADS
    //this ensures that this function will be done once
    boost::mutex::scoped_lock scoped_lock(kd_tree_mutex);
    #endif

    //we only redo computation only if needed 
    if (!m_need_build && m_default_search_tree_constructed)
      return m_search_tree_constructed;
    
		// iterate over primitives to get reference points on them
		std::vector<Point_and_primitive_id> points;
		typename Primitives::const_iterator it;
		for(it = m_primitives.begin(); it != m_primitives.end(); ++it)
			points.push_back(Point_and_primitive_id(it->reference_point(), it->id()));

    // clears current KD tree
    clear_search_tree();
    m_default_search_tree_constructed = true;
		return accelerate_distance_queries_impl(points.begin(), points.end());
	}

	template<typename Tr>
	template<typename Query>
	bool
		AABB_tree<Tr>::do_intersect(const Query& query) const
	{
    using namespace CGAL::internal::AABB_tree;
    typedef typename AABB_tree<Tr>::AABB_traits AABBTraits;
		Do_intersect_traits<AABBTraits, Query> traversal_traits;
		this->traversal(query, traversal_traits);
		return traversal_traits.is_intersection_found();
	}

	template<typename Tr>
	template<typename Query>
	typename AABB_tree<Tr>::size_type
		AABB_tree<Tr>::number_of_intersected_primitives(const Query& query) const
	{
    using namespace CGAL::internal::AABB_tree;
    using CGAL::internal::AABB_tree::Counting_output_iterator;
    typedef typename AABB_tree<Tr>::AABB_traits AABBTraits;
    typedef Counting_output_iterator<Primitive_id, size_type> Counting_iterator;

    size_type counter = 0;
    Counting_iterator out(&counter);

		Listing_primitive_traits<AABBTraits, 
      Query, Counting_iterator> traversal_traits(out);
		this->traversal(query, traversal_traits);
		return counter;
	}

	template<typename Tr>
	template<typename Query, typename OutputIterator>
	OutputIterator
		AABB_tree<Tr>::all_intersected_primitives(const Query& query,
		OutputIterator out) const
	{
    using namespace CGAL::internal::AABB_tree;
    typedef typename AABB_tree<Tr>::AABB_traits AABBTraits;
		Listing_primitive_traits<AABBTraits, 
      Query, OutputIterator> traversal_traits(out);
		this->traversal(query, traversal_traits);
		return out;
	}

	template<typename Tr>
	template<typename Query, typename OutputIterator>
	OutputIterator
		AABB_tree<Tr>::all_intersections(const Query& query,
		OutputIterator out) const
	{
    using namespace CGAL::internal::AABB_tree;
    typedef typename AABB_tree<Tr>::AABB_traits AABBTraits;
		Listing_intersection_traits<AABBTraits, 
      Query, OutputIterator> traversal_traits(out);
		this->traversal(query, traversal_traits);
		return out;
	}


	template <typename Tr>
	template <typename Query>
  #if CGAL_INTERSECTION_VERSION < 2
	boost::optional<typename AABB_tree<Tr>::Object_and_primitive_id>
  #else
  typename AABB_tree<Tr>::template Intersection_and_primitive_id<Query>::Type
  #endif
		AABB_tree<Tr>::any_intersection(const Query& query) const
	{
    using namespace CGAL::internal::AABB_tree;
    typedef typename AABB_tree<Tr>::AABB_traits AABBTraits;
		First_intersection_traits<AABBTraits, Query> traversal_traits;
		this->traversal(query, traversal_traits);
		return traversal_traits.result();
	}

	template <typename Tr>
	template <typename Query>
	boost::optional<typename AABB_tree<Tr>::Primitive_id>
		AABB_tree<Tr>::any_intersected_primitive(const Query& query) const
	{
    using namespace CGAL::internal::AABB_tree;
    typedef typename AABB_tree<Tr>::AABB_traits AABBTraits;
		First_primitive_traits<AABBTraits, Query> traversal_traits;
		this->traversal(query, traversal_traits);
		return traversal_traits.result();
	}

	// closest point with user-specified hint
	template<typename Tr>
	typename AABB_tree<Tr>::Point
		AABB_tree<Tr>::closest_point(const Point& query,
		const Point& hint) const
	{
		typename Primitive::Id hint_primitive = m_primitives[0].id();
    using namespace CGAL::internal::AABB_tree;
    typedef typename AABB_tree<Tr>::AABB_traits AABBTraits;
		Projection_traits<AABBTraits> projection_traits(hint,hint_primitive);
		this->traversal(query, projection_traits);
		return projection_traits.closest_point();
	}

	// closest point without hint, the search KD-tree is queried for the
	// first closest neighbor point to get a hint
	template<typename Tr>
	typename AABB_tree<Tr>::Point
		AABB_tree<Tr>::closest_point(const Point& query) const
	{
		const Point_and_primitive_id hint = best_hint(query);
		return closest_point(query,hint.first);
	}

	// squared distance with user-specified hint
	template<typename Tr>
	typename AABB_tree<Tr>::FT
		AABB_tree<Tr>::squared_distance(const Point& query,
		const Point& hint) const
	{
		const Point closest = this->closest_point(query, hint);
		return Tr().squared_distance_object()(query, closest);
	}

	// squared distance without user-specified hint
	template<typename Tr>
	typename AABB_tree<Tr>::FT
		AABB_tree<Tr>::squared_distance(const Point& query) const
	{
		const Point closest = this->closest_point(query);
		return Tr().squared_distance_object()(query, closest);
	}

	// closest point with user-specified hint
	template<typename Tr>
	typename AABB_tree<Tr>::Point_and_primitive_id
		AABB_tree<Tr>::closest_point_and_primitive(const Point& query) const
	{
		return closest_point_and_primitive(query,best_hint(query));
	}

	// closest point with user-specified hint
	template<typename Tr>
	typename AABB_tree<Tr>::Point_and_primitive_id
		AABB_tree<Tr>::closest_point_and_primitive(const Point& query,
		const Point_and_primitive_id& hint) const
	{
    using namespace CGAL::internal::AABB_tree;
    typedef typename AABB_tree<Tr>::AABB_traits AABBTraits;
		Projection_traits<AABBTraits> projection_traits(hint.first,hint.second);
		this->traversal(query, projection_traits);
		return projection_traits.closest_point_and_primitive();
	}

} // end namespace CGAL

#endif // CGAL_AABB_TREE_H

/***EMACS SETTINGS***/
/* Local Variables: */
/* tab-width: 2     */
/* End:             */
<|MERGE_RESOLUTION|>--- conflicted
+++ resolved
@@ -76,17 +76,14 @@
 		typedef typename AABBTraits::Point_and_primitive_id Point_and_primitive_id;
     /// 
 		typedef typename AABBTraits::Object_and_primitive_id Object_and_primitive_id;
-<<<<<<< HEAD
-    
-    ///@}
-=======
     template<typename Query>
     struct Intersection_and_primitive_id {
       typedef typename AABBTraits::template Intersection_and_primitive_id<Query>::Type Type;
       typedef Type type;
     };
 
->>>>>>> d1c531a1
+    
+    ///@}
 
 	private:
 		// internal KD-tree used to accelerate the distance queries
@@ -229,7 +226,6 @@
     /// in the traits class AABBTraits.
 		template <typename Query>
 		boost::optional<Primitive_id> any_intersected_primitive(const Query& query) const;
-<<<<<<< HEAD
     
     ///@}
 
@@ -252,9 +248,6 @@
     /// source point of a ray query. Type `Query` must be a type
     /// for which `do_intersect` predicates
     /// and intersections are defined in the traits class AABBTraits.
-=======
-
->>>>>>> d1c531a1
 		template <typename Query>
     #if CGAL_INTERSECTION_VERSION < 2
 		boost::optional<Object_and_primitive_id> 
