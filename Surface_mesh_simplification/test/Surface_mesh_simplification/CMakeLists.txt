--- conflicted
+++ resolved
@@ -4,11 +4,7 @@
 cmake_minimum_required(VERSION 3.1...3.15)
 project(Surface_mesh_simplification_Tests)
 
-<<<<<<< HEAD
-if ( CGAL_FOUND )
-=======
 find_package(CGAL REQUIRED)
->>>>>>> 1d9bebc6
 
 # create a target per cppfile
 file(
@@ -16,16 +12,11 @@
   RELATIVE ${CMAKE_CURRENT_SOURCE_DIR}
   ${CMAKE_CURRENT_SOURCE_DIR}/*.cpp)
 foreach(cppfile ${cppfiles})
-<<<<<<< HEAD
-  create_single_source_cgal_program( "${cppfile}" )
+  create_single_source_cgal_program("${cppfile}")
 endforeach()
 
 else()
 
   message(STATUS "This program requires the CGAL library, and will not be compiled.")
   return()
-endif()
-=======
-  create_single_source_cgal_program("${cppfile}")
-endforeach()
->>>>>>> 1d9bebc6
+endif()