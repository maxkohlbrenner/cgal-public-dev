--- conflicted
+++ resolved
@@ -42,25 +42,16 @@
 create_single_source_cgal_program("edge_collapse_visitor_surface_mesh.cpp")
 
 find_package(Eigen3 3.1.0 QUIET) #(3.1.0 or greater)
-<<<<<<< HEAD
-include(CGAL_Eigen_support)
-if(TARGET CGAL::Eigen_support)
+include(CGAL_Eigen3_support)
+if(TARGET CGAL::Eigen3_support)
   create_single_source_cgal_program("edge_collapse_garland_heckbert.cpp")
   target_link_libraries(edge_collapse_garland_heckbert
-                        PUBLIC CGAL::Eigen_support)
+                        PUBLIC CGAL::Eigen3_support)
 else()
   message(
     STATUS
       "Garland-Heckbert polices require the Eigen library, which has not been found; related examples will not be compiled."
   )
-=======
-include(CGAL_Eigen3_support)
-if( TARGET CGAL::Eigen3_support )
-  create_single_source_cgal_program( "edge_collapse_garland_heckbert.cpp" )
-  target_link_libraries(edge_collapse_garland_heckbert PUBLIC CGAL::Eigen3_support)
-else ()
-  message(STATUS "Garland-Heckbert polices require the Eigen library, which has not been found; related examples will not be compiled.")
->>>>>>> eecb0053
 endif()
 
 if(OpenMesh_FOUND)
