--- conflicted
+++ resolved
@@ -20,17 +20,6 @@
 \cgalHasModel `CGAL::Surface_mesh_simplification::GarlandHeckbert_policies<TriangleMesh, GeomTraits>`
 \cgalHasModel `CGAL::Surface_mesh_simplification::Bounded_normal_change_placement<Placement>`
 \cgalHasModel `CGAL::Surface_mesh_simplification::Constrained_placement<Placement>`
-<<<<<<< HEAD
-
-*/
-class GetPlacement
-{
-public:
-
-  /// The class Edge_profile regroups useful information about an edge, such as its incident vertices and faces.
-  typedef CGAL::Surface_mesh_simplification::Edge_profile Edge_profile;
-
-=======
 */
 
 
@@ -41,7 +30,6 @@
   /// The class Edge_profile regroups useful information about an edge, such as its incident vertices and faces.
   typedef CGAL::Surface_mesh_simplification::Edge_profile Edge_profile;
 
->>>>>>> 194cdcf5
   /// \name Operations
   /// @{
 
