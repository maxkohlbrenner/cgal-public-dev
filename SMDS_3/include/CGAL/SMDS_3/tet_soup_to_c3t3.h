--- conflicted
+++ resolved
@@ -618,8 +618,7 @@
       is >> nv;
       for(int i=0; i<nv; ++i)
       {
-<<<<<<< HEAD
-        double x,y,z;
+        typename Tr::Geom_traits::FT x,y,z;
         if(!(is >> x >> y >> z >> ref))
         {
           if(verbose)
@@ -627,11 +626,6 @@
           return false;
         }
         points.emplace_back(x,y,z);
-=======
-        typename Tr::Geom_traits::FT x,y,z;
-        is >> x >> y >> z >> ref;
-        points.push_back(Point_3(x,y,z));
->>>>>>> 4798b1da
       }
     }
 
