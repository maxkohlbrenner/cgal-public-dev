--- conflicted
+++ resolved
@@ -475,13 +475,8 @@
   Constant_property_map(const value_type& default_value = value_type()) : default_value (default_value) { }
 
   /// Free function that returns `pm.default_value`.
-<<<<<<< HEAD
   inline friend
-  const value_type& get (const Constant_property_map& pm, const key_type&) { return pm.default_value; }
-=======
-  inline friend reference
-  get (const Constant_property_map& pm, const key_type&){ return pm.default_value; }
->>>>>>> 07948c70
+  reference get (const Constant_property_map& pm, const key_type&) { return pm.default_value; }
 
   /// Free function that does nothing.
   inline friend
