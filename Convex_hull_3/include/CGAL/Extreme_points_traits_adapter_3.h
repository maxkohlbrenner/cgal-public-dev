--- conflicted
+++ resolved
@@ -34,13 +34,7 @@
 {
   PointPropertyMap vpm_;
 
-<<<<<<< HEAD
-  Forward_functor(const PointPropertyMap& vpm,
-                  const F& f) : F(f), vpm_(vpm) {}
-
-=======
   Forward_functor(const PointPropertyMap& vpm, const F& f) : F(f), vpm_(vpm) {}
->>>>>>> 4b04b752
 
   template <class Vertex>
   typename cpp11::result_of<F(const Vertex&, const Vertex&)>::type
@@ -62,18 +56,10 @@
   typename cpp11::result_of<F(const Vertex&, const Vertex&, const Vertex&, const Vertex&)>::type
   operator()(const Vertex& p, const Vertex& q, const Vertex& r, const Vertex& s) const
   {
-<<<<<<< HEAD
-    return static_cast<const F*>(this)->operator()(
-          get(vpm_,p),
-          get(vpm_,q),
-          get(vpm_,r),
-          get(vpm_,s));
-=======
     return static_cast<const F*>(this)->operator()(get(vpm_, p),
                                                    get(vpm_, q),
                                                    get(vpm_, r),
                                                    get(vpm_, s));
->>>>>>> 4b04b752
   }
 };
 
@@ -89,21 +75,6 @@
 {
   PointPropertyMap vpm_;
 
-<<<<<<< HEAD
-
-public:
-  Extreme_points_traits_adapter_3(const PointPropertyMap& vpmap, Base_traits base=Base_traits())
-    :Base_traits(base), vpm_(vpmap)
-  {}
-  typedef typename boost::property_traits<PointPropertyMap>::key_type Vertex;
-  typedef Vertex Point_3;
-  typedef Convex_hull_impl::Forward_functor<typename Base_traits::Equal_3, PointPropertyMap> Equal_3;
-  typedef Convex_hull_impl::Forward_functor<typename Base_traits::Collinear_3, PointPropertyMap> Collinear_3;
-  typedef Convex_hull_impl::Forward_functor<typename Base_traits::Coplanar_3, PointPropertyMap> Coplanar_3;
-  typedef Convex_hull_impl::Forward_functor<typename Base_traits::Less_distance_to_point_3, PointPropertyMap> Less_distance_to_point_3;
-  class Less_signed_distance_to_plane_3
-      :public Base_traits::Less_signed_distance_to_plane_3
-=======
 public:
   Extreme_points_traits_adapter_3(const PointPropertyMap& vpmap,
                                   Base_traits base = Base_traits())
@@ -124,25 +95,11 @@
 
   class Less_signed_distance_to_plane_3
     : public Base_traits::Less_signed_distance_to_plane_3
->>>>>>> 4b04b752
   {
     PointPropertyMap vpm_;
     const typename Base_traits::Less_signed_distance_to_plane_3& base;
 
   public:
-<<<<<<< HEAD
-    typedef typename Base_traits::Plane_3 Plane_3;
-
-    typedef bool             result_type;
-
-    Less_signed_distance_to_plane_3(
-        const PointPropertyMap& map,
-        const typename Base_traits::Less_signed_distance_to_plane_3& base):
-      Base_traits::Less_signed_distance_to_plane_3(base),vpm_(map), base(base){}
-
-    bool
-    operator()( const Plane_3& h, const Vertex& p, const Vertex& q) const
-=======
     typedef typename Base_traits::Plane_3                                      Plane_3;
     typedef bool                                                               result_type;
 
@@ -152,26 +109,11 @@
     { }
 
     bool operator()(const Plane_3& h, const Vertex& p, const Vertex& q) const
->>>>>>> 4b04b752
     {
       return base(h, get(vpm_, p), get(vpm_, q));
     }
   };
 
-<<<<<<< HEAD
-
-  Equal_3 equal_3_object () const {return Equal_3(vpm_,static_cast<const Base_traits*>(this)->equal_3_object() );}
-  Collinear_3 collinear_3_object () const {return Collinear_3(vpm_,static_cast<const Base_traits*>(this)->collinear_3_object() );}
-  Coplanar_3 coplanar_3_object () const {return Coplanar_3(vpm_,static_cast<const Base_traits*>(this)->coplanar_3_object() );}
-  Less_distance_to_point_3 less_distance_to_point_3_object() const {
-    return Less_distance_to_point_3(vpm_,static_cast<const Base_traits*>(this)->less_distance_to_point_3_object() );}
-  Less_signed_distance_to_plane_3 less_signed_distance_to_plane_3_object() const {
-    return Less_signed_distance_to_plane_3(
-          vpm_,static_cast<const Base_traits*>(this)->less_signed_distance_to_plane_3_object() );
-  }
-
-  class Construct_plane_3:public Base_traits::Construct_plane_3
-=======
   Equal_3 equal_3_object() const
   { return Equal_3(vpm_, static_cast<const Base_traits*>(this)->equal_3_object()); }
   Collinear_3 collinear_3_object() const
@@ -185,56 +127,32 @@
 
   class Construct_plane_3
     : public Base_traits::Construct_plane_3
->>>>>>> 4b04b752
   {
     PointPropertyMap vpm_;
     const typename Base_traits::Construct_plane_3& base;
 
   public:
-<<<<<<< HEAD
-    Construct_plane_3(const PointPropertyMap& map, const typename Base_traits::Construct_plane_3& base):
-      Base_traits::Construct_plane_3(base),vpm_(map), base(base){}
-    typename Base_traits::Plane_3 operator()(const Vertex& p, const Vertex& q, const Vertex& r)const
-=======
     Construct_plane_3(const PointPropertyMap& map,
                       const typename Base_traits::Construct_plane_3& base)
       : Base_traits::Construct_plane_3(base), vpm_(map), base(base)
     { }
 
     typename Base_traits::Plane_3 operator()(const Vertex& p, const Vertex& q, const Vertex& r) const
->>>>>>> 4b04b752
     {
       return base(get(vpm_, p), get(vpm_, q), get(vpm_, r));
     }
   };
 
   Construct_plane_3 construct_plane_3_object() const
-<<<<<<< HEAD
-  {return Construct_plane_3(vpm_,static_cast<const Base_traits*>(this)->construct_plane_3_object());}
-
-  class Has_on_positive_side_3:public Base_traits::Has_on_positive_side_3
-=======
   {return Construct_plane_3(vpm_, static_cast<const Base_traits*>(this)->construct_plane_3_object());}
 
   class Has_on_positive_side_3
     : public Base_traits::Has_on_positive_side_3
->>>>>>> 4b04b752
   {
     PointPropertyMap vpm_;
     const typename Base_traits::Has_on_positive_side_3& base;
 
   public:
-<<<<<<< HEAD
-    Has_on_positive_side_3(const PointPropertyMap& map,const typename Base_traits::Has_on_positive_side_3& base):
-      Base_traits::Has_on_positive_side_3(base),vpm_(map), base(base){}
-
-    typedef typename Base_traits::Plane_3          Plane_3;
-  public:
-    typedef bool          result_type;
-
-    result_type
-    operator()( const Plane_3& pl, const Vertex& p) const
-=======
     Has_on_positive_side_3(const PointPropertyMap& map,
                            const typename Base_traits::Has_on_positive_side_3& base)
       : Base_traits::Has_on_positive_side_3(base), vpm_(map), base(base)
@@ -245,19 +163,13 @@
     typedef bool                                                        result_type;
 
     result_type operator()( const Plane_3& pl, const Vertex& p) const
->>>>>>> 4b04b752
     {
       return base(pl, get(vpm_, p));
     }
   };
-<<<<<<< HEAD
-  Has_on_positive_side_3 has_on_positive_side_3_object() const {return Has_on_positive_side_3(
-          vpm_,static_cast<const Base_traits*>(this)->has_on_positive_side_3_object() );}
-=======
 
   Has_on_positive_side_3 has_on_positive_side_3_object() const
   { return Has_on_positive_side_3(vpm_, static_cast<const Base_traits*>(this)->has_on_positive_side_3_object()); }
->>>>>>> 4b04b752
 
   template<class Base_proj_traits>
   class Proj_traits_3
@@ -267,18 +179,6 @@
     typedef Base_proj_traits Btt;
 
   public:
-<<<<<<< HEAD
-    Proj_traits_3(const PointPropertyMap& map,const Btt& base):
-      Base_proj_traits(base),vpm_(map){}
-    typedef Point_3 Point_2;
-    typedef Convex_hull_impl::Forward_functor<typename Btt::Equal_2, PointPropertyMap> Equal_2;
-    typedef Convex_hull_impl::Forward_functor<typename Btt::Less_xy_2, PointPropertyMap> Less_xy_2;
-    typedef Convex_hull_impl::Forward_functor<typename Btt::Less_yx_2, PointPropertyMap> Less_yx_2;
-    typedef Convex_hull_impl::Forward_functor<typename Btt::Less_signed_distance_to_line_2, PointPropertyMap> Less_signed_distance_to_line_2;
-    typedef Convex_hull_impl::Forward_functor<typename Btt::Left_turn_2, PointPropertyMap> Left_turn_2;
-
-    class Less_rotate_ccw_2:public Btt::Less_rotate_ccw_2
-=======
     Proj_traits_3(const PointPropertyMap& map, const Btt& base)
       : Base_proj_traits(base), vpm_(map)
     { }
@@ -297,7 +197,6 @@
 
     class Less_rotate_ccw_2
       : public Btt::Less_rotate_ccw_2
->>>>>>> 4b04b752
     {
       PointPropertyMap vpm_;
       const typename Btt::Less_rotate_ccw_2& base;
@@ -309,39 +208,12 @@
       { }
 
     public:
-<<<<<<< HEAD
-      Less_rotate_ccw_2(const PointPropertyMap& map,const typename Btt::Less_rotate_ccw_2& base):
-        Btt::Less_rotate_ccw_2(base),vpm_(map), base(base){}
-    public:
-      bool operator()(Point_2 e, Point_2 p,Point_2 q) const
-=======
       bool operator()(const Point_2& e, const Point_2& p, const Point_2& q) const
->>>>>>> 4b04b752
       {
         return base(get(vpm_, e), get(vpm_, p), get(vpm_, q));
       }
     };
 
-<<<<<<< HEAD
-    Equal_2 equal_2_object () const {return Equal_2(vpm_,static_cast<const Btt*>(this)->equal_2_object() );}
-    Less_xy_2 less_xy_2_object ()const{return Less_xy_2(vpm_,static_cast<const Btt*>(this)->less_xy_2_object() );}
-    Less_yx_2 less_yx_2_object ()const{return Less_yx_2(vpm_,static_cast<const Btt*>(this)->less_yx_2_object() );}
-    Less_signed_distance_to_line_2 less_signed_distance_to_line_2_object ()const
-    {return Less_signed_distance_to_line_2(vpm_,static_cast<const Btt*>(this)->Less_signed_distance_to_line_2() );}
-    Less_rotate_ccw_2 less_rotate_ccw_2_object ()const
-    {return Less_rotate_ccw_2(vpm_,static_cast<const Btt*>(this)->less_rotate_ccw_2_object() );}
-    Left_turn_2 left_turn_2_object ()const{return Left_turn_2(vpm_,static_cast<const Btt*>(this)->left_turn_2_object() );}
-
-    class Orientation_2:public Btt::Orientation_2
-    {
-      PointPropertyMap vpm_;
-      const typename Btt::Orientation_2& base;
-    public:
-      Orientation_2(const PointPropertyMap& map,const typename Btt::Orientation_2& base):
-        Btt::Orientation_2(base),vpm_(map), base(base){}
-
-      typename CGAL::Orientation operator()(Point_2 e,Point_2 p, Point_2 q) const
-=======
     Equal_2 equal_2_object() const
     { return Equal_2(vpm_, static_cast<const Btt*>(this)->equal_2_object()); }
     Less_xy_2 less_xy_2_object() const
@@ -368,7 +240,6 @@
       { }
 
       typename CGAL::Orientation operator()(const Point_2& e, const Point_2& p, const Point_2& q) const
->>>>>>> 4b04b752
       {
         return base(get(vpm_, e), get(vpm_, p), get(vpm_, q));
       }
@@ -378,19 +249,6 @@
     { return Orientation_2(vpm_, static_cast<const Btt*>(this)->orientation_2_object()); }
   };
 
-<<<<<<< HEAD
-  typedef internal::Convex_hull_3::Projection_traits<Base_traits> Base_PTraits;
-  typedef Proj_traits_3<typename Base_PTraits::Traits_xy_3> Traits_xy_3;
-  typedef Proj_traits_3<typename Base_PTraits::Traits_yz_3> Traits_yz_3;
-  typedef Proj_traits_3<typename Base_PTraits::Traits_xz_3> Traits_xz_3;
-
-  Traits_xy_3 construct_traits_xy_3_object()const
-  {return Traits_xy_3(vpm_, Base_PTraits(static_cast<const Base_traits&>(*this)).construct_traits_xy_3_object());}
-  Traits_yz_3 construct_traits_yz_3_object()const
-  {return Traits_yz_3(vpm_, Base_PTraits(static_cast<const Base_traits&>(*this)).construct_traits_yz_3_object());}
-  Traits_xz_3 construct_traits_xz_3_object()const
-  {return Traits_xz_3(vpm_, Base_PTraits(static_cast<const Base_traits&>(*this)).construct_traits_xz_3_object());}
-=======
   typedef Convex_hull_3::internal::Projection_traits<Base_traits> Base_PTraits;
   typedef Proj_traits_3<typename Base_PTraits::Traits_xy_3>       Traits_xy_3;
   typedef Proj_traits_3<typename Base_PTraits::Traits_yz_3>       Traits_yz_3;
@@ -402,7 +260,6 @@
   { return Traits_yz_3(vpm_, Base_PTraits(static_cast<const Base_traits&>(*this)).construct_traits_yz_3_object()); }
   Traits_xz_3 construct_traits_xz_3_object() const
   { return Traits_xz_3(vpm_, Base_PTraits(static_cast<const Base_traits&>(*this)).construct_traits_xz_3_object()); }
->>>>>>> 4b04b752
 
   typename boost::property_traits<PointPropertyMap>::reference
   get_point(const typename boost::property_traits<PointPropertyMap>::key_type& k) const
