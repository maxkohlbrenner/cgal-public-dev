// Copyright (c) 2018  GeometryFactory Sarl (France).
// All rights reserved.
//
// This file is part of CGAL (www.cgal.org).
//
// $URL$
// $Id$
// SPDX-License-Identifier: GPL-3.0-or-later OR LicenseRef-Commercial
//
//
// Author(s)     : Théo Benard <benard320@gmail.com>

//                 Théo Grillon <theogrillon6f9@gmail.com>

#pragma once

#include <CGAL/Graphics_scene.h>
#include <CGAL/Basic_shaders.h>
#include <CGAL/Aff_transformation_3.h>
#include <CGAL/Plane_3.h>
#include <CGAL/Exact_predicates_inexact_constructions_kernel.h>

#include <glad/glad.h>
#include <GLFW/glfw3.h>
#include <stdio.h>
#include <stdlib.h>

#include "Shader.h"
#include "Input.h"
#include "Bv_Settings.h"
#include "math.h"
#include "Camera.h"
#include "Line_renderer.h"

#define STB_IMAGE_WRITE_IMPLEMENTATION
#include <stb_image_write.h>

namespace CGAL {
namespace GLFW {
  enum RenderMode
  {                   // rendering mode
    DRAW_ALL = -1,    // draw all
    DRAW_INSIDE_ONLY, // draw only the part inside the clipping plane
    DRAW_OUTSIDE_ONLY // draw only the part outside the clipping plane
  };

  enum CAM_MODE
  {
    PERSPECTIVE,
    ORTHOGRAPHIC
  };
  enum CAM_ROTATION_MODE
  {
    OBJECT,
    FREE
  };

  enum ClippingMode
  { // clipping mode
    CLIPPING_PLANE_OFF = 0,
    CLIPPING_PLANE_SOLID_HALF_TRANSPARENT_HALF,
    CLIPPING_PLANE_SOLID_HALF_WIRE_HALF,
    CLIPPING_PLANE_SOLID_HALF_ONLY,
    CLIPPING_PLANE_END_INDEX
  };

  const int windowSamples = WINDOW_SAMPLES;

  void glfwErrorCallback(int error, const char *description);

  class Basic_viewer : public Input
  {
  public:
    typedef CGAL::Exact_predicates_inexact_constructions_kernel Local_kernel;

  public:
    Basic_viewer(const Graphics_scene *graphicScene,
                 const char *title = "",
                 bool drawVertices = false,
                 bool drawEdges = true,
                 bool drawFaces = true,
                 bool useMonoColor = false,
                 bool inverseNormal = false,
                 bool drawRays = true,
                 bool drawLines = true);

    void show();
    void make_screenshot(const std::string &pngpath);

    /***** Getter & Setter ****/

    // Setter Section
    inline void position(const vec3f &pos) { m_camPosition = pos; }
    inline void forward(const vec3f &dir) { m_camForward = dir; }
    inline void set_scene(const Graphics_scene *scene)
    {
      m_scene = scene;
      m_areBuffersInitialized = false;
    }
    inline void window_size(const vec2f &size)
    {
      window_size_callback(m_window, size.x(), size.y());
    }

    inline void exit_app();

    inline void vertices_mono_color(const CGAL::IO::Color &c) { m_verticeMonoColor = c; }
    inline void edges_mono_color(const CGAL::IO::Color &c) { m_edgesMonoColor = c; }
    inline void rays_mono_color(const CGAL::IO::Color &c) { m_raysMonoColor = c; }
    inline void lines_mono_color(const CGAL::IO::Color &c) { m_linesMonoColor = c; }
    inline void faces_mono_color(const CGAL::IO::Color &c) { m_facesMonoColor = c; }

    inline void size_points(const float size) { m_sizePoints = size; }
    inline void size_edges(const float size) { m_sizeEdges = size; }
    inline void size_rays(const float size) { m_sizeRays = size; }
    inline void size_lines(const float size) { m_sizeLines = size; }

    inline void light_position(const vec4f &pos) { m_lightPosition = pos; }
    inline void light_ambient(const vec4f &color) { m_ambient = color; }
    inline void light_diffuse(const vec4f &color) { m_diffuse = color; }
    inline void light_specular(const vec4f &color) { m_specular = color; }
    inline void light_shininess(const float shininess) { m_shininess = shininess; }

    inline void draw_vertices(bool b) { m_drawVertices = b; }
    inline void draw_edges(bool b) { m_drawEdges = b; }
    inline void draw_rays(bool b) { m_drawRays = b; }
    inline void draw_lines(bool b) { m_drawLines = b; }
    inline void draw_faces(bool b) { m_drawFaces = b; }
    inline void use_mono_color(bool b) { m_useMonoColor = b; }
    inline void inverse_normal(bool b) { m_inverseNormal = b; }
    inline void flat_shading(bool b) { m_flatShading = b; }

    // Getter section
    inline vec3f position() const { return m_camPosition; }
    inline vec3f forward() const { return m_camForward; }

    inline CGAL::IO::Color vertices_mono_color() const { return m_verticeMonoColor; }
    inline CGAL::IO::Color edges_mono_color() const { return m_edgesMonoColor; }
    inline CGAL::IO::Color rays_mono_color() const { return m_raysMonoColor; }
    inline CGAL::IO::Color lines_mono_color() const { return m_linesMonoColor; }
    inline CGAL::IO::Color faces_mono_color() const { return m_facesMonoColor; }

    inline float size_points() const { return m_sizePoints; }
    inline float size_edges() const { return m_sizeEdges; }
    inline float size_rays() const { return m_sizeRays; }
    inline float size_lines() const { return m_sizeLines; }

    inline vec4f light_position() const { return m_lightPosition; }
    inline vec4f light_ambient() const { return m_ambient; }
    inline vec4f light_diffuse() const { return m_diffuse; }
    inline vec4f light_specular() const { return m_specular; }
    inline float light_shininess() const { return m_shininess; }

    inline bool draw_vertices() const { return m_drawVertices; }
    inline bool draw_edges() const { return m_drawEdges; }
    inline bool draw_rays() const { return m_drawRays; }
    inline bool draw_lines() const { return m_drawLines; }
    inline bool draw_faces() const { return m_drawFaces; }
    inline bool use_mono_color() const { return m_useMonoColor; }
    inline bool inverse_normal() const { return m_inverseNormal; }
    inline bool flat_shading() const { return m_flatShading; }

    inline bool clipping_plane_enable() const { return m_useClippingPlane != CLIPPING_PLANE_OFF; }
    inline bool is_orthograpic() const { return m_camera.is_orthographic(); }

    CGAL::Plane_3<Local_kernel> clipping_plane() const;

  private:
    static void key_callback(GLFWwindow *window, int key, int scancode, int action, int mods);
    static void cursor_callback(GLFWwindow *window, double xpos, double ypo);
    static void mouse_btn_callback(GLFWwindow *window, int button, int action, int mods);
    static void window_size_callback(GLFWwindow *window, int width, int height);
    static void scroll_callback(GLFWwindow *window, double xoffset, double yoffset);

    static GLFWwindow *create_window(int width, int height, const char *title, bool hidden = false);
    static void error_callback(int error, const char *description);

    void compile_shaders();
    void load_buffer(int i, int location, int gsEnum, int dataCount);
    void load_buffer(int i, int location, const std::vector<float> &vector, int dataCount);
    void init_buffers();
    void load_scene();

    void update_frame();
    void update_uniforms();

    void set_face_uniforms();
    void set_pl_uniforms();
    void set_clipping_uniforms();

    void render_scene();
    void draw_faces();
    void draw_rays();
    void draw_lines();

    void draw_faces_(RenderMode mode);
    void draw_vertices(RenderMode mode);
    void draw_edges(RenderMode mode);

    void generate_clipping_plane();
    void render_clipping_plane();

    void init_keys_actions();

    void start_action(ActionEnum action) override;
    void action_event(ActionEnum action) override;
    void end_action(ActionEnum action) override;

    void double_click_event(int btn) override;
    void scroll_event() override;

    void translate(const vec3f dir);
    void mouse_rotate();
    void mouse_translate();
    void set_cam_mode(CAM_MODE mode);
    void switch_rotation_mode();

    vec2f to_ndc(double, double);
    vec3f mapping_cursor_toHemisphere(double x, double y);
    mat4f get_rotation(vec3f const &start, vec3f const &end);
    void rotate_clipping_plane();

    void translate_clipping_plane();
    void translate_clipping_plane_cam_dir();
    // void translate_clipping_plane_n_dir();

    void switch_axis(int axis);

    // void scroll_event(float z);
    void fullscreen();
    void screenshot(const std::string &pngpath);

    void print_help();

    vec4f color_to_vec4(const CGAL::IO::Color &c) const;

    void draw_world_axis();
    void draw_xy_grid();

  private:
    GLFWwindow *m_window;
    const Graphics_scene *m_scene;
    const char *m_title;
    bool m_drawVertices;
    bool m_drawEdges;
    bool m_drawRays;
    bool m_drawLines;
    bool m_drawFaces;
    bool m_areBuffersInitialized = false;
    bool m_flatShading = true;
    bool m_useMonoColor;
    bool m_inverseNormal;

    bool m_draw_world_axis = true;
    bool m_draw_xy_grid = false;
    Line_renderer m_corner_world_axis; 
    Line_renderer m_world_axis; 

    float m_sizePoints = SIZE_POINTS;
    float m_sizeEdges = SIZE_EDGES;
    float m_sizeRays = SIZE_RAYS;
    float m_sizeLines = SIZE_LINES;

    double m_delta_time = 0; 

    CGAL::IO::Color m_facesMonoColor = FACES_MONO_COLOR;
    CGAL::IO::Color m_verticeMonoColor = VERTICES_MONO_COLOR;
    CGAL::IO::Color m_edgesMonoColor = EDGES_MONO_COLOR;
    CGAL::IO::Color m_raysMonoColor = RAYS_MONO_COLOR;
    CGAL::IO::Color m_linesMonoColor = LINES_MONO_COLOR;

    vec4f m_lightPosition = LIGHT_POSITION;
    vec4f m_ambient = AMBIENT_COLOR;
    vec4f m_diffuse = DIFFUSE_COLOR;
    vec4f m_specular = SPECULAR_COLOR;
    float m_shininess = SHININESS;

    vec4f m_clip_plane{0, 0, 1, 0};
    vec4f m_point_plane{0, 0, 0, 1};

    mat4f m_mv;
    mat4f m_mvp;
    bool m_is_opengl_4_3 = false;

    Shader m_pl_shader, m_face_shader, m_plane_shader, m_line_shader;

    /******* CAMERA ******/

    float m_cam_speed = CAM_MOVE_SPEED;
    float m_cam_rotation_speed = CAM_ROT_SPEED;
    float m_scene_rotation_speed = SCENE_ROT_SPEED;

    mat4f m_cam_projection;
    vec3f m_camPosition{0, 0, -5};
    vec2f m_cam_view{0, 0};
    vec3f m_camForward{0, 0, 1};
    float m_cam_orth_zoom = 1.0f;

    vec2f m_scene_view{0.0f, 0.0f};
    mat4f m_scene_rotation = mat4f::Identity();

    vec2i m_window_size{WINDOW_WIDTH_INIT, WINDOW_HEIGHT_INIT};
    vec2i m_old_window_size;
    vec2i m_old_window_pos;

    bool m_is_fullscreen = false;
    CAM_MODE m_camMode = PERSPECTIVE;
    CAM_ROTATION_MODE m_cam_rotation_mode = OBJECT;

    Camera m_camera;

    /***************CLIPPING PLANE****************/

    ClippingMode m_useClippingPlane = CLIPPING_PLANE_OFF;
    std::vector<float> m_array_for_clipping_plane;

    bool m_clipping_plane_rendering = true;                                                // will be toggled when alt+c is pressed, which is used for indicating whether or not to render the clipping plane ;
    float m_clipping_plane_rendering_transparency = CLIPPING_PLANE_RENDERING_TRANSPARENCY; // to what extent the transparent part should be rendered;
    float m_clipping_plane_move_speed = CLIPPING_PLANE_MOVE_SPEED;
    float m_clipping_plane_rot_speed = CLIPPING_PLANE_ROT_SPEED;

    int m_cstr_axis_enum = NO_AXIS;
    vec3f m_cstr_axis{1., 0., 0.};

    mat4f m_clipping_matrix = mat4f::Identity();

    enum Axis
    {
      NO_AXIS = 0,
      X_AXIS,
      Y_AXIS,
      Z_AXIS,
      NB_AXIS_ENUM
    };

    /*********************/

    enum Actions
    {
      MOUSE_ROTATE,
      MOUSE_TRANSLATE,
      UP,
      LEFT,
      RIGHT,
      DOWN,
      FORWARD,
      BACKWARDS,
      SWITCH_CAM_MODE,
      SWITCH_CAM_ROTATION,

      FULLSCREEN,
      SCREENSHOT,
      INC_ZOOM,
      DEC_ZOOM,
      INC_MOVE_SPEED_1,
      DEC_MOVE_SPEED_1,
      INC_ROT_SPEED_1,
      DEC_ROT_SPEED_1,
      RESET_CAM,

      CLIPPING_PLANE_MODE,
      CLIPPING_PLANE_DISPLAY,
      VERTICES_DISPLAY,
      FACES_DISPLAY,
      EDGES_DISPLAY,
      INVERSE_NORMAL,
      SHADING_MODE,
      MONO_COLOR,
      INC_LIGHT_ALL,
      INC_LIGHT_R,
      INC_LIGHT_G,
      INC_LIGHT_B,
      DEC_LIGHT_ALL,
      DEC_LIGHT_R,
      DEC_LIGHT_G,
      DEC_LIGHT_B,
      INC_POINTS_SIZE,
      DEC_POINTS_SIZE,
      INC_EDGES_SIZE,
      DEC_EDGES_SIZE,

      DISPLAY_WORLD_AXIS, 
      DISPLAY_XY_GRID,

      CP_ROTATION,
      CP_TRANSLATION,
      CP_TRANS_CAM_DIR,
      CP_TRANS_N_DIR,
      CONSTRAINT_AXIS,

      EXIT
    };

    enum VAO_TYPES
    {
      VAO_MONO_POINTS = 0,
      VAO_COLORED_POINTS,
      VAO_MONO_SEGMENTS,
      VAO_COLORED_SEGMENTS,
      VAO_MONO_RAYS,
      VAO_COLORED_RAYS,
      VAO_MONO_LINES,
      VAO_COLORED_LINES,
      VAO_MONO_FACES,
      VAO_COLORED_FACES,
      VAO_CLIPPING_PLANE,
      NB_VAO_BUFFERS
    };

    GLuint m_vao[NB_VAO_BUFFERS];

    static const unsigned int NB_GL_BUFFERS = (Graphics_scene::END_POS - Graphics_scene::BEGIN_POS) +
                                              (Graphics_scene::END_COLOR - Graphics_scene::BEGIN_COLOR) + 3; // +2 for normals (mono and color), +1 for clipping plane

    GLuint m_vbo[NB_GL_BUFFERS]; // +1 for the vbo buffer of clipping plane
  };
} // end namespace GLFW
  using GLFW::Basic_viewer;

  inline void draw_graphics_scene(const Graphics_scene &graphics_scene, const char *title="CGAL Basic Viewer (GLFW)")
  {
    Basic_viewer basic_viewer(&graphics_scene, title);
    basic_viewer.show();
  }
} // end namespace CGAL 

<<<<<<< HEAD
#include "Basic_viewer_impl.h"
=======
#include "Basic_viewer_impl.h"
  
>>>>>>> aa164ccd
<|MERGE_RESOLUTION|>--- conflicted
+++ resolved
@@ -424,9 +424,5 @@
   }
 } // end namespace CGAL 
 
-<<<<<<< HEAD
 #include "Basic_viewer_impl.h"
-=======
-#include "Basic_viewer_impl.h"
-  
->>>>>>> aa164ccd
+  