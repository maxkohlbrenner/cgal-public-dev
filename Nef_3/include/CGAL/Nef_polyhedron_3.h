// Copyright (c) 1997-2002,2005 Max-Planck-Institute Saarbruecken (Germany).
// All rights reserved.
//
// This file is part of CGAL (www.cgal.org).
//
// $URL$
// $Id$
// SPDX-License-Identifier: GPL-3.0-or-later OR LicenseRef-Commercial
//
//
// Author(s)     : Michael Seel    <seel@mpi-sb.mpg.de>
//                 Miguel Granados <granados@mpi-sb.mpg.de>
//                 Susan Hert      <hert@mpi-sb.mpg.de>
//                 Lutz Kettner    <kettner@mpi-sb.mpg.de>
//                 Ralf Osbild     <osbild@mpi-sb.mpg.de>
//                 Peter Hachenberger <hachenberger@mpi-sb.mpg.de>
#ifndef CGAL_NEF_POLYHEDRON_3_H
#define CGAL_NEF_POLYHEDRON_3_H

#include <CGAL/license/Nef_3.h>

#include <CGAL/disable_warnings.h>

#include <CGAL/basic.h>
#include <CGAL/Handle_for.h>
#include <CGAL/Nef_3/Default_items.h>
#include <CGAL/Nef_3/SNC_structure.h>
#include <CGAL/Nef_3/SNC_decorator.h>
#include <CGAL/Nef_3/SNC_const_decorator.h>
#include <CGAL/Nef_3/SNC_constructor.h>
#include <CGAL/Nef_3/SNC_external_structure.h>
#include <CGAL/Nef_3/Combine_with_halfspace.h>
#ifdef CGAL_NEF_VISUAL_HULL
#include <CGAL/Nef_3/Binary_operation_vs.h>
#else
#include <CGAL/Nef_3/Binary_operation.h>
#endif
#include <CGAL/Nef_S2/SM_decorator.h>
#include <CGAL/Nef_S2/SM_const_decorator.h>
#include <CGAL/Nef_3/SNC_SM_overlayer.h>
#include <CGAL/Nef_S2/SM_point_locator.h>
#include <CGAL/Nef_3/SNC_SM_explorer.h>
#include <CGAL/Nef_polyhedron_S2.h>
#include <CGAL/Modifier_base.h>
#include <CGAL/Nef_3/Mark_bounded_volumes.h>

#include <CGAL/IO/Verbose_ostream.h>
#include <CGAL/Nef_3/polygon_mesh_to_nef_3.h>
#include <CGAL/Nef_3/shell_to_nef_3.h>
#include <CGAL/Polyhedron_incremental_builder_3.h>
#include <CGAL/Polyhedron_3.h>
#include <CGAL/boost/graph/graph_traits_Polyhedron_3.h>
#include <CGAL/boost/graph/properties_Polyhedron_3.h>
#include <CGAL/Nef_3/SNC_point_locator.h>
#include <CGAL/assertions.h>

#include <CGAL/Constrained_triangulation_2.h>
#include <CGAL/Triangulation_data_structure_2.h>
#include <CGAL/Projection_traits_xy_3.h>
#include <CGAL/Projection_traits_yz_3.h>
#include <CGAL/Projection_traits_xz_3.h>
#include <CGAL/Constrained_triangulation_face_base_2.h>
#include <list>

#include <boost/type_traits/is_same.hpp>
#include <boost/utility/enable_if.hpp>

// RO: includes for "vertex cycle to Nef" constructor
#include <CGAL/Nef_3/vertex_cycle_to_nef_3.h>
#include <CGAL/Vector_3.h>
#include <CGAL/normal_vector_newell_3.h>

#ifdef CGAL_NEF_VISUAL_HULL
#include <CGAL/Nef_3/Modifying_binary_operation_vs.h>
#endif

#undef CGAL_NEF_DEBUG
#define CGAL_NEF_DEBUG 11
#include <CGAL/Nef_2/debug.h>

namespace CGAL {

template <typename K, typename I, typename M> class Nef_polyhedron_3;
template <typename K, typename I, typename M> class Nef_polyhedron_3_rep;

template <typename K, typename I, typename M>
std::ostream& operator<<(std::ostream& os, Nef_polyhedron_3<K,I,M>& NP);

template <typename K, typename I, typename M>
std::istream& operator>>(std::istream& os, Nef_polyhedron_3<K,I,M>& NP);


template <typename K, typename I, typename M>
class Nef_polyhedron_3_rep
{
  typedef Nef_polyhedron_3_rep<K,I,M>                  Self;
  friend class Nef_polyhedron_3<K,I,M>;
 public:
  typedef CGAL::SNC_structure<K,I,M>                      SNC_structure;
  typedef CGAL::SNC_decorator<SNC_structure>              SNC_decorator;
  typedef CGAL::SNC_const_decorator<SNC_structure>        SNC_const_decorator;
  typedef CGAL::Binary_operation<SNC_structure>           Binary_operation;
  typedef CGAL::SNC_constructor<I, SNC_structure>         SNC_constructor;
  typedef CGAL::SNC_external_structure<I, SNC_structure>  SNC_external_structure;
  typedef CGAL::SNC_point_locator<SNC_decorator> SNC_point_locator;
  typedef CGAL::SNC_simplify<I, SNC_structure>            SNC_simplify;
  typedef CGAL::SNC_point_locator_by_spatial_subdivision<SNC_decorator> SNC_point_locator_default;

  typedef typename SNC_structure::Sphere_map       Sphere_map;
  typedef CGAL::SM_decorator<Sphere_map>           SM_decorator;
  typedef CGAL::SM_const_decorator<Sphere_map>     SM_const_decorator;
  typedef CGAL::SNC_SM_overlayer<I, SM_decorator>  SM_overlayer;
  typedef CGAL::SM_point_locator<SNC_structure>    SM_point_locator;

 private:
  SNC_structure snc_;
  SNC_point_locator* pl_;

 public:
  Nef_polyhedron_3_rep() : snc_(), pl_(nullptr) {}
  ~Nef_polyhedron_3_rep() {
    CGAL_NEF_TRACEN( "Nef_polyhedron_3_rep: destroying SNC structure "<<&snc_<<
            ", point locator "<<pl_);
    snc_.clear();
    delete pl_;
  }
};

/*{\Manpage {Nef_polyhedron_3} {T} {Nef Polyhedra in Space}{N}}*/

/*{\Mdefinition
An instance of data type |\Mname| is a subset of 3-space which is the
result of forming complements and intersections starting from a set |H| of
halfspaces. |\Mtype| is closed under all binary set opertions |intersection|,
|union|, |difference|, |complement| and under the topological operations
|boundary|, |closure|, and |interior|.}*/

template <typename Kernel_, typename Items_ = typename CGAL::Default_items<Kernel_>::Items, typename Mark_ = bool>
class Nef_polyhedron_3 : public CGAL::Handle_for< Nef_polyhedron_3_rep<Kernel_, Items_, Mark_> >,
                         public SNC_const_decorator<SNC_structure<Kernel_,Items_,Mark_> >
{
 public:
  /*{\Mtypes 7}*/

  typedef Kernel_                                     Kernel;
  typedef Kernel_                                     Traits;
  typedef Items_                                      Items;
  typedef Mark_                                       Mark;
  typedef Nef_polyhedron_3<Kernel, Items, Mark>       Self;
  typedef Nef_polyhedron_3<Kernel, Items, Mark>       Nef_polyhedron;
  typedef Handle_for< Nef_polyhedron_3_rep<Kernel, Items, Mark> >   Base;
  typedef typename Kernel::Point_3                    Point_3;
  typedef typename Kernel::Plane_3                    Plane_3;
  typedef typename Kernel::Vector_3                   Vector_3;
  typedef typename Kernel::Segment_3                  Segment_3;
  typedef typename Kernel::Aff_transformation_3       Aff_transformation_3;

#if (! defined _MSC_VER) || (_MSC_VER >= 1900)
  // VC++ < 2017 has a problem to digest the following typedef,
  // and does not need the using statements -- AF
  // The left and right part of these typedefs have the same name. It is
  // very important to qualify the left part with the CGAL:: namespace, no
  // to confuse g++. -- Laurent Rineau, 2010/09/13
  typedef CGAL::SNC_structure<Kernel,Items,Mark> SNC_structure;
  typedef CGAL::SNC_const_decorator<SNC_structure> SNC_const_decorator;
  using SNC_const_decorator::set_snc;
  using SNC_const_decorator::is_standard;
  using SNC_const_decorator::is_bounded;
#endif

  struct Polylines_tag {};
  struct Points_tag {};

  enum Boundary { EXCLUDED=0, INCLUDED=1 };
  /*{\Menum construction selection.}*/

  typedef enum { EMPTY=0, COMPLETE=1 } Content;
  /*{\Menum construction selection}*/

  typedef enum { DEFAULT, NAIVE, WALKING, SPATIAL_SUBDIVISION  } Location_mode;
  /*{\Menum selection flag for the point location mode.}*/

protected:
  struct AND {
    Mark operator()(const Mark& b1, const Mark& b2, bool /* inverted */ =false)const
    { return b1&&b2; }
  };

  struct OR {
    Mark operator()(const Mark& b1, const Mark& b2, bool /* inverted */ =false) const
    { return b1||b2; }
  };

  struct DIFF {
    Mark operator()(const Mark& b1, const Mark& b2, bool inverted=false) const
    { return (inverted) ? !b1&&b2  :  b1&&!b2 ; }
  };

  struct XOR {
    Mark operator()(const Mark& b1, const Mark& b2, bool /* inverted */ =false) const
    { return (b1&&!b2)||(!b1&&b2); }
  };

 public:
  typedef Nef_polyhedron_3_rep<Kernel,Items, Mark>    Nef_rep;

  typedef typename Nef_rep::SM_decorator        SM_decorator;
  typedef typename Nef_rep::SM_const_decorator  SM_const_decorator;
 protected:
  typedef typename Nef_rep::SNC_decorator       SNC_decorator;
  typedef typename Nef_rep::SNC_constructor     SNC_constructor;
  typedef typename Nef_rep::SNC_external_structure SNC_external_structure;
  typedef typename Nef_rep::Binary_operation    Binary_operation;
  typedef typename Nef_rep::SNC_point_locator   SNC_point_locator;
  typedef typename Nef_rep::SNC_point_locator_default
    SNC_point_locator_default;
  typedef CGAL::Combine_with_halfspace<SNC_structure, SNC_point_locator>
          Combine_with_halfspace;
public:
 enum Intersection_mode {
         CLOSED_HALFSPACE = Combine_with_halfspace::CLOSED_HALFSPACE,
     OPEN_HALFSPACE = Combine_with_halfspace::OPEN_HALFSPACE,
     PLANE_ONLY = Combine_with_halfspace::PLANE_ONLY};

protected:
  typedef typename Nef_rep::SM_overlayer        SM_overlayer;
  typedef typename Nef_rep::SM_point_locator    SM_point_locator;
  typedef typename Nef_rep::SNC_simplify        SNC_simplify;

 typedef typename Nef_rep::Sphere_map                Sphere_map;
 public:
 typedef CGAL::Nef_polyhedron_S2<Kernel,Items,Mark,Sphere_map> Nef_polyhedron_S2;
 protected:

  SNC_structure& snc() { return this->ptr()->snc_; }
  const SNC_structure& snc() const { return this->ptr()->snc_; }

  SNC_point_locator*& pl() { return this->ptr()->pl_; }
  const SNC_point_locator* pl() const { return this->ptr()->pl_; }

  friend std::ostream& operator<< <>
      (std::ostream& os, Nef_polyhedron_3<Kernel,Items, Mark>& NP);
  friend std::istream& operator>> <>
      (std::istream& is, Nef_polyhedron_3<Kernel,Items, Mark>& NP);

  typedef typename SNC_decorator::Vertex_handle    Vertex_handle;
  typedef typename SNC_decorator::Halfedge_handle  Halfedge_handle;
  typedef typename SNC_decorator::Halffacet_handle
                                                   Halffacet_handle;
  typedef typename SNC_decorator::Volume_handle    Volume_handle;

 public:
  typedef typename SNC_structure::Sphere_point                 Sphere_point;
  typedef typename SNC_structure::Sphere_segment               Sphere_segment;
  typedef typename SNC_structure::Sphere_circle                Sphere_circle;
  typedef typename SNC_structure::Vertex_base                  Vertex;
  typedef typename SNC_structure::Halfedge_base                Halfedge;
  typedef typename SNC_structure::Halffacet_base               Halffacet;
  typedef typename SNC_structure::Volume_base                  Volume;
  typedef typename SNC_structure::Vertex_const_handle          Vertex_const_handle;
  typedef typename SNC_structure::Halfedge_const_handle        Halfedge_const_handle;
  typedef typename SNC_structure::Halffacet_const_handle       Halffacet_const_handle;
  typedef typename SNC_structure::Volume_const_handle          Volume_const_handle;
  typedef typename SNC_structure::SHalfedge_around_svertex_circulator
                                  SHalfedge_around_svertex_circulator;
  typedef typename SNC_structure::SHalfedge_around_svertex_const_circulator
                                  SHalfedge_around_svertex_const_circulator;
  typedef typename SNC_structure::SHalfedge_around_facet_circulator
                                  SHalfedge_around_facet_circulator;
  typedef typename SNC_structure::SHalfedge_around_facet_const_circulator
                                  SHalfedge_around_facet_const_circulator;
  typedef typename SNC_structure::SHalfedge_around_sface_const_circulator
                                  SHalfedge_around_sface_const_circulator;
  typedef typename SNC_structure::Halffacet_cycle_const_iterator
                                  Halffacet_cycle_const_iterator;
  typedef typename SNC_structure::Halffacet_cycle_iterator
                                  Halffacet_cycle_iterator;
  typedef typename SNC_structure::Infi_box                     Infi_box;
  typedef typename SNC_structure::Size_type Size_type;
  typedef Size_type                         size_type;

  typedef typename Kernel::RT                       RT;

 public:
  typedef typename SM_decorator::SVertex_handle    SVertex_handle;
  typedef typename SM_decorator::SHalfedge_handle  SHalfedge_handle;
  typedef typename SM_decorator::SFace_handle      SFace_handle;
  typedef typename SM_decorator::SVertex_const_handle
                                                   SVertex_const_handle;
  typedef typename SM_decorator::SHalfedge_const_handle
                                                   SHalfedge_const_handle;
  typedef typename SM_decorator::SHalfloop_const_handle
                                                   SHalfloop_const_handle;
  typedef typename SM_decorator::SFace_const_handle
                                                   SFace_const_handle;
  typedef typename SNC_decorator::Vertex_iterator  Vertex_iterator;
  typedef typename SNC_decorator::Halfedge_iterator
                                                   Halfedge_iterator;
  typedef typename SNC_decorator::Halffacet_iterator
                                                   Halffacet_iterator;
  typedef typename SNC_structure::Shell_entry_iterator
                                                   Shell_entry_iterator;
  typedef typename SNC_decorator::Volume_iterator  Volume_iterator;
  typedef typename SNC_structure::Vertex_const_iterator
                                                    Vertex_const_iterator;
  typedef typename SNC_structure::Halfedge_const_iterator
                                                   Halfedge_const_iterator;
  typedef typename SNC_structure::Halffacet_const_iterator
                                                   Halffacet_const_iterator;
  typedef typename SNC_structure::Volume_const_iterator
                                                   Volume_const_iterator;
  typedef typename SNC_structure::Shell_entry_const_iterator
                                                   Shell_entry_const_iterator;
  typedef typename SM_decorator::SVertex_iterator  SVertex_iterator;
  typedef typename SM_decorator::SHalfedge_iterator
                                                   SHalfedge_iterator;
  typedef typename SM_decorator::SHalfloop_iterator
                                                   SHalfloop_iterator;
  typedef typename SM_decorator::SFace_iterator    SFace_iterator;
  typedef typename SM_decorator::SVertex_const_iterator
                                                   SVertex_const_iterator;
  typedef typename SM_decorator::SHalfedge_const_iterator
                                                   SHalfedge_const_iterator;
  typedef typename SM_decorator::SHalfloop_const_iterator
                                                   SHalfloop_const_iterator;
  typedef typename SM_decorator::SFace_const_iterator
                                                   SFace_const_iterator;
  typedef typename SNC_decorator::SFace_cycle_const_iterator
                                                   SFace_cycle_const_iterator;

  typedef typename SNC_decorator::Association  Association;


 protected:
  void initialize_infibox_vertices(Content space) {
    SNC_constructor C(snc());
    Infi_box::initialize_infibox_vertices(C, space == COMPLETE);
  }

  void check_h_for_intersection_of_12_cube_edges_and_add_vertices
  (const Plane_3& p);
  void create_intersection_vertex_of_h_and_e();
  void init_cube_vertices_depending_on_h(const Plane_3& p);
  void add_h_to_local_view_of_v();

 public:
  void build_external_structure() {
    SNC_external_structure es(snc(), pl());
    es.build_external_structure();
  }

 private:
  void mark_bounded_volumes() {
    CGAL::Mark_bounded_volumes<Nef_polyhedron_3> mbv(true);
    delegate(mbv, /*compute_external*/ false, /*simplify*/ false);
  }

  void reserve_for_vertices(Size_type n) {
    snc().reserve_sm_boundary_items(n);
  }

  struct Private_tag {};
  Nef_polyhedron_3(Private_tag) {
    pl() = new SNC_point_locator_default;
    set_snc(snc());
  }

 public:
  /*{\Mcreation 3}*/

  Nef_polyhedron_3( Content space = EMPTY);

  /*{\Mcreate creates an instance |\Mvar| of type |\Mname|
  and initializes it to the empty set if |space == EMPTY|
  and to the whole space if |space == COMPLETE|.}*/

  explicit Nef_polyhedron_3(const Plane_3& p, Boundary b = INCLUDED);
  /*{\Mcreate creates a Nef polyhedron |\Mvar| containing the
  halfspace on the negative side of |p| including |p| if |b==INCLUDED|,
  excluding |p| if |b==EXCLUDED|.}*/

  Nef_polyhedron_3(const Nef_polyhedron_3<Kernel,Items, Mark>& N1)
 : Base(N1) , SNC_const_decorator() {
    set_snc(snc());
  }

  Nef_polyhedron_3& operator=(const Nef_polyhedron_3<Kernel,Items, Mark>& N1) {
    Base::operator=(N1); // copy the handle
    set_snc(snc());
    return (*this);
  }

  Nef_polyhedron_3& operator=(Nef_polyhedron_3<Kernel,Items, Mark>&& N1) noexcept {
    N1.set_snc(snc()); // N1.set_snc sets N1.sncp_ not N1.snc_
    Base::operator=(std::move(N1)); // swap the handles
    set_snc(snc()); // snc() will return N1.snc_
    return (*this);
  }

  ~Nef_polyhedron_3() {
    CGAL_NEF_TRACEN("~Nef_polyhedron_3: destructor called for snc "<<&snc()<<
           ", pl "<<pl());
  }

   // RO: "vertex cycle to Nef" constructor (main part)
   // II input iterator; KN kernel of normal (may differ from Nef kernel)
   template <class II, class KN>
   Nef_polyhedron_3 (II v_first, II v_last,
                    const CGAL::Vector_3<KN> &normal, bool verb = false)
   {  CGAL_NEF_TRACEN("construction from vertex cycle (main part)");

      // project and triangulate vertices,
      // convert result to Nef_polyhedron
      CGAL_precondition (!CGAL::is_empty_range (v_first, v_last));
      bool is_nef = vertex_cycle_to_nef_3<Nef_polyhedron> (snc(),
         v_first, v_last, normal, verb);
      if (is_nef)
      {
         // TO DO:
         // Wie kann der eigene point_locator pl() eingebunden werden?
         // Wie kann der Konstruktor umgangen werden?
         typedef CGAL::SNC_point_locator_by_spatial_subdivision
            <CGAL::SNC_decorator<SNC_structure> >    Point_locator;

         Point_locator Pl;
         SNC_external_structure es(snc(), &Pl);
         es.build_external_structure();
         *this = Nef_polyhedron(snc(), &Pl);
      }
      else
      {  *this = Nef_polyhedron();
      }
      set_snc (snc());
      CGAL_expensive_postcondition (is_valid());
   }

   // RO: "vertex cycle to Nef" constructor (normal computation)
   template <class II>
   Nef_polyhedron_3 (II v_first, II v_last, bool verb = false)
   {  CGAL_NEF_TRACEN("construction from vertex cycle (normal computation)");

      // compute normal vector
      CGAL_precondition (!CGAL::is_empty_range (v_first, v_last));
      CGAL::Vector_3<typename II::value_type::R> normal;
      normal_vector_newell_3 (v_first, v_last, normal);

      // call "main" constructor
      *this = Nef_polyhedron_3 (v_first, v_last, normal, verb);
      set_snc (snc());
   }

 template<typename Items, typename SNC_structure>
 class Sphere_map_creator {
   typedef typename SNC_structure::SM_decorator     SM_decorator;
   typedef typename SNC_structure::Vertex_handle    Vertex_handle;
   typedef typename SNC_structure::SVertex_handle   SVertex_handle;
   typedef typename SNC_structure::SFace_handle     SFace_handle;
   typedef typename SNC_structure::Sphere_point     Sphere_point;

   public:
   Sphere_map_creator() {}

   template<typename point_iterator>
   void create_end_sphere_map(SNC_structure& snc,
                              point_iterator cur,
                              point_iterator prev) {
     Vertex_handle v(snc.new_vertex(*cur, true));
     SM_decorator SM(&*v);
     SVertex_handle sv(v->new_svertex(Sphere_point(ORIGIN+(*prev-*cur)),
                                      true));
     SFace_handle sf(v->new_sface());
     SM.link_as_isolated_vertex(sv,sf);
   }

   template<typename point_iterator>
   void create_sphere_map(SNC_structure& snc,
                          point_iterator cur,
                          point_iterator prev,
                          point_iterator next) {
     Vertex_handle v(snc.new_vertex(*cur, true));
     SM_decorator SM(&*v);
     SVertex_handle sv1(v->new_svertex(Sphere_point(ORIGIN+(*prev-*cur)),
                                       true));
     SVertex_handle sv2(v->new_svertex(Sphere_point(ORIGIN+(*next-*cur)),
                                       true));
     SFace_handle sf(v->new_sface());
     SM.link_as_isolated_vertex(sv1,sf);
     SM.link_as_isolated_vertex(sv2,sf);
   }
 };

 template<typename SNC_structure>
 class Sphere_map_creator<CGAL::SNC_indexed_items, SNC_structure> {
   typedef typename SNC_structure::SM_decorator     SM_decorator;
   typedef typename SNC_structure::Vertex_handle    Vertex_handle;
   typedef typename SNC_structure::SVertex_handle   SVertex_handle;
   typedef typename SNC_structure::SFace_handle     SFace_handle;
   typedef typename SNC_structure::Sphere_point     Sphere_point;

   bool first;
   int index;
 public:
   Sphere_map_creator() : first(true), index(0) {}

     template<typename point_iterator>
       void create_end_sphere_map(SNC_structure& snc,
                                  point_iterator cur,
                                  point_iterator prev) {
       Vertex_handle v(snc.new_vertex(*cur, true));
       SM_decorator SM(&*v);
       SVertex_handle sv(v->new_svertex(Sphere_point(ORIGIN+(*prev-*cur)),
                                        true));
       SFace_handle sf(v->new_sface());
       SM.link_as_isolated_vertex(sv,sf);
       if(first) {
         index = sv->new_index();
         first = false;
       } else
         sv->set_index(index);
     }

     template<typename point_iterator>
       void create_sphere_map(SNC_structure& snc,
                              point_iterator cur,
                              point_iterator prev,
                              point_iterator next) {
       Vertex_handle v(snc.new_vertex(*cur, true));
       SM_decorator SM(&*v);
       SVertex_handle sv1(v->new_svertex(Sphere_point(ORIGIN+(*prev-*cur)),
                                         true));
       SVertex_handle sv2(v->new_svertex(Sphere_point(ORIGIN+(*next-*cur)),
                                         true));
       SFace_handle sf(v->new_sface());
       SM.link_as_isolated_vertex(sv1,sf);
       SM.link_as_isolated_vertex(sv2,sf);
       sv1->set_index(index);
       index = sv2->new_index();
     }
 };

 template <typename InputIterator>
 Nef_polyhedron_3(InputIterator begin, InputIterator end, Polylines_tag)
  : Nef_polyhedron_3(Private_tag{})
 {
   typedef typename std::iterator_traits<InputIterator>::value_type
     point_iterator_pair;
   typedef typename point_iterator_pair::first_type
     point_iterator;

   initialize_infibox_vertices(EMPTY);

   point_iterator pbegin, pend, pnext, pprev;
   Sphere_map_creator<Items, SNC_structure> smc;
   for(;begin != end; ++begin) {
     pend = begin->second;
     pprev = pnext = pbegin = begin->first;
     ++pnext;
     CGAL_assertion(pnext != pend);
     smc.create_end_sphere_map(snc(),pbegin,pnext);
     for(++pbegin,++pnext; pnext!=pend; ++pbegin,++pprev,++pnext)
       smc.create_sphere_map(snc(),pbegin,pprev,pnext);
     smc.create_end_sphere_map(snc(),pbegin,pprev);
   }
   build_external_structure();
   simplify();
 }

 explicit
 Nef_polyhedron_3(const Segment_3& s)
  : Nef_polyhedron_3(Private_tag{})
 {
   initialize_infibox_vertices(EMPTY);

   Sphere_map_creator<Items, SNC_structure> smc;
   std::vector<Point_3> endpoints(2);
   endpoints[0]=s.source();
   endpoints[1]=s.target();
   smc.create_end_sphere_map(snc(),&endpoints[0],&endpoints[1]);
   smc.create_end_sphere_map(snc(),&endpoints[1],&endpoints[0]);

   build_external_structure();
   simplify();
 }

 template <typename InputIterator>
 Nef_polyhedron_3(InputIterator begin, InputIterator end, Points_tag)
   : Nef_polyhedron_3(Private_tag{})
 {
   initialize_infibox_vertices(EMPTY);

   for(InputIterator it=begin; it!=end;++it)
   {
     Vertex_handle v(snc().new_vertex(*it, true));
     SM_decorator SM(&*v);
     v->new_sface();
   }
   build_external_structure();
   simplify();
 }

 explicit
 Nef_polyhedron_3(const Point_3& p)
   : Nef_polyhedron_3(Private_tag{})
 {
   initialize_infibox_vertices(EMPTY);

   Vertex_handle v(snc().new_vertex(p, true));
   SM_decorator SM(&*v);
   v->new_sface();

   build_external_structure();
   simplify();
 }

<<<<<<< HEAD
 template <class T1, class T2,
           template <class T31, class T32, class T33>
           class T3, class T4 >
 Nef_polyhedron_3( CGAL::Polyhedron_3<T1,T2,T3,T4>& P)
   : Nef_polyhedron_3(Private_tag{})
 {
    CGAL_NEF_TRACEN("construction from Polyhedron_3");
    reserve_for_vertices(P.size_of_vertices());
    initialize_infibox_vertices(EMPTY);
    polyhedron_3_to_nef_3
      <CGAL::Polyhedron_3<T1,T2,T3,T4>, SNC_structure>( P, snc());
    build_external_structure();
    mark_bounded_volumes();
    simplify();
  }

=======
>>>>>>> 561cc662
 template <class PolygonMesh>
 explicit Nef_polyhedron_3(const PolygonMesh& pm)
   : Nef_polyhedron_3(Private_tag{})
 {
    CGAL_NEF_TRACEN("construction from PolygonMesh with internal index maps");
    reserve_for_vertices(num_vertices(pm));
    initialize_infibox_vertices(EMPTY);
    polygon_mesh_to_nef_3<PolygonMesh, SNC_structure>(pm, snc());
    build_external_structure();
    mark_bounded_volumes();
    simplify();
  }

 template <class PolygonMesh, class HalfedgeIndexMap, class FaceIndexMap>
 explicit Nef_polyhedron_3(const PolygonMesh& pm,
                           const HalfedgeIndexMap& him,
                           const FaceIndexMap& fim,
                           typename boost::disable_if <
                              boost::is_same<FaceIndexMap, bool>
                           >::type* = nullptr // disambiguate with another constructor
  ) : Nef_polyhedron_3(Private_tag{})
  {
    CGAL_NEF_TRACEN("construction from PolygonMesh");
    reserve_for_vertices(num_vertices(pm));
    initialize_infibox_vertices(EMPTY);
    polygon_mesh_to_nef_3<PolygonMesh, SNC_structure>(pm, snc(), fim, him);
    build_external_structure();
    mark_bounded_volumes();
    simplify();
  }

 Nef_polyhedron_3(const Nef_polyhedron& N,
                  SFace_const_iterator sf)
   : Nef_polyhedron_3(Private_tag{})
 {
   initialize_infibox_vertices(EMPTY);
   shell_to_nef_3(N, sf, snc());
   build_external_structure();
   mark_bounded_volumes();
   simplify();
 }


 protected:

  template<typename Kernel>
  class Triangulation_handler2 {

    typedef typename CGAL::Triangulation_vertex_base_2<Kernel>               Vb;
    typedef typename CGAL::Constrained_triangulation_face_base_2<Kernel>     Fb;
    typedef typename CGAL::Triangulation_data_structure_2<Vb,Fb>             TDS;
    typedef typename CGAL::Constrained_triangulation_2<Kernel,TDS>           CT;

    typedef typename CT::Face_handle           Face_handle;
    typedef typename CT::Vertex_handle         CTVertex_handle;
    typedef typename CT::Finite_faces_iterator Finite_face_iterator;
    typedef typename CT::Edge                  Edge;

    CT ct;
    CGAL::Unique_hash_map<Face_handle, bool> visited;
    CGAL::Unique_hash_map<CTVertex_handle, Vertex_const_handle> ctv2v;
    Finite_face_iterator fi;
    Plane_3 supporting_plane;

  public:
    Triangulation_handler2(Halffacet_const_handle f) :
      visited(false), supporting_plane(f->plane()) {

      Halffacet_cycle_const_iterator fci;
      for(fci=f->facet_cycles_begin(); fci!=f->facet_cycles_end(); ++fci) {
        if(fci.is_shalfedge()) {
          SHalfedge_around_facet_const_circulator sfc(fci), send(sfc);
          CGAL_For_all(sfc,send) {
            CGAL_NEF_TRACEN("  insert point" << sfc->source()->source()->point());
            CTVertex_handle ctv = ct.insert(sfc->source()->source()->point());
            ctv2v[ctv] = sfc->source()->source();
          }
        }
      }

      for(fci=f->facet_cycles_begin(); fci!=f->facet_cycles_end(); ++fci) {
        if(fci.is_shalfedge()) {
          SHalfedge_around_facet_const_circulator sfc(fci), send(sfc);
          CGAL_For_all(sfc,send) {
            CGAL_NEF_TRACEN("  insert constraint" << sfc->source()->source()->point()
                             << "->" << sfc->source()->twin()->source()->point());
            ct.insert_constraint(sfc->source()->source()->point(),
                                 sfc->source()->twin()->source()->point());
          }
        }
      }
      CGAL_assertion(ct.is_valid());

      CGAL_NEF_TRACEN("number of finite triangles " << ct.number_of_faces());

      typename CT::Face_handle infinite = ct.infinite_face();
      typename CT::Vertex_handle ctv = infinite->vertex(1);
      if(ct.is_infinite(ctv)) ctv = infinite->vertex(2);
      CGAL_assertion(!ct.is_infinite(ctv));

      typename CT::Face_handle opposite;
      typename CT::Face_circulator vc(ctv,infinite);
      do { opposite = vc++;
      } while(!ct.is_constrained(typename CT::Edge(vc,vc->index(opposite))));
      typename CT::Face_handle first = vc;

      CGAL_assertion(!ct.is_infinite(first));
      traverse_triangulation(first, first->index(opposite));

      fi = ct.finite_faces_begin();
    }

    void traverse_triangulation(Face_handle f, int parent) {
      visited[f] = true;
      if(!ct.is_constrained(Edge(f,ct.cw(parent))) && !visited[f->neighbor(ct.cw(parent))]) {
        Face_handle child(f->neighbor(ct.cw(parent)));
        traverse_triangulation(child, child->index(f));
      }
      if(!ct.is_constrained(Edge(f,ct.ccw(parent))) && !visited[f->neighbor(ct.ccw(parent))]) {
        Face_handle child(f->neighbor(ct.ccw(parent)));
        traverse_triangulation(child, child->index(f));
      }
    }

    template<typename Triangle_3>
    bool get_next_triangle(Triangle_3& tr) {
      while(fi != ct.finite_faces_end() && visited[fi] == false) ++fi;
      if(fi == ct.finite_faces_end()) return false;
      tr = Triangle_3(fi->vertex(0)->point(), fi->vertex(1)->point(), fi->vertex(2)->point());
      ++fi;
      return true;
    }

    bool same_orientation(Plane_3 p1) const {
      if(p1.a() != 0)
        return CGAL::sign(p1.a()) == CGAL::sign(supporting_plane.a());
      if(p1.b() != 0)
        return CGAL::sign(p1.b()) == CGAL::sign(supporting_plane.b());
      return CGAL::sign(p1.c()) == CGAL::sign(supporting_plane.c());
    }

    template<typename PIB, typename Index>
    void handle_triangles(PIB& pib, Index& VI) {
      while(fi != ct.finite_faces_end() && visited[fi] == false) ++fi;
      while(fi != ct.finite_faces_end()) {
        Plane_3 plane(fi->vertex(0)->point(),
                      fi->vertex(1)->point(),
                      fi->vertex(2)->point());
        pib.begin_facet();
        if(same_orientation(plane)) {
          pib.add_vertex_to_facet(VI[ctv2v[fi->vertex(0)]]);
          pib.add_vertex_to_facet(VI[ctv2v[fi->vertex(1)]]);
          pib.add_vertex_to_facet(VI[ctv2v[fi->vertex(2)]]);
        } else {
          pib.add_vertex_to_facet(VI[ctv2v[fi->vertex(0)]]);
          pib.add_vertex_to_facet(VI[ctv2v[fi->vertex(2)]]);
          pib.add_vertex_to_facet(VI[ctv2v[fi->vertex(1)]]);
        }
        pib.end_facet();
        do {
          ++fi;
        } while(fi != ct.finite_faces_end() && visited[fi] == false);
      }
    }
  };

  template <class HDS>
  class Build_polyhedron : public CGAL::Modifier_base<HDS> {

    class Visitor {

      typedef typename CGAL::Projection_traits_xy_3<Kernel>       XY;
      typedef typename CGAL::Projection_traits_yz_3<Kernel>       YZ;
      typedef typename CGAL::Projection_traits_xz_3<Kernel>       XZ;

      const Object_index<Vertex_const_iterator>& VI;
      Polyhedron_incremental_builder_3<HDS>& B;
      const SNC_const_decorator& D;

    public:
      Visitor(Polyhedron_incremental_builder_3<HDS>& BB,
              const SNC_const_decorator& sd,
              Object_index<Vertex_const_iterator>& vi) : VI(vi), B(BB), D(sd){}

      void visit(Halffacet_const_handle opposite_facet) {

        CGAL_NEF_TRACEN("Build_polyhedron: visit facet " << opposite_facet->plane());

        CGAL_assertion(Infi_box::is_standard(opposite_facet->plane()));

        SHalfedge_const_handle se;
        Halffacet_cycle_const_iterator fc;

        Halffacet_const_handle f = opposite_facet->twin();

        SHalfedge_around_facet_const_circulator
          sfc1(f->facet_cycles_begin()), sfc2(sfc1);

        if(++f->facet_cycles_begin() != f->facet_cycles_end() ||
           ++(++(++sfc1)) != sfc2) {
          Vector_3 orth = f->plane().orthogonal_vector();
          int c = CGAL::abs(orth[0]) > CGAL::abs(orth[1]) ? 0 : 1;
          c = CGAL::abs(orth[2]) > CGAL::abs(orth[c]) ? 2 : c;

          if(c == 0) {
            Triangulation_handler2<YZ> th(f);
            th.handle_triangles(B, VI);
          } else if(c == 1) {
            Triangulation_handler2<XZ> th(f);
            th.handle_triangles(B, VI);
          } else if(c == 2) {
            Triangulation_handler2<XY> th(f);
            th.handle_triangles(B, VI);
          } else
            CGAL_error_msg( "wrong value");

        } else {

          B.begin_facet();
          fc = f->facet_cycles_begin();
          se = SHalfedge_const_handle(fc);
          CGAL_assertion(se!=0);
          SHalfedge_around_facet_const_circulator hc_start(se);
          SHalfedge_around_facet_const_circulator hc_end(hc_start);
          CGAL_For_all(hc_start,hc_end) {
            CGAL_NEF_TRACEN("   add vertex " << hc_start->source()->center_vertex()->point());
            B.add_vertex_to_facet(VI[hc_start->source()->center_vertex()]);
          }
          B.end_facet();
        }
      }

      void visit(SFace_const_handle) {}
      void visit(Halfedge_const_handle) {}
      void visit(Vertex_const_handle) {}
      void visit(SHalfedge_const_handle) {}
      void visit(SHalfloop_const_handle) {}
    };

  public:

    const SNC_const_decorator& scd;
    Object_index<Vertex_const_iterator> VI;

    Build_polyhedron(const SNC_const_decorator& s) :
      scd(s), VI(s.vertices_begin(),s.vertices_end(),'V') {}

    void operator()( HDS& hds) {

      Polyhedron_incremental_builder_3<HDS> B(hds, true);

      int skip_volumes;
      if(Infi_box::extended_kernel()) {
        B.begin_surface(scd.number_of_vertices()-8,
                        scd.number_of_facets()-6,
                        scd.number_of_edges()-12);
        skip_volumes = 2;
      }
      else {
        B.begin_surface(scd.number_of_vertices(),
                        2*scd.number_of_vertices()-4,
                        3*scd.number_of_vertices()-6);
        skip_volumes = 1;
      }

      int vertex_index = 0;
      Vertex_const_iterator v;
      CGAL_forall_vertices(v,scd) {
        if(Infi_box::is_standard(v->point())) {
          VI[v]=vertex_index++;
          B.add_vertex(v->point());
        }
      }

      Visitor V(B,scd,VI);
      Volume_const_handle c;
      CGAL_forall_volumes(c,scd)
        if(skip_volumes-- <= 0)
          scd.visit_shell_objects(SFace_const_handle(c->shells_begin()),V);
      B.end_surface();
      if ( B.error() ) B.rollback();
    }

  };

  template <class HDS>
  class Build_polyhedron2 : public CGAL::Modifier_base<HDS> {

    class Find_holes {

      Unique_hash_map<Vertex_const_handle, bool>& omit_vertex;
      int nov, nof;

    public:
      Find_holes(Unique_hash_map<Vertex_const_handle, bool>& omit_vertex_)
        : omit_vertex(omit_vertex_), nov(0), nof(0) {}

      void visit(Halffacet_const_handle f) {
        ++nof;
        Halffacet_cycle_const_iterator fc = f->facet_cycles_begin();
        for(++fc; fc != f->facet_cycles_end(); ++fc) {
          if(fc.is_shalfedge()) {
            --nof;
            SHalfedge_around_facet_const_circulator
              sfc(fc), send(sfc);
            CGAL_For_all(sfc, send) {
              omit_vertex[sfc->source()->source()] = true;
              --nov;
            }
          } else if(fc.is_shalfloop()) {
            SHalfloop_const_handle sl(fc);
            omit_vertex[sl->incident_sface()->center_vertex()];
            --nov;
          } else
            CGAL_error_msg( "wrong handle type");
        }
      }

      void visit(Vertex_const_handle) { ++nov; }
      void visit(SFace_const_handle) {}
      void visit(Halfedge_const_handle) {}
      void visit(SHalfedge_const_handle) {}
      void visit(SHalfloop_const_handle) {}

      int number_of_vertices() const {
        return nov;
      }

      int number_of_facets() const {
        return nof;
      }
    };

    class Add_vertices {

      Polyhedron_incremental_builder_3<HDS>& B;
      Unique_hash_map<Vertex_const_handle, bool>& omit_vertex;
      Object_index<Vertex_const_iterator>& VI;
      int vertex_index;

    public:
      Add_vertices(Polyhedron_incremental_builder_3<HDS>& B_,
                   Unique_hash_map<Vertex_const_handle, bool>& omit_vertex_,
                   Object_index<Vertex_const_iterator>& VI_)
        : B(B_), omit_vertex(omit_vertex_), VI(VI_), vertex_index(0) {}

      void visit(Vertex_const_handle v) {
        if(omit_vertex[v]) return;
        VI[v]=vertex_index++;
        B.add_vertex(v->point());
      }

      void visit(Halffacet_const_handle) {}
      void visit(SFace_const_handle) {}
      void visit(Halfedge_const_handle) {}
      void visit(SHalfedge_const_handle) {}
      void visit(SHalfloop_const_handle) {}

    };

    class Visitor {

      const Object_index<Vertex_const_iterator>& VI;
      Polyhedron_incremental_builder_3<HDS>& B;
      const Unique_hash_map<Vertex_const_handle, bool>& omit_vertex;
      SNC_const_decorator& D;

    public:
      Visitor(Polyhedron_incremental_builder_3<HDS>& BB,
              const Unique_hash_map<Vertex_const_handle, bool>& omit_vertex_,
              SNC_const_decorator& sd,
              Object_index<Vertex_const_iterator>& vi)
        : VI(vi), B(BB), omit_vertex(omit_vertex_), D(sd){}

      void visit(Halffacet_const_handle opposite_facet) {

        CGAL_NEF_TRACEN("Build_polyhedron: visit facet " << opposite_facet->plane());

        CGAL_assertion(Infi_box::is_standard(opposite_facet->plane()));

        SHalfedge_const_handle se;
        Halffacet_cycle_const_iterator fc;

        Halffacet_const_handle f = opposite_facet->twin();

        fc = f->facet_cycles_begin();
        se = SHalfedge_const_handle(fc);
        CGAL_assertion(se!=0);
        if(omit_vertex[se->source()->source()]) return;
        B.begin_facet();
        SHalfedge_around_facet_const_circulator hc_start(se);
        SHalfedge_around_facet_const_circulator hc_end(hc_start);
        CGAL_For_all(hc_start,hc_end) {
          CGAL_NEF_TRACEN("   add vertex " << hc_start->source()->center_vertex()->point());
          B.add_vertex_to_facet(VI[hc_start->source()->center_vertex()]);
        }
        B.end_facet();
      }

      void visit(SFace_const_handle) {}
      void visit(Halfedge_const_handle) {}
      void visit(Vertex_const_handle) {}
      void visit(SHalfedge_const_handle) {}
      void visit(SHalfloop_const_handle) {}
    };

  public:

    SFace_const_handle sf;
    SNC_const_decorator& scd;
    Object_index<Vertex_const_iterator> VI;
    Unique_hash_map<Vertex_const_handle, bool> omit_vertex;

    Build_polyhedron2(SFace_const_handle sf_, SNC_const_decorator& s) :
      sf(sf_), scd(s), VI(s.vertices_begin(),s.vertices_end(),'V'),
      omit_vertex(false) {}

      void operator()(HDS& hds) {

      Polyhedron_incremental_builder_3<HDS> B(hds, true);

      Find_holes F(omit_vertex);
      scd.visit_shell_objects(sf, F);

      B.begin_surface(F.number_of_vertices(),
                      F.number_of_facets(),
                      F.number_of_vertices()+F.number_of_facets()-2);

      Add_vertices A(B,omit_vertex, VI);
      scd.visit_shell_objects(sf, A);

      Visitor V(B,omit_vertex, scd,VI);
      scd.visit_shell_objects(sf, V);
      B.end_surface();
      if ( B.error() ) B.rollback();
    }

  };


 public:
 void delegate( Modifier_base<SNC_structure>& modifier,
                bool compute_external = false,
                bool do_simplify = true) {

   // calls the `operator()' of the `modifier'. Precondition: The
   // `modifier' returns a consistent representation.
   if( this->is_shared()) clone_rep();
   modifier(snc());
   if(compute_external) {
     SNC_external_structure es(snc());
     es.clear_external_structure();

     build_external_structure();
   }
   if(do_simplify)
     simplify();
   CGAL_expensive_postcondition( is_valid());
 }

 struct SNC_and_PL {
   SNC_structure* sncp;
   SNC_point_locator* pl;

   SNC_and_PL(SNC_structure* s, SNC_point_locator* p) : sncp(s), pl(p) {}
 };

 void delegate( Modifier_base<SNC_and_PL>& modifier,
                bool compute_external = false,
                bool do_simplify = false) {
   // calls the `operator()' of the `modifier'. Precondition: The
   // `modifier' returns a consistent representation.
   if( this->is_shared()) clone_rep();
   SNC_and_PL sncpl(&snc(),pl());
   modifier(sncpl);
   pl() = sncpl.pl;
   if(compute_external) {
     SNC_external_structure es(snc());
     es.clear_external_structure();
     build_external_structure();
   }
   if(do_simplify)
     simplify();
   CGAL_expensive_postcondition( is_valid());
 }

 public:

 template<typename Polyhedron>
 void convert_to_Polyhedron(Polyhedron& P) const {
   convert_to_polyhedron(P);
 }

 template<typename Polyhedron>
 void convert_to_polyhedron(Polyhedron& P) const {
   typedef typename Polyhedron::HalfedgeDS HalfedgeDS;
   CGAL_precondition(is_simple());
   P.clear();
   Build_polyhedron<HalfedgeDS> bp(*this);
   P.delegate(bp);
 }

 template<typename Polyhedron>
 void convert_inner_shell_to_polyhedron(SFace_const_iterator sf, Polyhedron& P) {
   typedef typename Polyhedron::HalfedgeDS HalfedgeDS;
   P.clear();
   Build_polyhedron2<HalfedgeDS> bp(sf, *this);
   P.delegate(bp);
 }

  bool is_valid( bool verb = false, int level = 0) {
    // checks the combinatorial consistency.
    Verbose_ostream verr(verb);
    verr << "begin CGAL::Nef_polyhedron_3<...>::is_valid( verb=true, "
      "level = " << level << "):" << std::endl;

    SNC_decorator D(snc());
    bool valid = D.is_valid(verb, level);
    verr << "end of CGAL::Nef_polyhedron_3<...>::is_valid(): structure is "
         << ( valid ? "valid." : "NOT VALID.") << std::endl;
    return valid;
  }

  bool is_simple() const {

    Halfedge_const_iterator e;
    CGAL_forall_edges(e,snc())
      if(!is_edge_2manifold(e))
        return false;

    CGAL_NEF_TRACEN("there is no edge with non-manifold situation");

    Vertex_const_iterator v;
    CGAL_forall_vertices(v,snc())
      if(!is_vertex_2manifold(v))
        return false;

    CGAL_NEF_TRACEN("there is no vertex with non-manifold situation");
/*
    Halffacet_iterator f;
    CGAL_forall_halffacets(f,snc())
      if(!is_facet_simple(f))
        return false;

    CGAL_NEF_TRACEN("there are no holes");
*/
    return true;
  }

 bool is_convex() const {

   Vertex_const_iterator v;
   CGAL_forall_vertices(v, *this) {

     SM_const_decorator SD(&*v);
     if(std::distance(SD.sfaces_begin(),SD.sfaces_end())!=2)
       return false;

     if(!Infi_box::is_standard(v->point())) continue;

     SFace_const_iterator sf;
     CGAL_forall_sfaces(sf,SD) {
       if(sf->volume() == Infi_box::getNirvana(snc())) continue;
       if(std::distance(sf->sface_cycles_begin(),sf->sface_cycles_end())!=1)
         return false;
       SFace_cycle_const_iterator sfi(sf->sface_cycles_begin());
       if(!sfi.is_shalfedge())
         return false;
       SHalfedge_const_handle se(sf->sface_cycles_begin());
       SHalfedge_around_sface_const_circulator sec(se),send(sec);
       CGAL_For_all(sec,send)
         if(spherical_orientation(sec->source()->point(),
                                  sec->snext()->source()->point(),
                                  sec->snext()->snext()->source()->point())<0) {
           std::cerr << "vertex at " << v->point() << " is not convex" << std::endl;
           return false;
         }
     }
   }
   return true;
 }

 private:
  bool is_edge_2manifold(const Halfedge_const_handle& e) const {

    SM_decorator SD;
    SHalfedge_around_svertex_const_circulator c(SD.first_out_edge(e)), c2(c);

    if(c == 0) {
      CGAL_assertion(circulator_size(c) !=2);
      return false;
    }

    if(++c == c2){
      CGAL_assertion(circulator_size(c) !=2);
      return false;
    }

    if(++c != c2) {
      CGAL_assertion(circulator_size(c) !=2);
      return false;
    }

    CGAL_assertion(circulator_size(c) == 2);
    return true;
  }

  bool is_vertex_2manifold(const Vertex_const_handle& v) const {

    SFace_const_iterator sfi(v->sfaces_begin());
    if (++sfi != v->sfaces_last())
      return false;

    return true;
  }

  bool is_facet_simple(const Halffacet_const_handle& f) const {

    bool found_first = false;
    Halffacet_cycle_const_iterator it;
    CGAL_forall_facet_cycles_of(it,f)
      if (found_first || !it.is_shalfedge())
        return false;
      else
        found_first = true;

    return true;
  }

 public:

  void clear(Content space = EMPTY)
    { *this = Nef_polyhedron_3(space); }
  /*{\Mop makes |\Mvar| the empty set if |space == EMPTY| and the
  full space if |space == COMPLETE|.}*/

 bool is_empty() const {
   /*{\Mop returns true if |\Mvar| is empty, false otherwise.}*/
   if(Infi_box::extended_kernel())
     return this->number_of_vertices() == 8 &&
            this->number_of_edges() == 12 &&
            this->number_of_facets() == 6 &&
            this->number_of_volumes() == 2 &&
            (++this->volumes_begin())->mark() == false;

   else
     return this->number_of_vertices() == 0 &&
            this->number_of_edges() == 0 &&
            this->number_of_facets() == 0 &&
            this->number_of_volumes() == 1 &&
            (this->volumes_begin())->mark() == false;
  }

 bool is_space() const {
  /*{\Mop returns true if |\Mvar| is the whole space, false otherwise.}*/
   if(Infi_box::extended_kernel())
     return this->number_of_vertices() == 8 &&
            this->number_of_edges() == 12 &&
            this->number_of_facets() == 6 &&
            this->number_of_volumes() == 2 &&
            (++this->volumes_begin())->mark() == true;

   else
     return this->number_of_vertices() == 0 &&
            this->number_of_edges() == 0 &&
            this->number_of_facets() == 0 &&
            this->number_of_volumes() == 1 &&
            (this->volumes_begin())->mark() == true;
  }

  /*{\Xtext \headerline{Destructive Operations}}*/

 protected:
  void clone_rep() { *this = Nef_polyhedron_3<Kernel,Items, Mark>(snc(), pl()); }
  void empty_rep() {
    SNC_structure rsnc;
    delete pl();
    *this = Nef_polyhedron_3<Kernel,Items, Mark>(rsnc, new SNC_point_locator_default,false);
  }

 public:
  Nef_polyhedron_3( const SNC_structure& W,
                    SNC_point_locator* _pl = new SNC_point_locator_default,
                    bool clone_pl = true,
                    bool clone_snc = true);

  /*{\Xcreate makes |\Mvar| a new object.  If |cloneit==true| then the
  underlying structure of |W| is copied into |\Mvar|.}*/
  // TODO: granados: define behavior when clone=false

  /*{\Moperations 4 3 }*/

  void simplify() {
    SNC_simplify simp(snc());
    bool simplified = simp.simplify();
    CGAL_NEF_TRACEN( "simplify(): structure simplified? "<<simplified);

    if( simplified) {
#ifdef CGAL_NEF3_UPDATE_K3TREE_AFTER_SIMPLIFICATION
      /*debug*/ snc().print_statistics();
      Unique_hash_map<Vertex_handle, bool>
        V(false, snc().number_of_vertices());
      Unique_hash_map<Halfedge_handle, bool>
        E(false, snc().number_of_halfedges());
      Unique_hash_map<Halffacet_handle, bool>
        F(false, snc().number_of_halffacets());
      Vertex_iterator v;
      Halfedge_iterator e;
      Halffacet_iterator f;
      CGAL_forall_vertices( v, snc()) V[Vertex_handle(v)] = true;
      CGAL_forall_halfedges( e, snc()) E[Halfedge_handle(e)] = true;
      CGAL_forall_halffacets( f, snc()) F[Halffacet_handle(f)] = true;
      bool updated = pl()->update( V, E, F);
      CGAL_NEF_TRACEN("simplify(): point locator structure updated? " << updated);
#else
      SNC_point_locator* old_pl = pl();
      pl() = pl()->clone();
      pl()->initialize(&snc());
      delete old_pl;
#endif
    }
  }

 public:
  Nef_polyhedron_S2 get_sphere_map(Vertex_const_handle v) const {
    return Nef_polyhedron_S2(*v);
  }

  void extract_complement();
  /*{\Xop converts |\Mvar| to its complement. }*/
  void extract_interior();
  /*{\Xop converts |\Mvar| to its interior. }*/
  void extract_boundary();
  /*{\Xop converts |\Mvar| to its boundary. }*/

  void extract_closure()
  /*{\Xop converts |\Mvar| to its closure. }*/
  { CGAL_NEF_TRACEN("extract closure");
    if( this->is_shared()) clone_rep();
    extract_complement();
    extract_interior();
    extract_complement();
  }

  void extract_regularization()
  /*{\Xop converts |\Mvar| to its regularization. }*/
  { CGAL_NEF_TRACEN("extract regularization");
    if( this->is_shared()) clone_rep();
    extract_interior();
    extract_closure();
  }

  /*{\Mtext \headerline{Constructive Operations}}*/

  Nef_polyhedron_3<Kernel,Items, Mark> complement() const
  /*{\Mop returns the complement of |\Mvar| in the plane. }*/
  { Nef_polyhedron_3<Kernel,Items, Mark> res = *this;
    res.extract_complement();
    return res;
  }

  Nef_polyhedron_3<Kernel,Items, Mark> interior() const
  /*{\Mop    returns the interior of |\Mvar|. }*/
  { Nef_polyhedron_3<Kernel,Items, Mark> res = *this;
    res.extract_interior();
    return res;
  }

  Nef_polyhedron_3<Kernel,Items, Mark> closure() const
  /*{\Mop returns the closure of |\Mvar|. }*/
  { Nef_polyhedron_3<Kernel,Items, Mark> res = *this;
    res.extract_closure();
    return res;
  }

  Nef_polyhedron_3<Kernel,Items, Mark> boundary() const
  /*{\Mop returns the boundary of |\Mvar|. }*/
  { Nef_polyhedron_3<Kernel,Items, Mark> res = *this;
    res.extract_boundary();
    return res;
  }

  Nef_polyhedron_3<Kernel,Items, Mark> regularization() const
  /*{\Mop    returns the regularized polyhedron (closure of
    the interior).}*/
  { Nef_polyhedron_3<Kernel,Items, Mark> res = *this;
    res.extract_regularization();
    return res;
  }

  Nef_polyhedron_3<Kernel,Items, Mark>
  intersection(const Nef_polyhedron_3<Kernel,Items, Mark>& N1) const
    /*{\Mop returns |\Mvar| $\cap$ |N1|. }*/ {
    CGAL_NEF_TRACEN(" intersection between nef3 "<<&*this<<" and "<<&N1);
    if (is_empty()) return *this;
    if (N1.is_empty()) return N1;
    if (is_space()) return N1;
    if (N1.is_space()) return *this;
    AND _and;
    Nef_polyhedron_3<Kernel,Items, Mark> res(Private_tag{});
    Binary_operation bo( res.snc());
    bo(res.pl(), snc(), pl(), N1.snc(), N1.pl(), _and);
    return res;
  }

  Nef_polyhedron_3<Kernel,Items, Mark>
   intersection(const Plane_3& plane,
                Intersection_mode im) const {
    AND _and;
    Nef_polyhedron_3<Kernel,Items, Mark> res(Private_tag{});
    Combine_with_halfspace cwh(res.snc(), res.pl());
    cwh.combine_with_halfspace(snc(), plane, _and,
                                                           static_cast<typename Combine_with_halfspace::Intersection_mode>(im));
    return res;
  }

  Nef_polyhedron_3<Kernel,Items, Mark>
  join(const Nef_polyhedron_3<Kernel,Items, Mark>& N1) const
  /*{\Mop returns |\Mvar| $\cup$ |N1|. }*/ {
    CGAL_NEF_TRACEN(" join between nef3 "<<&*this<<" and "<<&N1);
    if (is_empty()) return N1;
    if (N1.is_empty()) return *this;
    if (is_space()) return *this;
    if (N1.is_space()) return N1;
    OR _or;
    //CGAL::binop_intersection_tests_allpairs<SNC_decorator, OR> tests_impl;
    Nef_polyhedron_3<Kernel,Items, Mark> res(Private_tag{});
    Binary_operation bo(res.snc());
    bo(res.pl(), snc(), pl(), N1.snc(), N1.pl(), _or);
    return res;
  }

  Nef_polyhedron_3<Kernel,Items, Mark>
  difference(const Nef_polyhedron_3<Kernel,Items, Mark>& N1) const
  /*{\Mop returns |\Mvar| $-$ |N1|. }*/ {
    CGAL_NEF_TRACEN(" difference between nef3 "<<&*this<<" and "<<&N1);
    if (is_empty()) return *this;
    if (N1.is_empty()) return *this;
    if (is_space()) return N1.complement();
    if (N1.is_space()) return Nef_polyhedron_3(EMPTY);
    DIFF _diff;
    //CGAL::binop_intersection_tests_allpairs<SNC_decorator, DIFF> tests_impl;
    Nef_polyhedron_3<Kernel,Items, Mark> res(Private_tag{});
    Binary_operation bo(res.snc());
    bo(res.pl(), snc(), pl(), N1.snc(), N1.pl(), _diff);
    return res;
  }

  Nef_polyhedron_3<Kernel,Items, Mark>
  symmetric_difference(const Nef_polyhedron_3<Kernel,Items, Mark>& N1) const
  /*{\Mop returns the symmectric difference |\Mvar - T| $\cup$
          |T - \Mvar|. }*/ {
    CGAL_NEF_TRACEN(" symmetic difference between nef3 "<<&*this<<" and "<<&N1);
    if (is_empty()) return N1;
    if (N1.is_empty()) return *this;
    if (is_space()) return Nef_polyhedron_3(EMPTY);
    if (N1.is_space()) return Nef_polyhedron_3(EMPTY);
    XOR _xor;
    //CGAL::binop_intersection_tests_allpairs<SNC_decorator, XOR> tests_impl;
    Nef_polyhedron_3<Kernel,Items, Mark> res(Private_tag{});
    Binary_operation bo(res.snc());
    bo(res.pl(), snc(), pl(), N1.snc(), N1.pl(), _xor);
    return res;
  }


  /*{\Mtext Additionally there are operators |*,+,-,^,!| which
  implement the binary operations \emph{intersection}, \emph{union},
  \emph{difference}, \emph{symmetric difference}, and the unary
  operation \emph{complement}. There are also the corresponding
  modification operations |*=,+=,-=,^=|.}*/

  Nef_polyhedron_3<Kernel,Items, Mark>  operator*(const Nef_polyhedron_3<Kernel,Items, Mark>& N1) const
  { return intersection(N1); }

  Nef_polyhedron_3<Kernel,Items, Mark>  operator+(const Nef_polyhedron_3<Kernel,Items, Mark>& N1) const
  { return join(N1); }

  Nef_polyhedron_3<Kernel,Items, Mark>  operator-(const Nef_polyhedron_3<Kernel,Items, Mark>& N1) const
  { return difference(N1); }

  Nef_polyhedron_3<Kernel,Items, Mark>  operator^(const Nef_polyhedron_3<Kernel,Items, Mark>& N1) const
  { return symmetric_difference(N1); }

  Nef_polyhedron_3<Kernel,Items, Mark>  operator!() const
  { return complement(); }

  Nef_polyhedron_3<Kernel,Items, Mark>& operator*=(const Nef_polyhedron_3<Kernel,Items, Mark>& N1)
  {
#ifdef CGAL_NEF_VISUAL_HULL
    CGAL_NEF_SETDTHREAD(19*43*71);
    std::cerr << "visual hull code " << std::endl;
    std::cerr << *this << std::endl;
    std::cerr << const_cast<Nef_polyhedron&>(N1) << std::endl;
    AND _and;
    typename CGAL::Modifying_binary_operation<SNC_structure>
      mbo(this->snc());
    mbo(const_cast<SNC_structure&>(N1.snc()), N1.pl(), pl(), _and);
    return *this;
#else
    *this = intersection(N1); return *this;
#endif
  }

  Nef_polyhedron_3<Kernel,Items, Mark>& operator+=(const Nef_polyhedron_3<Kernel,Items, Mark>& N1)
  { *this = join(N1); return *this; }

  Nef_polyhedron_3<Kernel,Items, Mark>& operator-=(const Nef_polyhedron_3<Kernel,Items, Mark>& N1)
  { *this = difference(N1); return *this; }

  Nef_polyhedron_3<Kernel,Items, Mark>& operator^=(const Nef_polyhedron_3<Kernel,Items, Mark>& N1)
  { *this = symmetric_difference(N1); return *this; }

  /*{\Mtext There are also comparison operations like |<,<=,>,>=,==,!=|
  which implement the relations subset, subset or equal, superset, superset
  or equal, equality, inequality.}*/

  bool operator==(const Nef_polyhedron_3<Kernel,Items, Mark>& N1) const
  { CGAL_NEF_TRACEN(" equality comparision between nef3 "<<&*this<<" and "<<&N1);
    return symmetric_difference(N1).is_empty(); }

  bool operator!=(const Nef_polyhedron_3<Kernel,Items, Mark>& N1) const
  { CGAL_NEF_TRACEN(" inequality comparision between nef3 "<<&*this<<" and "<<&N1);
    return !operator==(N1); }

  bool operator<(const Nef_polyhedron_3<Kernel,Items, Mark>& N1) const
  { return !N1.difference(*this).is_empty() && difference(N1).is_empty(); }

  bool operator>(const Nef_polyhedron_3<Kernel,Items, Mark>& N1) const
  { return N1.difference(*this).is_empty() && !difference(N1).is_empty(); }

  bool operator<=(const Nef_polyhedron_3<Kernel,Items, Mark>& N1) const
  { return difference(N1).is_empty(); }

  bool operator>=(const Nef_polyhedron_3<Kernel,Items, Mark>& N1) const
  { return N1.difference(*this).is_empty(); }


 bool is_90degree_rotation(const Aff_transformation_3& aff) const {
   if(aff.hm(0,3) != 0) return false;
   if(aff.hm(1,3) != 0) return false;
   if(aff.hm(2,3) != 0) return false;
   if(CGAL_NTS abs(aff.hm(0,0)) +
      CGAL_NTS abs(aff.hm(0,1)) +
      CGAL_NTS abs(aff.hm(0,2)) != aff.hm(3,3)) return false;
   if(CGAL_NTS abs(aff.hm(1,0)) +
      CGAL_NTS abs(aff.hm(1,1)) +
      CGAL_NTS abs(aff.hm(1,2)) != aff.hm(3,3)) return false;
   if(CGAL_NTS abs(aff.hm(2,0)) +
      CGAL_NTS abs(aff.hm(2,1)) +
      CGAL_NTS abs(aff.hm(2,2)) != aff.hm(3,3)) return false;
   if(CGAL_NTS abs(aff.hm(0,0)) +
      CGAL_NTS abs(aff.hm(1,0)) +
      CGAL_NTS abs(aff.hm(2,0)) != aff.hm(3,3)) return false;
   if(CGAL_NTS abs(aff.hm(0,1)) +
      CGAL_NTS abs(aff.hm(1,1)) +
      CGAL_NTS abs(aff.hm(2,1)) != aff.hm(3,3)) return false;
   if(CGAL_NTS abs(aff.hm(0,2)) +
      CGAL_NTS abs(aff.hm(1,2)) +
      CGAL_NTS abs(aff.hm(2,2)) != aff.hm(3,3)) return false;
   return true;
 }

 bool is_scaling(const Aff_transformation_3& aff) const {
   if(aff.hm(0,3) != 0) return false;
   if(aff.hm(1,3) != 0) return false;
   if(aff.hm(2,3) != 0) return false;
   if(aff.hm(0,1) != 0) return false;
   if(aff.hm(0,2) != 0) return false;
   if(aff.hm(1,0) != 0) return false;
   if(aff.hm(1,2) != 0) return false;
   if(aff.hm(2,0) != 0) return false;
   if(aff.hm(2,1) != 0) return false;
   if(aff.hm(0,0) != aff.hm(1,1)) return false;
   if(aff.hm(0,0) != aff.hm(2,2)) return false;
   return true;
 }

 void change_orientation(bool full = false) {

   Halffacet_handle ftemp;
   Volume_handle vtemp;
   SVertex_handle svtemp;
   SHalfedge_handle setemp;
   SFace_handle sftemp;

   SVertex_iterator sv;
   CGAL_forall_svertices(sv, snc()) {
     if (!sv->is_isolated())
      sv->out_sedge() = sv->out_sedge()->twin();
   }

   SHalfedge_iterator se;
   CGAL_forall_shalfedges(se, snc()) {
     if(se->is_twin()) {
       svtemp = se->source();
       se->source() = se->twin()->source();
       se->twin()->source() = svtemp;

       if(full) {
         ftemp = se->facet();
         se->facet() = se->twin()->facet();
         se->twin()->facet() = ftemp;
       }
       //       sftemp = se->incident_sface();
       //       se->incident_sface() = se->twin()->incident_sface();
       //       se->twin()->incident_sface() = sftemp;
     }

     setemp = se->sprev();
     se->sprev() = se->snext();
     se->snext() = setemp;

     se->circle() = se->circle().opposite();

     if(full) {
       setemp = se->prev();
       se->prev() = se->next();
       se->next() = setemp;
     }
   }

   if(full) {
     Halffacet_iterator f;
     CGAL_forall_facets(f, snc()) {
       vtemp  = f->incident_volume();
       f->incident_volume() = f->twin()->incident_volume();
       f->twin()->incident_volume() = vtemp;
       Halffacet_cycle_iterator fc(f->facet_cycles_begin()),
         fct(f->twin()->facet_cycles_begin());
       while(fc!=f->facet_cycles_end()) {
         CGAL_assertion(fct!=f->twin()->facet_cycles_end());
         if(fc.is_shalfedge()) {
           CGAL_assertion(fct.is_shalfedge());
           setemp = fc;
           *fc = *fct;
           *fct = make_object(setemp);
         }
         ++fc;
         ++fct;
       }
     }

     CGAL_forall_halffacets(f, snc()) {
       Halffacet_cycle_iterator fc(f->facet_cycles_begin());
       for(;fc!=f->facet_cycles_end();++fc) {
         if(fc.is_shalfedge()) {
           setemp = fc;
           SHalfedge_around_facet_circulator hfc(setemp),hend(hfc);
           ++hfc;
           CGAL_For_all(hfc,hend) {
             if ( CGAL::lexicographically_xyz_smaller(hfc->source()->source()->point(),
                                                      setemp->source()->source()->point()))
               setemp = hfc;
           }
           *fc = make_object(setemp);
         }
       }
     }
   }
 }

  void transform( const Aff_transformation_3& aff) {

    if( this->is_shared())
      clone_rep();
    // only linear transform for the origin-centered sphere maps
    Aff_transformation_3 linear( aff.hm(0,0), aff.hm(0,1), aff.hm(0,2),
                                 aff.hm(1,0), aff.hm(1,1), aff.hm(1,2),
                                 aff.hm(2,0), aff.hm(2,1), aff.hm(2,2),
                                 aff.hm(3,3));

    SNC_constructor cstr(snc());

    std::list<Vertex_handle> vertex_list;
    std::list<Vertex_handle> corner_list;
    std::list<Vertex_handle> delete_list;
    typename std::list<Vertex_handle>::iterator li;
    typename std::list<Vertex_handle>::iterator li2;

    bool ninety = is_90degree_rotation(aff);
    bool scale = is_scaling(aff);

    bool translate = aff.is_translation();

    Vertex_iterator vi;
    CGAL_forall_vertices( vi, snc()) {

      CGAL_NEF_TRACEN("transform vertex ");
      if(scale) {
        if(is_standard(vi))
          vi->point() = vi->point().transform( aff);
        else if(!Infi_box::is_infibox_corner(vi->point())) {
          vi->point() = normalized(Infi_box::normalize_transformed_vertex(vi->point().transform(aff)));
        }
      } else if (!is_standard(vi) && !ninety) {
        if(Infi_box::is_infibox_corner(vi->point()))
          corner_list.push_back(vi);
        vertex_list.push_back(vi);
      } else {
        vi->point() = vi->point().transform( aff);
        if(! translate){
          SM_decorator sdeco(&*vi);
          sdeco.transform( linear);
        }
      }
    }

    if(!this->is_bounded() && !ninety && !scale) {
      Halffacet_iterator fi;
      CGAL_forall_facets(fi, snc()) {
        if(!is_standard(fi) || is_bounded(fi)) continue;
        Plane_3 pt = fi->plane();
        pt = pt.transform(aff);
        std::list<Point_3> points(Infi_box::find_points_of_box_with_plane(cstr,pt));
        std::list<Vertex_handle> newVertices;
        newVertices = Infi_box::create_vertices_on_infibox(cstr,
                                                           pt, points, fi->mark(),
                                                           fi->twin()->incident_volume()->mark(),
                                                           fi->incident_volume()->mark());

        for(li = newVertices.begin(); li != newVertices.end(); ++li) {
          if(Infi_box::is_infibox_corner((*li)->point())) {
            li2 = corner_list.begin();
            while(li2 != corner_list.end() && (*li2)->point() != (*li)->point()) ++li2;
            CGAL_assertion(li2 != corner_list.end());
            delete_list.push_back(*li2);
            *li2 = *li;
          }
        }
      }

      for(li = vertex_list.begin(); li != vertex_list.end();++li) {
        SM_decorator SD(&**li);
        if(Infi_box::is_complex_facet_infibox_intersection(**li)) {
          Halffacet_handle hf[2];
          int i=0;
          SHalfedge_iterator sei;
          CGAL_forall_sedges(sei,SD) {
            if(!Infi_box::is_sedge_on_infibox(sei)) {
              hf[i] = sei->facet();
              if(hf[i]->is_twin()) hf[i] = hf[i]->twin();
              ++i;
            }
            if(i>1)
              break;
          }
        }
      }

      Association A;
      SNC_external_structure es(snc());
      es.clear_external_structure();
      for(li = vertex_list.begin(); li != vertex_list.end();++li){
        if(Infi_box::is_complex_facet_infibox_intersection(**li)) {
          Vertex_handle v2;
          Vertex_handle v1 = cstr.create_for_infibox_overlay(*li);
          v1->point() = normalized(Infi_box::normalize_transformed_vertex((*li)->point().transform(aff)));
          SM_decorator sdeco(&*v1);
          sdeco.transform(linear);
          switch(Infi_box::type_of_infibox_point(v1->point())) {
          case 1:
            v2 = cstr.create_from_point_on_infibox_facet(v1->point());
            break;
          case 2:
            v2 = cstr.create_from_point_on_infibox_edge(v1->point());
            break;
          case 3:
            v2 = cstr.create_from_point_on_infibox_vertex(v1->point());
            li2 = corner_list.begin();
            while(li2 != corner_list.end() && (*li2)->point() != v2->point()) ++li2;
            if(li2 != corner_list.end())
              delete_list.push_back(*li2);
            break;
          default: CGAL_error_msg( "wrong value");
          }
          Vertex_handle v = snc().new_vertex(v1->point(), (*li)->mark());
          SM_overlayer O(&*v);
          O.subdivide(&*v1, &*v2, A);
          AND _and;
          O.select(_and);
          O.simplify(A);
          snc().delete_vertex(v1);
          snc().delete_vertex(v2);
        }

        if(Infi_box::is_infibox_corner((*li)->point())) {
          SM_decorator SD(&**li);
          if(SD.number_of_svertices() < 4)
            continue;
          li2 = corner_list.begin();
          while(li2 != corner_list.end() && (*li2)->point() != (*li)->point()) ++li2;
          CGAL_assertion(li2 != corner_list.end());
          if(*li == *li2) {
            delete_list.push_back(*li2);
            *li2 = cstr.create_from_point_on_infibox_vertex((*li)->point());
          }
        } else
          snc().delete_vertex(*li);
      }

      for(li = delete_list.begin(); li != delete_list.end(); ++li)
        snc().delete_vertex(*li);

      if(!aff.is_even())
        change_orientation();

      while(cstr.erase_redundant_vertices()) ;
      cstr.correct_infibox_sedge_marks();

      build_external_structure();
      cstr.correct_infibox_sface_marks();

      // are the upcoming lines necessary?
      SNC_point_locator* old_pl = pl();
      pl() = pl()->clone();
      pl()->initialize(&snc());
      delete old_pl;

    } else {
      Halffacet_iterator fi;
      CGAL_forall_halffacets(fi,snc()) {
        if(is_standard(fi) || ninety) {
          fi->plane() = fi->plane().transform( aff);
        }
      }

      if(!aff.is_even())
        change_orientation(true);

      if(aff.homogeneous(0,1) != 0 ||
         aff.homogeneous(0,2) != 0 ||
         aff.homogeneous(1,0) != 0 ||
         aff.homogeneous(1,2) != 0 ||
         aff.homogeneous(2,0) != 0 ||
         aff.homogeneous(2,1) != 0 ||
         aff.homogeneous(0,0) != aff.homogeneous(1,1) ||
         aff.homogeneous(0,0) != aff.homogeneous(2,2) ||
         !this->is_bounded()) {
           SNC_point_locator* old_pl = pl();
           pl() = pl()->clone();
           pl()->initialize(&snc());
           delete old_pl;
         }
      else pl()->transform(aff);
    }

    SNC_constructor C(snc());
    C.assign_indices();
  }

  /*{\Mtext \headerline{Exploration}
  As Nef polyhedra are the result of forming complements
  and intersections starting from a set |H| of halfspaces which are
  defined by oriented planes in three space. The corresponding
  structure is represented by an extended wuerzburg structure
  $W = (V,E,F,C)$. For topological queries within |W| the following
  types and operations allow exploration access to this structure.}*/

  /*{\Mtypes 3}*/

    typedef CGAL::SNC_SM_explorer<SM_const_decorator>  SM_explorer;

    SM_explorer SMexplorer(Vertex_const_handle v) const {
      SM_const_decorator SMCD(&*v);
      return SM_explorer(SMCD);
    }

  typedef typename SNC_structure::Object_list Object_list;
  typedef typename SNC_structure::Object_handle Object_handle;
  /*{\Mtypemember a generic handle to an object of the underlying
  plane map. The kind of object |(vertex, halfedge, face)| can
  be determined and the object can be assigned to a corresponding
  handle by the three functions:\\
  |bool assign(Vertex_const_handle& h, Object_handle)|\\
  |bool assign(Edge_const_handle& h, Object_handle)|\\
  |bool assign(Facet_const_handle& h, Object_handle)|\\
  |bool assign(Volume_const_handle& h, Object_handle)|\\
  where each function returns |true| iff the assignment to
  |h| was done.}*/

  /*{\Moperations 3 1 }*/

  bool contains(Object_handle /*h*/) const
  /*{\Mop  returns true iff the object |h| is contained in the set
  represented by |\Mvar|.}*/
    // { SNC_point_locator PL(snc()); return PL.mark(h);}
    { CGAL_error_msg( "not implemented."); return false;}

  bool contained_in_boundary(Object_handle h) const
  /*{\Mop  returns true iff the object |h| is contained in the $2$-skeleton
  of |\Mvar|.}*/
  { Vertex_const_handle v;
    Halfedge_const_handle e;
    Halffacet_const_handle f;
    return  ( assign(v,h) || assign(e,h) || assign(f,h) );
  }

  Object_handle locate(const Point_3& p) const
  /*{\Mop  returns a generic handle |h| to an object (vertex, edge, facet,
  volume) of the underlying SNC which contains the point |p| in its relative
  interior. The point |p| is contained in the set represented by |\Mvar| if
  |\Mvar.contains(h)| is true.}*/ {
    CGAL_NEF_TRACEN( "locating point...");
    CGAL_assertion( pl() != nullptr);

    Object_handle o = pl()->locate(p);

    Vertex_handle v;
    Halfedge_handle e;
    Halffacet_handle f;
    Volume_handle c;
    if(assign(v,o)) return make_object(Vertex_const_handle(v));
    if(assign(e,o)) return make_object(Halfedge_const_handle(e));
    if(assign(f,o)) return make_object(Halffacet_const_handle(f));
    if(assign(c,o)) return make_object(Volume_const_handle(c));

    return Object_handle();
  }

  /*{\Mimplementation Nef polyhedra are implemented on top of an
  extended Wuerzburg structure data structure (EWS) and use linear
  space in the number of vertices, edges and facets.  Operations like
  empty take constant time. The operations clear, complement, interior,
  closure, boundary, regularization, input and output take linear
  time. All binary set operations and comparison operations take time
  $O(N^2)$ where $N$ is the size of the output plus the size of the
  input.

  The point location operations run in linear query time without any
  preprocessing.}*/

  /*{\Mexample Nef polyhedra are parameterized by a so called extended
  geometric kernel. There's currently only one such kernel based on a
  homogeneous representation of extended points called
  |Extended_homogeneous<NT>|.  The kernel is parameterized by a
  multiprecision integer type. The member types of |Nef_polyhedron_3<
  Extended_homogeneous_3<NT> >| map to corresponding types of the CGAL
  geometry kernel (e.g. |Nef_polyhedron::Plane_3| equals
  |CGAL::Homogeneous<leda_integer>::Plane_3| in the example below).
  \begin{Mverb}
  #include <CGAL/basic.h>
  #include <CGAL/leda_integer.h>
  #include <CGAL/Extended_homogeneous.h>
  #include <CGAL/Nef_polyhedron_3.h>

  using namespace CGAL;
  typedef  Extended_homogeneous<leda_integer>   Extended_kernel;
  typedef  Nef_polyhedron_3<Extended_kernel>    Nef_polyhedron;
  typedef  Nef_polyhedron::Plane_3              Plane_3;

  int main()
  {
    Nef_polyhedron N1(Plane_3(1,0,0,0));
    Nef_polyhedron N2(Plane_3(0,1,0,0), Nef_polyhedron::EXCLUDED);
    Nef_polyhedron N3 = N1 * N2; // line (*)
    return 0;
  }
  \end{Mverb}
  After line (*) |N3| is the intersection of |N1| and |N2|.}*/

  std::size_t bytes() {
    // bytes used for the Nef_polyhedron_3.
    return sizeof(Self) + (snc().bytes() - sizeof(SNC_structure));
  }

  std::size_t bytes_reduced() {
    // bytes used for the Nef_polyhedron_3.
    std::cout << sizeof(Self) + (snc().bytes_reduced2() - sizeof(SNC_structure)) << std::endl;
    return sizeof(Self) + (snc().bytes_reduced() - sizeof(SNC_structure));
  }

}; // end of Nef_polyhedron_3

template <typename Kernel, typename Items, typename Mark>
Nef_polyhedron_3<Kernel,Items, Mark>::
Nef_polyhedron_3( Content space)
  : Nef_polyhedron_3(Private_tag{})
{
  CGAL_NEF_TRACEN("construction from empty or space.");
  if(Infi_box::extended_kernel()) {
    initialize_infibox_vertices(space);
    build_external_structure();
  } else {
    build_external_structure();
    snc().volumes_begin()->mark() = (space == COMPLETE) ? 1 : 0;
  }
}

template <typename Kernel, typename Items, typename Mark>
Nef_polyhedron_3<Kernel,Items, Mark>::
Nef_polyhedron_3(const Plane_3& h, Boundary b)
  : Nef_polyhedron_3(Private_tag{})
{
  CGAL_NEF_TRACEN("construction from plane "<<h);
  SNC_constructor C(snc());
  Infi_box::create_vertices_of_box_with_plane(C,h,(b==INCLUDED));
  build_external_structure();
  /*
  if(Infi_box::extended_kernel()) {
    SNC_structure snc1, snc2;
    SNC_point_locator* pl1 = new SNC_point_locator_default;
    SNC_point_locator* pl2 = new SNC_point_locator_default;

    SNC_constructor c1(snc1);
    Infi_box::initialize_infibox_vertices(c1, true);
    SNC_external_structure es1(snc1, pl1);
    es1.build_external_structure();

    SNC_constructor c2(snc2);
    c2.create_vertices_for_halfspace(h, b);
    SNC_external_structure es2(snc2, pl2);
    es2.pair_up_halfedges();
    es2.link_shalfedges_to_facet_cycles();
    c2.create_facets_and_volumes_of_halfspace(h);
    pl2->initialize(&snc2);

    AND _and;
    Binary_operation bo(snc());
    bo(pl(), snc1, pl1, snc2, pl2, _and);

    delete pl1;
    delete pl2;
  } else
    CGAL_error_msg
      ("Constructor is only available with extended kernels");
  */
}

template <typename Kernel, typename Items, typename Mark>
Nef_polyhedron_3<Kernel,Items, Mark>::
Nef_polyhedron_3( const SNC_structure& W, SNC_point_locator* _pl,
                  bool clone_pl,
                  bool clone_snc) {
  CGAL_assertion( clone_snc == true || clone_pl == false);
  // TODO: granados: define behavior when clone=false
  //  CGAL_NEF_TRACEN("construction from an existing SNC structure (clone="<<clone<<")");

  this->copy_on_write();
  if(clone_snc) {
    snc() = W;
    set_snc(snc());
  }
  if(clone_pl) {
    pl() = _pl->clone();
    pl()->initialize(&snc());
  }
  else
    pl() = _pl;
}

template <typename Kernel, typename Items, typename Mark>
void
Nef_polyhedron_3<Kernel,Items, Mark>::
extract_complement() {
  CGAL_NEF_TRACEN("extract complement");
  if( this->is_shared()) clone_rep();
  SNC_decorator D(snc());
  Vertex_iterator v;
  CGAL_forall_vertices(v,D){
    v->mark() = !v->mark();
    SM_decorator SM(&*v);
    SM.extract_complement();
  }

  Halffacet_iterator f;
  CGAL_forall_halffacets(f,D) f->mark() = !f->mark();

  Volume_iterator c;
  CGAL_forall_volumes(c,D)
    //    if(!(Infi_box::extended_kernel && c==D.volumes_begin()))
      c->mark() = !c->mark();
}

template <typename Kernel, typename Items, typename Mark>
void
Nef_polyhedron_3<Kernel,Items, Mark>::
extract_interior() {
  CGAL_NEF_TRACEN("extract interior");
  if (this->is_shared()) clone_rep();
  SNC_decorator D(snc());
  Vertex_iterator v;
  CGAL_forall_vertices(v,D){
    v->mark() = false;
    SM_decorator SM(&*v);
    SM.extract_interior();
  }
  Halffacet_iterator f;
  CGAL_forall_halffacets(f,D) f->mark() = false;

  simplify();
}

template <typename Kernel, typename Items, typename Mark>
void
Nef_polyhedron_3<Kernel,Items, Mark>::
extract_boundary() {
  CGAL_NEF_TRACEN("extract boundary");
  if (this->is_shared()) clone_rep();
  SNC_decorator D(snc());
  Vertex_iterator v;
  CGAL_forall_vertices(v,D) {
    v->mark() = true;
    SM_decorator SM(&*v);
    SM.extract_boundary();
  }
  Halffacet_iterator f;
  CGAL_forall_halffacets(f,D) f->mark() = true;
  Volume_iterator c;
  CGAL_forall_volumes(c,D) c->mark() = false;
  simplify();
}

} //namespace CGAL

#include <CGAL/enable_warnings.h>

#endif //CGAL_NEF_POLYHEDRON_3_H<|MERGE_RESOLUTION|>--- conflicted
+++ resolved
@@ -612,25 +612,6 @@
    simplify();
  }
 
-<<<<<<< HEAD
- template <class T1, class T2,
-           template <class T31, class T32, class T33>
-           class T3, class T4 >
- Nef_polyhedron_3( CGAL::Polyhedron_3<T1,T2,T3,T4>& P)
-   : Nef_polyhedron_3(Private_tag{})
- {
-    CGAL_NEF_TRACEN("construction from Polyhedron_3");
-    reserve_for_vertices(P.size_of_vertices());
-    initialize_infibox_vertices(EMPTY);
-    polyhedron_3_to_nef_3
-      <CGAL::Polyhedron_3<T1,T2,T3,T4>, SNC_structure>( P, snc());
-    build_external_structure();
-    mark_bounded_volumes();
-    simplify();
-  }
-
-=======
->>>>>>> 561cc662
  template <class PolygonMesh>
  explicit Nef_polyhedron_3(const PolygonMesh& pm)
    : Nef_polyhedron_3(Private_tag{})
