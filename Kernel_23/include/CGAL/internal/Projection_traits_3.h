// Copyright (c) 1997-2010  INRIA Sophia-Antipolis (France).
// All rights reserved.
//
// This file is part of CGAL (www.cgal.org); you can redistribute it and/or
// modify it under the terms of the GNU Lesser General Public License as
// published by the Free Software Foundation; either version 3 of the License,
// or (at your option) any later version.
//
// Licensees holding a valid commercial license may use this file in
// accordance with the commercial license agreement provided with the software.
//
// This file is provided AS IS with NO WARRANTY OF ANY KIND, INCLUDING THE
// WARRANTY OF DESIGN, MERCHANTABILITY AND FITNESS FOR A PARTICULAR PURPOSE.
//
// $URL$
// $Id$
// 
//
// Author(s)     : Mariette Yvinec, Sebastien Loriot

#ifndef CGAL_INTERNAL_PROJECTION_TRAITS_3_H
#define CGAL_INTERNAL_PROJECTION_TRAITS_3_H

#include <CGAL/assertions.h>

#include <CGAL/Point_3.h>
#include <CGAL/Segment_3.h>
#include <CGAL/Triangle_3.h>

#include <CGAL/Kernel/global_functions_2.h>

namespace CGAL { 

namespace internal {

//project Point_3 along coordinate dim
template <class R,int dim>
struct Projector;

//project onto yz
template <class R>
struct Projector<R,0>
{
  typedef typename R::Less_y_3                Less_x_2;
  typedef typename R::Less_z_3                Less_y_2;
  typedef typename R::Compare_y_3             Compare_x_2;
  typedef typename R::Compare_z_3             Compare_y_2;
  typedef typename R::Equal_y_3               Equal_x_2;
  typedef typename R::Equal_z_3               Equal_y_2;  
  
  static typename R::FT x(const typename R::Point_3& p) {return p.y();}
  static typename R::FT y(const typename R::Point_3& p) {return p.z();}
  static typename R::FT x(const typename R::Vector_3& p) {return p.y();}
  static typename R::FT y(const typename R::Vector_3& p) {return p.z();}
  static const int x_index=1;
  static const int y_index=2;
};
//project onto xz
template <class R>
struct Projector<R,1>
{
  typedef typename R::Less_x_3                Less_x_2;
  typedef typename R::Less_z_3                Less_y_2;
  typedef typename R::Compare_x_3             Compare_x_2;
  typedef typename R::Compare_z_3             Compare_y_2;  
  typedef typename R::Equal_x_3               Equal_x_2;
  typedef typename R::Equal_z_3               Equal_y_2;    
  static typename R::FT x(const typename R::Point_3& p) {return p.x();}
  static typename R::FT y(const typename R::Point_3& p) {return p.z();}
  static typename R::FT x(const typename R::Vector_3& p) {return p.x();}
  static typename R::FT y(const typename R::Vector_3& p) {return p.z();}
  static const int x_index=0;
  static const int y_index=2;  
};

//project onto xy
template <class R>
struct Projector<R,2>
{
  typedef typename R::Less_x_3                Less_x_2;
  typedef typename R::Less_y_3                Less_y_2;
  typedef typename R::Compare_x_3             Compare_x_2;
  typedef typename R::Compare_y_3             Compare_y_2;  
  typedef typename R::Equal_x_3               Equal_x_2;
  typedef typename R::Equal_y_3               Equal_y_2;    
  static typename R::FT x(const typename R::Point_3& p) {return p.x();}
  static typename R::FT y(const typename R::Point_3& p) {return p.y();}
  static typename R::FT x(const typename R::Vector_3& p) {return p.x();}
  static typename R::FT y(const typename R::Vector_3& p) {return p.y();}
  static const int x_index=0;
  static const int y_index=1;  
};
  


template <class R,int dim>
class Orientation_projected_3 
{
public:
  typedef typename R::Point_3     Point; 
  typename R::FT x(const Point &p) const { return Projector<R,dim>::x(p); }
  typename R::FT y(const Point &p) const { return Projector<R,dim>::y(p); }

  typename R::Point_2 project(const Point& p) const
  {
    return typename R::Point_2(x(p),y(p));
  }

  CGAL::Orientation operator()(const Point& p,
			       const Point& q,
			       const Point& r) const
    {
      return CGAL::orientation(project(p), project(q), project(r));
    }
};

template <class R,int dim>
class Side_of_oriented_circle_projected_3 
{
public:
  typedef typename R::Point_3     Point; 
  typename R::FT x(const Point &p) const { return Projector<R,dim>::x(p); }
  typename R::FT y(const Point &p) const { return Projector<R,dim>::y(p); }


  typename R::Point_2 project(const Point& p) const
  {
    return typename R::Point_2(x(p),y(p));
  }
  CGAL::Oriented_side operator() (const Point &p, 
				  const Point &q,
				  const Point &r, 
				  const Point &s) const
    {
      return CGAL::side_of_oriented_circle(project(p),project(q),project(r),project(s) );
    }
};

template <class R,int dim>
class Side_of_bounded_circle_projected_3 
{
public:
  typedef typename R::Point_3     Point; 
  typename R::FT x(const Point &p) const { return Projector<R,dim>::x(p); }
  typename R::FT y(const Point &p) const { return Projector<R,dim>::y(p); }


  typename R::Point_2 project(const Point& p) const
  {
    return typename R::Point_2(x(p),y(p));
  }
  CGAL::Bounded_side operator() (const Point &p, 
				  const Point &q,
				  const Point &r, 
				  const Point &s) const
    {
      return CGAL::side_of_bounded_circle(project(p),project(q),project(r),project(s) );
    }

    CGAL::Bounded_side operator() (const Point &p, 
				  const Point &q,
				  const Point &r) const
    {
      return CGAL::side_of_bounded_circle(project(p),project(q),project(r));
    }
};

template <class R,int dim>
class Compare_distance_projected_3
{
public:
  typedef typename R::Point_3   Point_3; 
  typedef typename R::Point_2   Point_2;   
  typedef typename R::FT        RT;
  typename R::FT x(const Point_3 &p) const { return Projector<R,dim>::x(p); }
  typename R::FT y(const Point_3 &p) const { return Projector<R,dim>::y(p); }

  Point_2 project(const Point_3& p) const
  {
    return Point_2(x(p),y(p));
  }

  Comparison_result operator()(const Point_3& p,const Point_3& q,const Point_3& r) const
  {
    Point_2 p2 = project(p);
    Point_2 q2 = project(q);
    Point_2 r2 = project(r);
    return compare_distance_to_point(p2,q2,r2);
  }
};

template <class R,int dim>
class Collinear_are_ordered_along_line_projected_3
{
public:
  typedef typename R::Point_3   Point_3;
  typedef typename R::Point_2   Point_2;
  typedef typename R::FT        FT;
  FT x(const Point_3 &p) const { return Projector<R,dim>::x(p); }
  FT y(const Point_3 &p) const { return Projector<R,dim>::y(p); }

  Point_2 project(const Point_3& p) const
  {
    return Point_2(x(p),y(p));
  }

  bool operator()(const Point_3& p,const Point_3& q,const Point_3& r) const
  {
    Point_2 p2 = project(p);
    Point_2 q2 = project(q);
    Point_2 r2 = project(r);
    return collinear_are_ordered_along_line(p2,q2,r2);
  }
};

template <class R, int dim>
class Less_signed_distance_to_line_projected_3
{
public:
  typedef typename R::Point_3   Point_3;
  typedef typename R::Point_2   Point_2;
  typedef typename R::FT        RT;
  typename R::FT x(const Point_3 &p) const { return Projector<R,dim>::x(p); }
  typename R::FT y(const Point_3 &p) const { return Projector<R,dim>::y(p); }
  typedef bool result_type;

  Point_2 project(const Point_3& p) const
  {
    return Point_2(x(p),y(p));
  }

  result_type operator()(const Point_3& p,
                               const Point_3& q,
                               const Point_3& r,
                               const Point_3& s) const
  {
    return typename R::Less_signed_distance_to_line_2()
      (  project(p), project(q), project(r), project(s) );
  }
};


template <class R,int dim>
class Squared_distance_projected_3
{
public:
  typedef typename R::Point_3   Point_3; 
  typedef typename R::Point_2   Point_2; 
  typedef typename R::Line_3    Line_3; 
  typedef typename R::Line_2    Line_2;
  typedef typename R::FT        RT;
  typename R::FT x(const Point_3 &p) const { return Projector<R,dim>::x(p); }
  typename R::FT y(const Point_3 &p) const { return Projector<R,dim>::y(p); }

  Point_2 project(const Point_3& p) const
  {
    return Point_2(x(p),y(p));
  }

  RT operator()(const Point_3& p, const Point_3& q) const
  {
	  Point_2 p2(project(p));
	  Point_2 q2(project(q));
	  return squared_distance(p2, q2);
  }

  RT operator()(const Line_3& l, const Point_3& p) const
  {
    Point_2 p2(project(p));
    Line_2 l2(project(l.point(0)), project(l.point(1)));
    return squared_distance(p2, l2);
  }
};

template <class R,int dim>
class  Intersect_projected_3
{
public:
  typedef typename R::Point_3   Point_3; 
  typedef typename R::Segment_3 Segment_3;
  typedef typename R::Point_2   Point_2; 
  typedef typename R::Vector_2  Vector_2; 
  typedef typename R::Segment_2 Segment_2;
  typedef typename R::FT        FT;
  
  typename R::FT x(const Point_3 &p) const { return Projector<R,dim>::x(p); }
  typename R::FT y(const Point_3 &p) const { return Projector<R,dim>::y(p); }

  Point_2 project(const Point_3& p) const
  {
    return Point_2(x(p),y(p));
  }

  FT alpha(const Point_2& p, const Point_2& source, const Point_2& target) const
  {
    FT dx = target.x() - source.x();
    FT dy = target.y() - source.y();
    return (CGAL::abs(dx)>CGAL::abs(dy)) ? ( p.x()-source.x() ) / dx : (p.y()-source.y() ) / dy;
  }

  Object operator()(const Segment_3& s1, const Segment_3& s2) const
  {
    Point_2 s1_source = project(s1.source());
    Point_2 s1_target = project(s1.target());
    Point_2 s2_source = project(s2.source());
    Point_2 s2_target = project(s2.target());    
    Segment_2 s1_2(s1_source, s1_target);
    Segment_2 s2_2(s2_source, s2_target);
    CGAL_precondition(!s1_2.is_degenerate());
    CGAL_precondition(!s2_2.is_degenerate());
    
    //compute intersection points in projected plane
    //We know that none of the segment is degenerate
    Object o = intersection(s1_2,s2_2);
    const Point_2* pi=CGAL::object_cast<Point_2>(&o);
    if (pi==NULL) { //case of segment or empty
      const Segment_2* si=CGAL::object_cast<Segment_2>(&o);
      if (si==NULL) return Object();
      FT src[3],tgt[3];
      //the third coordinate is the midpoint between the points on s1 and s2
      FT z1 = s1.source()[dim] + ( alpha(si->source(), s1_source, s1_target) * ( s1.target()[dim] - s1.source()[dim] ));
      FT z2 = s2.source()[dim] + ( alpha(si->source(), s2_source, s2_target) * ( s2.target()[dim] - s2.source()[dim] ));
      src[dim] = (z1+z2) / FT(2);


      z1 = s1.source()[dim] + ( alpha(si->target(), s1_source, s1_target) * ( s1.target()[dim] - s1.source()[dim] ));
      z2 = s2.source()[dim] + ( alpha(si->target(), s2_source, s2_target) * ( s2.target()[dim] - s2.source()[dim] ));

      tgt[dim] = (z1+z2) / FT(2);


      src[Projector<R,dim>::x_index] = si->source().x();
      src[Projector<R,dim>::y_index] = si->source().y();
      tgt[Projector<R,dim>::x_index] = si->target().x();
      tgt[Projector<R,dim>::y_index] = si->target().y();      
      return make_object( Segment_3( Point_3(src[0],src[1],src[2]),Point_3(tgt[0],tgt[1],tgt[2]) ) );
    }
    FT coords[3];
    //compute the third coordinate of the projected intersection point onto 3D segments
    FT z1 = s1.source()[dim] + ( alpha(*pi, s1_source, s1_target) * ( s1.target()[dim] - s1.source()[dim] ));
    FT z2 = s2.source()[dim] + ( alpha(*pi, s2_source, s2_target) * ( s2.target()[dim] - s2.source()[dim] ));

    coords[dim] = (z1+z2) / FT(2);
    coords[Projector<R,dim>::x_index] = pi->x();
    coords[Projector<R,dim>::y_index] = pi->y();
    
    Point_3 res(coords[0],coords[1],coords[2]);
    CGAL_assertion(x(res)==pi->x() && y(res)==pi->y());
    return make_object(res);
  }
};

template <class R, int dim>
class Circumcenter_center_projected
{
  typedef typename R::Point_3   Point_3; 
  typedef typename R::Point_2   Point_2;

  typename R::FT x(const Point_3 &p) const { return Projector<R,dim>::x(p); }
  typename R::FT y(const Point_3 &p) const { return Projector<R,dim>::y(p); }
  
  Point_2 project(const Point_3& p) const
  {
    return Point_2(x(p),y(p));
  }
  
  Point_3 embed (const Point_2& p) const 
  {
    typename R::FT coords[3];
    coords[Projector<R,dim>::x_index]=p.x();
    coords[Projector<R,dim>::y_index]=p.y();
    coords[dim]=typename R::FT(0);
    return Point_3(coords[0],coords[1],coords[2]);
  }
  
public:
  Point_3 operator() (const Point_3& p1,const Point_3& p2) const
  {
    return embed( circumcenter(project(p1),project(p2)) );
  }

  Point_3 operator() (const Point_3& p1,const Point_3& p2,const Point_3& p3) const
  {
    return embed( circumcenter(project(p1),project(p2),project(p3)) );
  }
};

template <class R, int dim>
class Compute_area_projected
{
  typedef typename R::Point_3   Point_3; 
  typedef typename R::Point_2   Point_2;

  typename R::FT x(const Point_3 &p) const { return Projector<R,dim>::x(p); }
  typename R::FT y(const Point_3 &p) const { return Projector<R,dim>::y(p); }
  
  Point_2 project(const Point_3& p) const
  {
    return Point_2(x(p),y(p));
  }

  
public:
  typename R::FT operator() (const Point_3& p1,const Point_3& p2,const Point_3& p3) const
  {
    return R().compute_area_2_object() ( project(p1),project(p2),project(p3) );
  }
};

template <class R, int dim>
class Compute_squared_radius_projected
{
  typedef typename R::Point_3   Point_3; 
  typedef typename R::Point_2   Point_2;

  typename R::FT x(const Point_3 &p) const { return Projector<R,dim>::x(p); }
  typename R::FT y(const Point_3 &p) const { return Projector<R,dim>::y(p); }
  
  Point_2 project(const Point_3& p) const
  {
    return Point_2(x(p),y(p));
  }

  
public:
  typename R::FT operator() (const Point_3& p1,const Point_3& p2,const Point_3& p3) const
  {
    return R().compute_squared_radius_2_object() ( project(p1),project(p2),project(p3) );
  }
  typename R::FT operator() (const Point_3& p1,const Point_3& p2) const
  {
    return R().compute_squared_radius_2_object() ( project(p1),project(p2) );
  }

  typename R::FT operator() (const Point_3& p1) const
  {
    return R().compute_squared_radius_2_object() ( project(p1) );
  }
};

<<<<<<< HEAD
=======
template <class R,int dim>
class Compute_scalar_product_projected_3
{
public:
  typedef typename R::Vector_3    Vector_3;
  typedef typename R::FT          FT;
  FT x(const Vector_3 &v) const { return Projector<R,dim>::x(v); }
  FT y(const Vector_3 &v) const { return Projector<R,dim>::y(v); }

  FT operator()(const Vector_3& v1, const Vector_3& v2) const
  {
    return x(v1)*x(v2) + y(v1)*y(v2);
  }
};

template <class R,int dim>
class Compute_squared_length_projected_3
{
  typedef typename R::Vector_3    Vector_3;
  typedef typename R::FT          FT;

  typedef FT result_type;

  FT x(const Vector_3 &v) const { return Projector<R,dim>::x(v); }
  FT y(const Vector_3 &v) const { return Projector<R,dim>::y(v); }

public:
  FT operator()(const Vector_3& v) const
  {
    return CGAL::square(x(v)) + CGAL::square(y(v));
  }
};

>>>>>>> d53b7351
template <class R, int dim>
struct Angle_projected_3{
  typedef typename R::Point_3   Point_3;
  typedef typename R::Point_2   Point_2;

  typename R::FT x(const Point_3 &p) const { return Projector<R,dim>::x(p); }
  typename R::FT y(const Point_3 &p) const { return Projector<R,dim>::y(p); }

  Point_2 project(const Point_3& p) const
  {
    return Point_2(x(p),y(p));
  }

  CGAL::Angle operator()(const Point_3& p, const Point_3& q, const Point_3& r) const
  {
    return CGAL::angle(project(p), project(q), project(r));
  }
};

template < class R, int dim >
class Projection_traits_3 {
public:
  typedef Projection_traits_3<R,dim>   Traits;
  typedef R                                                   Rp;
  typedef typename R::FT                                      FT;
  typedef typename Rp::Point_3                                Point_2;
  typedef typename Rp::Segment_3                              Segment_2;
  typedef typename Rp::Vector_3                               Vector_2;
  typedef typename Rp::Triangle_3                             Triangle_2;
  typedef typename Rp::Line_3                                 Line_2;

  typedef typename Projector<R,dim>::Less_x_2                 Less_x_2;
  typedef typename Projector<R,dim>::Less_y_2                 Less_y_2;
  typedef typename Projector<R,dim>::Compare_x_2              Compare_x_2;
  typedef typename Projector<R,dim>::Compare_y_2              Compare_y_2;
  typedef Orientation_projected_3<Rp,dim>                     Orientation_2;
  typedef Angle_projected_3<Rp,dim>                           Angle_2;
  typedef Side_of_oriented_circle_projected_3<Rp,dim>         Side_of_oriented_circle_2;
  typedef Less_signed_distance_to_line_projected_3<Rp,dim>    Less_signed_distance_to_line_2;
  typedef Side_of_bounded_circle_projected_3<Rp,dim>          Side_of_bounded_circle_2;
  typedef Compare_distance_projected_3<Rp,dim>                Compare_distance_2;
  typedef Collinear_are_ordered_along_line_projected_3<Rp,dim> Collinear_are_ordered_along_line_2;
  typedef Squared_distance_projected_3<Rp,dim>                Compute_squared_distance_2;
  typedef Intersect_projected_3<Rp,dim>                       Intersect_2;
  typedef Compute_squared_radius_projected<Rp,dim>            Compute_squared_radius_2;
  typedef Compute_scalar_product_projected_3<Rp,dim>          Compute_scalar_product_2;
  typedef Compute_squared_length_projected_3<Rp,dim>          Compute_squared_length_2;
  typedef typename Rp::Construct_segment_3                    Construct_segment_2;
  typedef typename Rp::Construct_translated_point_3           Construct_translated_point_2;
  typedef typename Rp::Construct_midpoint_3                   Construct_midpoint_2;
  typedef typename Rp::Construct_vector_3                     Construct_vector_2;
  typedef typename Rp::Construct_scaled_vector_3              Construct_scaled_vector_2;
  typedef typename Rp::Construct_triangle_3                   Construct_triangle_2;
  typedef typename Rp::Construct_line_3                       Construct_line_2;

  struct Less_xy_2 {
    typedef bool result_type;
    bool operator()(const Point_2& p, const Point_2& q) const
    {
      Compare_x_2 cx;
      Comparison_result crx = cx(p,q);
      if(crx == SMALLER){ return true;}
      if(crx == LARGER){return false;}
      Less_y_2 ly;
      return ly(p,q);
    }
  };


  struct Less_yx_2 {
    typedef bool result_type;
    bool operator()(const Point_2& p, const Point_2& q) const
    {
      Compare_y_2 cy;
      Comparison_result cry = cy(p,q);
      if(cry == SMALLER){ return true;}
      if(cry == LARGER){return false;}
      Less_x_2 lx;
      return lx(p,q);
    }
  };

  struct Equal_2 {
    typedef bool result_type;
    bool operator()(const Point_2& p, const Point_2& q) const
    {
      
      Equal_x_2 eqx;
      Equal_y_2 eqy;
      return eqx(p,q) & eqy(p,q);
    }
  };

  struct Left_turn_2 {
    typedef bool result_type;
    bool operator()(const Point_2& p, const Point_2& q, const Point_2& r) const
    {
      
      Orientation_2 ori;
      return ori(p,q,r) == LEFT_TURN;
    }
  };

  struct Collinear_2 {
    typedef bool result_type;
    bool operator()(const Point_2& p, const Point_2& q, const Point_2& r) const
    {
      Orientation_2 ori;
      return ori(p,q,r) == COLLINEAR;
    }
  };

  //for natural_neighbor_coordinates_2
  typedef typename Projector<R,dim>::Equal_x_2                Equal_x_2;
  typedef typename Projector<R,dim>::Equal_y_2                Equal_y_2;
  typedef Circumcenter_center_projected<Rp,dim>               Construct_circumcenter_2;
  typedef Compute_area_projected<Rp,dim>                      Compute_area_2;
  Construct_circumcenter_2 construct_circumcenter_2_object () const {return Construct_circumcenter_2();}
  Compute_area_2 compute_area_2_object () const {return Compute_area_2();}  
  

  // for compatibility with previous versions
  typedef Point_2      Point;
  typedef Segment_2    Segment;
  typedef Triangle_2   Triangle;

  Projection_traits_3(){}
  Projection_traits_3(
		   const Projection_traits_3&){}
  Projection_traits_3 &operator=(
	    const Projection_traits_3&){return *this;}

  typename Rp::FT x(const Point_2 &p) const { return Projector<R,dim>::x(p); }
  typename Rp::FT y(const Point_2 &p) const { return Projector<R,dim>::y(p); }
    
 
 Equal_2
  equal_2_object() const
    { return Equal_2();}

  Left_turn_2
  left_turn_2_object() const
    { return Left_turn_2();}

  Less_x_2
  less_x_2_object() const
    { return Less_x_2();}

  Less_xy_2
  less_xy_2_object() const
    { return Less_xy_2();}

  Less_yx_2
  less_yx_2_object() const
    { return Less_yx_2();}

  Less_signed_distance_to_line_2
    less_signed_distance_to_line_2_object() const
    {return Less_signed_distance_to_line_2();}

  Less_y_2
  less_y_2_object() const
    { return Less_y_2();}
  Compare_x_2
  compare_x_2_object() const
    { return Compare_x_2();}
  Angle_2
  angle_2_object() const {
	  return Angle_2();
  }

  Compare_y_2
  compare_y_2_object() const
    { return Compare_y_2();}

  Orientation_2
  orientation_2_object() const
    { return Orientation_2();}

  Side_of_oriented_circle_2
  side_of_oriented_circle_2_object() const
    {return Side_of_oriented_circle_2();}

  Side_of_bounded_circle_2
  side_of_bounded_circle_2_object() const
    {return Side_of_bounded_circle_2();}

  Compare_distance_2
  compare_distance_2_object() const
  {
    return Compare_distance_2();
  }

  Compute_squared_distance_2
  compute_squared_distance_2_object () const
  {
    return Compute_squared_distance_2();
  }

  Compute_squared_radius_2
  compute_squared_radius_2_object () const
  {
    return Compute_squared_radius_2();
  }

  Intersect_2
  intersect_2_object () const
  {
    return Intersect_2();
  }

  Construct_segment_2  construct_segment_2_object() const
    {return Construct_segment_2();}

  Construct_translated_point_2  construct_translated_point_2_object() const
    {return Construct_translated_point_2();}

  Construct_midpoint_2  construct_midpoint_2_object() const
    {return Construct_midpoint_2();}

  Construct_vector_2  construct_vector_2_object() const
    {return Construct_vector_2();}

  Construct_scaled_vector_2  construct_scaled_vector_2_object() const
    {return Construct_scaled_vector_2();}

  Construct_triangle_2  construct_triangle_2_object() const
    {return Construct_triangle_2();}
    
  Construct_line_2  construct_line_2_object() const
    {return Construct_line_2();}

  Compute_scalar_product_2 compute_scalar_product_2_object() const
    {return Compute_scalar_product_2();}

  Collinear_2 collinear_2_object() const
    {return Collinear_2();}

  Collinear_are_ordered_along_line_2 collinear_are_ordered_along_line_2_object() const
    {return Collinear_are_ordered_along_line_2();}

  Compute_squared_length_2 compute_squared_length_2_object() const
    {return Compute_squared_length_2();}

};
  

} } //namespace CGAL::internal

#endif // CGAL_INTERNAL_PROJECTION_TRAITS_3_H<|MERGE_RESOLUTION|>--- conflicted
+++ resolved
@@ -438,8 +438,6 @@
   }
 };
 
-<<<<<<< HEAD
-=======
 template <class R,int dim>
 class Compute_scalar_product_projected_3
 {
@@ -473,7 +471,6 @@
   }
 };
 
->>>>>>> d53b7351
 template <class R, int dim>
 struct Angle_projected_3{
   typedef typename R::Point_3   Point_3;
