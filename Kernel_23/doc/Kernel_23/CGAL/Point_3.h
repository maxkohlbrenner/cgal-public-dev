--- conflicted
+++ resolved
@@ -66,16 +66,11 @@
 
 /*!
 introduces a point from a weighted point.
-<<<<<<< HEAD
-*/
-Point_3(const Kernel::Weighted_point_3 &wp);
-=======
 
 \warning The `explicit` keyword is used to not have accidental implicit conversions
          between Point_3 and Weighted_point_3.
-*/ 
+*/
 explicit Point_3(const Kernel::Weighted_point_3 &wp);
->>>>>>> 337eb26c
 
 /// @} 
 
