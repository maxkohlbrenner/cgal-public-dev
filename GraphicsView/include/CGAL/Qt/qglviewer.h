/****************************************************************************

 Copyright (c) 2018  GeometryFactory Sarl (France).
 Copyright (C) 2002-2014 Gilles Debunne. All rights reserved.

 This file is part of a fork of the QGLViewer library version 2.7.0.

*****************************************************************************/
// $URL$
// $Id$
// SPDX-License-Identifier: GPL-3.0-only

#ifndef QGLVIEWER_QGLVIEWER_H
#define QGLVIEWER_QGLVIEWER_H
#include <CGAL/export/Qt.h>
#include <CGAL/number_type_config.h>
#include <CGAL/Qt/viewer_actions.h>
#include <CGAL/Qt/vec.h>
#include <CGAL/Qt/camera.h>
#include <CGAL/Qt/keyFrameInterpolator.h>
#include <CGAL/Qt/manipulatedFrame.h>
#include <CGAL/Qt/manipulatedCameraFrame.h>

#include <QClipboard>
#include <QOpenGLFunctions>
#include <QOpenGLShaderProgram>
#include <QOpenGLVertexArrayObject>
#include <QOpenGLBuffer>
#include <QMap>
#include <QVector>
#include <QElapsedTimer>
#include <QTimer>
#include <QGLContext>
#include <QOpenGLWidget>
#include <QMouseEvent>


class QTabWidget;
class QImage;
class QOpenGLFramebufferObject;

namespace CGAL{
/*! \brief A versatile 3D OpenGL viewer based on QOpenGLWidget.
\class QGLViewer qglviewer.h QGLViewer/qglviewer.h

It features many classical viewer functionalities, such as a camera trackball,
manipulated objects and much <a
href="../features.html">more</a>. Its main goal is to ease the development of
new 3D applications.

New users should read the <a href="../introduction.html">introduction page</a>
to get familiar with important notions such as sceneRadius(), sceneCenter() and
the world coordinate system. Try the numerous simple <a
href="../examples/index.html">examples</a> to discover the possibilities and
understand how it works.

<h3>Usage</h3>

To use a QGLViewer, derive you viewer class from the QGLViewer and overload its
draw() virtual method. See the <a
href="../examples/simpleViewer.html">simpleViewer example</a> for an
illustration.

An other option is to connect your drawing methods to the signals emitted by the
QGLViewer (Qt's callback mechanism). See the <a
href="../examples/callback.html">callback example</a> for a complete
implementation.

\nosubgrouping */
class CGAL_QT_EXPORT QGLViewer : public QOpenGLWidget, public QOpenGLFunctions {
  Q_OBJECT

public:
  //todo check if this is used. If not remove it
  explicit QGLViewer(QGLContext* context, QWidget *parent = 0,
                     ::Qt::WindowFlags flags = ::Qt::WindowType(0));
  explicit QGLViewer(QOpenGLContext* context, QWidget *parent = 0,
                     ::Qt::WindowFlags flags = ::Qt::WindowType(0));
  explicit QGLViewer(QWidget *parent = 0,
                     ::Qt::WindowFlags flags = ::Qt::WindowType(0));

  virtual ~QGLViewer();

  /*! @name Display of visual hints */
  //@{
public:
  /*! Returns \c true if the world axis is drawn by the viewer.

  Set by setAxisIsDrawn() or toggleAxisIsDrawn(). Default value is \c false. */
  bool axisIsDrawn() const { return axisIsDrawn_; }
  /*! Returns \c true if a XY grid is drawn by the viewer.

  Set by setGridIsDrawn() or toggleGridIsDrawn(). Default value is \c false. */
  bool gridIsDrawn() const { return gridIsDrawn_; }
  /*! Returns \c true if the viewer displays the current frame rate (Frames Per
  Second).

  Use QApplication::setFont() to define the display font (see drawText()).

  Set by setFPSIsDisplayed() or toggleFPSIsDisplayed(). Use currentFPS() to get
  the current FPS. Default value is \c false. */
  bool FPSIsDisplayed() const { return FPSIsDisplayed_; }
  /*! Returns \c true if text display (see drawText()) is enabled.

  Set by setTextIsEnabled() or toggleTextIsEnabled(). This feature conveniently
  removes all the possibly displayed text, cleaning display. Default value is \c
  true. */
  bool textIsEnabled() const { return textIsEnabled_; }

  /*! Returns \c true if the camera() is being edited in the viewer.

  Set by setCameraIsEdited() or toggleCameraIsEdited(). Default value is \p
  false.

  The current implementation is limited: the defined camera() paths (see
  qglviewer::Camera::keyFrameInterpolator()) are simply displayed using
  qglviewer::Camera::drawAllPaths(). Actual camera and path edition will be
  implemented in the future. */
  bool cameraIsEdited() const { return cameraIsEdited_; }

  /*!
   * \brief isSharing returns true if the viewer was created from an existing one,
   * and therefore is sharing its context with it.
   */
  bool isSharing() const;
public Q_SLOTS:
  /*! Sets the state of axisIsDrawn(). Emits the axisIsDrawnChanged() signal.
   * See also toggleAxisIsDrawn(). */
  void setAxisIsDrawn(bool draw = true) {
    if(!draw)
      axis_size = 0;
    axisIsDrawn_ = draw;
    Q_EMIT axisIsDrawnChanged(draw);
    update();
  }
  /*! Sets the state of gridIsDrawn(). Emits the gridIsDrawnChanged() signal.
   * See also toggleGridIsDrawn(). */
  void setGridIsDrawn(bool draw = true) {
    if(!draw)
    {
      grid_size=0;
      g_axis_size=0;
    }
    gridIsDrawn_ = draw;
    Q_EMIT gridIsDrawnChanged(draw);
    update();
  }
  /*! Sets the state of FPSIsDisplayed(). Emits the FPSIsDisplayedChanged()
   * signal. See also toggleFPSIsDisplayed(). */
  void setFPSIsDisplayed(bool display = true) {
    FPSIsDisplayed_ = display;
    Q_EMIT FPSIsDisplayedChanged(display);
    update();
  }
  /*! Sets the state of textIsEnabled(). Emits the textIsEnabledChanged()
   * signal. See also toggleTextIsEnabled(). */
  void setTextIsEnabled(bool enable = true) {
    textIsEnabled_ = enable;
    Q_EMIT textIsEnabledChanged(enable);
    update();
  }
  void setCameraIsEdited(bool edit = true);

  /*! Toggles the state of axisIsDrawn(). See also setAxisIsDrawn(). */
  void toggleAxisIsDrawn() { setAxisIsDrawn(!axisIsDrawn()); }
  /*! Toggles the state of gridIsDrawn(). See also setGridIsDrawn(). */
  void toggleGridIsDrawn() { setGridIsDrawn(!gridIsDrawn()); }
  /*! Toggles the state of FPSIsDisplayed(). See also setFPSIsDisplayed(). */
  void toggleFPSIsDisplayed() { setFPSIsDisplayed(!FPSIsDisplayed()); }
  /*! Toggles the state of textIsEnabled(). See also setTextIsEnabled(). */
  void toggleTextIsEnabled() { setTextIsEnabled(!textIsEnabled()); }
  /*! Toggles the state of cameraIsEdited(). See also setCameraIsEdited(). */
  void toggleCameraIsEdited() { setCameraIsEdited(!cameraIsEdited()); }
  //@}

  /*! @name Viewer's colors */
  //@{
public:
  /*! Returns the background color of the viewer.

  This method is provided for convenience since the background color is an
  OpenGL state variable set with \c glClearColor().

  Use setBackgroundColor() to define and activate a background color.

  \attention Each QColor component is an integer ranging from 0 to 255. This
  differs from the qreal values used by \c glClearColor() which are in the
  0.0-1.0 range. Default value is (51, 51, 51) (dark gray). You may have to
  change foregroundColor() accordingly.

  \attention This method does not return the current OpenGL clear color as \c
  glGet() does. Instead, it returns the QGLViewer internal variable. If you
  directly use \c glClearColor() or \c qglClearColor() instead of
  setBackgroundColor(), the two results will differ. */
  QColor backgroundColor() const { return backgroundColor_; }

  /*! Returns the foreground color used by the viewer.

  This color is used when FPSIsDisplayed(), gridIsDrawn(), to display the camera
  paths when the cameraIsEdited().

  \attention Each QColor component is an integer in the range 0-255. This
  differs from the qreal values used by \c glColor3f() which are in the range
  0-1. Default value is (180, 180, 180) (light gray).

  Use \c qglColor(foregroundColor()) to set the current OpenGL color to the
  foregroundColor().

  See also backgroundColor(). */
  QColor foregroundColor() const { return foregroundColor_; }
public Q_SLOTS:
  /*! Sets the backgroundColor() of the viewer and calls \c qglClearColor(). See
     also setForegroundColor(). */
  void setBackgroundColor(const QColor &color) {
    backgroundColor_ = color;
    glClearColor(GLclampf(color.redF()),
                 GLclampf(color.greenF()),
                 GLclampf(color.blueF()),
                 GLclampf(color.alphaF()));
  }
  /*! Sets the foregroundColor() of the viewer, used to draw visual hints. See
   * also setBackgroundColor(). */
  void setForegroundColor(const QColor &color) { foregroundColor_ = color; }
  //@}

  /*! @name Scene dimensions */
  //@{
public:
  /*! Returns the scene radius.

  The entire displayed scene should be included in a sphere of radius
  sceneRadius(), centered on sceneCenter().

  This approximate value is used by the camera() to set
  qglviewer::Camera::zNear() and qglviewer::Camera::zFar(). It is also used to
  showEntireScene() or to scale the world axis display..

  Default value is 1.0. This method is equivalent to camera()->sceneRadius().
  See setSceneRadius(). */
  qreal sceneRadius() const;
  /*! Returns the scene center, defined in world coordinates.

  See sceneRadius() for details.

  Default value is (0,0,0). Simply a wrapper for camera()->sceneCenter(). Set
  using setSceneCenter().

  Do not mismatch this value (that only depends on the scene) with the
  qglviewer::Camera::pivotPoint(). */
  qglviewer::Vec sceneCenter() const;

public Q_SLOTS:
  /*! Sets the sceneRadius().

    The camera() qglviewer::Camera::flySpeed() is set to 1% of this value by
    this method. Simple wrapper around camera()->setSceneRadius(). */
  virtual void setSceneRadius(qreal radius);

  /*! Sets the sceneCenter(), defined in world coordinates.

    \attention The qglviewer::Camera::pivotPoint() is set to the sceneCenter()
    value by this method. */
  virtual void setSceneCenter(const qglviewer::Vec &center);

  /*! Convenient way to call setSceneCenter() and setSceneRadius() from a (world
    axis aligned) bounding box of the scene. Takes the offset into account.

    This is equivalent to:
    \code
    setSceneCenter((min+max) / 2.0);
    setSceneRadius((max-min).norm() / 2.0);
    \endcode */
  void setSceneBoundingBox(const qglviewer::Vec &min,
                           const qglviewer::Vec &max);

  /*! Moves the camera so that the entire scene is visible.

    Simple wrapper around qglviewer::Camera::showEntireScene(). */
  void showEntireScene() ;
  //@}

  /*! @name Associated objects */
  //@{
public:
  /*! Returns the associated qglviewer::Camera, never \c nullptr. */
  qglviewer::Camera *camera() const { return camera_; }

  /*! Returns the viewer's qglviewer::ManipulatedFrame.

  This qglviewer::ManipulatedFrame can be moved with the mouse when the
  associated mouse bindings are used (default is when pressing the \c Control
  key with any mouse button). Use setMouseBinding() to define new bindings.

  See the <a href="../examples/manipulatedFrame.html">manipulatedFrame
  example</a> for a complete implementation.

  Default value is \c nullptr, meaning that no qglviewer::ManipulatedFrame is set.
*/
  qglviewer::ManipulatedFrame *manipulatedFrame() const {
    return manipulatedFrame_;
  }

public Q_SLOTS:
  void setCamera(qglviewer::Camera *const camera);
  void setManipulatedFrame(qglviewer::ManipulatedFrame *frame);
  //@}

  /*! @name Mouse grabbers */
  //@{
public:
  /*! Returns the current qglviewer::MouseGrabber, or \c nullptr if no
  qglviewer::MouseGrabber currently grabs mouse events.

  When qglviewer::MouseGrabber::grabsMouse(), the different mouse events are
  sent to the mouseGrabber() instead of their usual targets (camera() or
  manipulatedFrame()).

  See the qglviewer::MouseGrabber documentation for details on MouseGrabber's
  mode of operation.

  In order to use MouseGrabbers, you need to enable mouse tracking (so that
  mouseMoveEvent() is called even when no mouse button is pressed). Add this
  line in init() or in your viewer constructor: \code setMouseTracking(true);
  \endcode
  Note that mouse tracking is disabled by default. Use
  QWidget::hasMouseTracking() to retrieve current state. */
  qglviewer::MouseGrabber *mouseGrabber() const { return mouseGrabber_; }

  void
  setMouseGrabberIsEnabled(const qglviewer::MouseGrabber *const mouseGrabber,
                           bool enabled = true);
  /*! Returns \c true if \p mouseGrabber is enabled.

  Default value is \c true for all MouseGrabbers. When set to \c false using
  setMouseGrabberIsEnabled(), the specified \p mouseGrabber will never become
  the mouseGrabber() of this QGLViewer. This is useful when you use several
  viewers: some MouseGrabbers may only have a meaning for some specific viewers
  and should not be selectable in others.

  You can also use qglviewer::MouseGrabber::removeFromMouseGrabberPool() to
  completely disable a MouseGrabber in all the QGLViewers. */
  bool
  mouseGrabberIsEnabled(const qglviewer::MouseGrabber *const mouseGrabber) {
    return !disabledMouseGrabbers_.contains(
        reinterpret_cast<size_t>(mouseGrabber));
  }
public Q_SLOTS:
  void setMouseGrabber(qglviewer::MouseGrabber *mouseGrabber);
  //@}

  /*! @name State of the viewer */
  //@{
public:
  /*! Returns the aspect ratio of the viewer's widget (width() / height()). */
  qreal aspectRatio() const { return width() / static_cast<qreal>(height()); }
  /*! Returns the current averaged viewer frame rate.

  This value is computed and averaged over 20 successive frames. It only changes
  every 20 draw() (previously computed value is otherwise returned).

  This method is useful for true real-time applications that may adapt their
  computational load accordingly in order to maintain a given frequency.

  This value is meaningful only when draw() is regularly called, either using a
  \c QTimer, when animationIsStarted() or when the camera is manipulated with
  the mouse.  */
  qreal currentFPS() { return f_p_s_; }
  /*!
   * Returns the string used to display the current fps.
   */
  QString fpsString() { return fpsString_; }
  /*! Returns \c true if the viewer is in fullScreen mode.

  Default value is \c false. Set by setFullScreen() or toggleFullScreen().

  Note that if the QGLViewer is embedded in an other QWidget, it returns \c true
  when the top level widget is in full screen mode. */
  bool isFullScreen() const { return fullScreen_; }

  /*! Returns the recommended size for the QGLViewer. Default value is 600x400
   * pixels. */
  virtual QSize sizeHint() const { return QSize(600, 400); }
  /*!
   * Sets the offset of the scene. The offset is the difference between the origin
   * of the world and the origin of the scene. It is relevant when the whole scene is translated
   * of a big number, because there is a useless loss of precision when drawing.
   *
   * The offset must be added to the drawn coordinates, and substracted from the computation
   * \attention  the result of pointUnderPixel is the real item translated by the offset.
   *
   */
  void setOffset(qglviewer::Vec offset);

  /*!
   * returns the offset of the scene.
   * \see `setOffset()`
   */
  qglviewer::Vec offset()const;

public Q_SLOTS:
  void setFullScreen(bool fullScreen = true);
  /*! Toggles the state of isFullScreen(). See also setFullScreen(). */
  void toggleFullScreen() { setFullScreen(!isFullScreen()); }
  void toggleCameraMode();

protected:
  bool cameraIsInRotateMode() const;
  //@}

  /*! @name Display methods */
  //@{
public:
  void drawArrow(double r, double R, int prec,
                        qglviewer::Vec from, qglviewer::Vec to, qglviewer::Vec color, std::vector<float> &data);
  void drawAxis(qreal l = 1.0);
  void drawGrid(qreal size= 1.0, int nbSubdivisions = 10);

  virtual void startScreenCoordinatesSystem(bool upward = false) const;
  virtual void stopScreenCoordinatesSystem() const;

  void drawText(int x, int y, const QString &text, const QFont &fnt = QFont());
  void displayMessage(const QString &message, int delay = 2000);

protected:
  virtual void drawLight(GLenum light, qreal scale = 1.0) const;

protected:
  void displayFPS();


//@}

#ifdef DOXYGEN
  /*! @name Useful inherited methods */
  //@{
public:
  /*! Returns viewer's widget width (in pixels). See QOpenGLWidget
   * documentation. */
  int width() const;
  /*! Returns viewer's widget height (in pixels). See QOpenGLWidget
   * documentation. */
  int height() const;
  /*! Updates the display. Do not call draw() directly, use this method instead.
   * See QOpenGLWidget documentation. */
  virtual void update();
  /*! Returns \c true if the widget has a valid GL rendering context. See
  QOpenGLWidget documentation. */
  bool isValid() const;
  /*! Makes this widget's rendering context the current OpenGL rendering
  context. Useful with several viewers. See QOpenGLWidget documentation. */
  virtual void makeCurrent();
  /*! Returns \c true if mouseMoveEvent() is called even when no mouse button is
  pressed.

  You need to setMouseTracking() to \c true in order to use MouseGrabber (see
  mouseGrabber()). See details in the QWidget documentation. */
  bool hasMouseTracking() const;
public Q_SLOTS:
  /*! Resizes the widget to size \p width by \p height pixels. See also width()
   * and height(). */
  virtual void resize(int width, int height);
  /*! Sets the hasMouseTracking() value. */
  virtual void setMouseTracking(bool enable);
  //@}
#endif

  /*! @name Buffer to texture */
  //@{
public:
  GLuint bufferTextureId() const;
  /*! Returns the texture coordinate corresponding to the u extremum of the
  bufferTexture.

  The bufferTexture is created by copyBufferToTexture(). The texture size has
  powers of two dimensions and the buffer image hence only fills a part of it.
  This value corresponds to the u coordinate of the extremum right side of the
  buffer image.

  Use (0,0) to (bufferTextureMaxU(), bufferTextureMaxV()) texture coordinates to
  map the entire texture on a quad. */
  qreal bufferTextureMaxU() const { return bufferTextureMaxU_; }
  /*! Same as bufferTextureMaxU(), but for the v texture coordinate. */
  qreal bufferTextureMaxV() const { return bufferTextureMaxV_; }
#if (QT_VERSION >= QT_VERSION_CHECK(5, 4, 0))
  // These methods are part of the QGLWidget public API.
  // As of version 2.7.0, the use of QOpenGLWidget instead means that they have
  // to be provided for backward compatibility.
  void renderText(int x, int y, const QString &str,
                  const QFont &font = QFont());
  void renderText(double x, double y, double z, const QString &str,
                  const QFont &font = QFont());
#endif

public Q_SLOTS:
  void copyBufferToTexture(GLint, GLenum = GL_NONE);
  //@}

  /*! @name Animation */
  //@{
public:
  /*! Return \c true when the animation loop is started.

  During animation, an infinite loop calls animate() and draw() and then waits
  for animationPeriod() milliseconds before calling animate() and draw() again.
  And again.

  Use startAnimation(), stopAnimation() or toggleAnimation() to change this
  value.

  See the <a href="../examples/animation.html">animation example</a> for
  illustration. */
  bool animationIsStarted() const { return animationStarted_; }
  /*! The animation loop period, in milliseconds.

  When animationIsStarted(), this is delay waited after draw() to call animate()
  and draw() again. Default value is 40 milliseconds (25 Hz).

  This value will define the currentFPS() when animationIsStarted() (provided
  that your animate() and draw() methods are fast enough).

  If you want to know the maximum possible frame rate of your machine on a given
  scene, setAnimationPeriod() to \c 0, and startAnimation() (keyboard shortcut
  is \c Enter). The display will then be updated as often as possible, and the
  frame rate will be meaningful.

  \note This value is taken into account only the next time you call
  startAnimation(). If animationIsStarted(), you should stopAnimation() first.
*/
  int animationPeriod() const { return animationPeriod_; }

public Q_SLOTS:
  /*! Sets the animationPeriod(), in milliseconds. */
  void setAnimationPeriod(int period) { animationPeriod_ = period; }
  virtual void startAnimation();
  virtual void stopAnimation();
  /*! Scene animation method.

    When animationIsStarted(), this method is in charge of the scene update
    before each draw(). Overload it to define how your scene evolves over time.
    The time should either be regularly incremented in this method (frame-rate
    independent animation) or computed from actual time (for instance using
    QTime::elapsed()) for real-time animations.

        Note that KeyFrameInterpolator (which regularly updates a Frame) does
    not use this method to animate a Frame, but rather rely on a QTimer
    signal-slot mechanism.

    See the <a href="../examples/animation.html">animation example</a> for an
    illustration. */
  virtual void animate() { Q_EMIT animateNeeded(); }
  /*! Calls startAnimation() or stopAnimation(), depending on
   * animationIsStarted(). */
  void toggleAnimation() {
    if (animationIsStarted())
      stopAnimation();
    else
      startAnimation();
  }
  //@}
public:
  /*!
   * Prompt a configuration dialog and takes a snapshot.
   */
  void saveSnapshot();

public:
Q_SIGNALS:
  /*! Signal emitted by the default init() method.

  Connect this signal to the methods that need to be called to initialize your
  viewer or overload init(). */
  void viewerInitialized();

  /*! Signal emitted by the default draw() method.

  Connect this signal to your main drawing method or overload draw(). See the <a
  href="../examples/callback.html">callback example</a> for an illustration. */
  void drawNeeded();

  /*! Signal emitted at the end of the QGLViewer::paintGL() method, when frame
  is drawn.

  Can be used to notify an image grabbing process that the image is ready.  */
  void drawFinished(bool automatic);

  /*! Signal emitted by the default animate() method.

  Connect this signal to your scene animation method or overload animate(). */
  void animateNeeded();

  /*! Signal emitted by the default QGLViewer::help() method.

  Connect this signal to your own help method or overload help(). */
  void helpRequired();

  /*! This signal is emitted whenever axisIsDrawn() changes value. */
  void axisIsDrawnChanged(bool drawn);
  /*! This signal is emitted whenever gridIsDrawn() changes value. */
  void gridIsDrawnChanged(bool drawn);
  /*! This signal is emitted whenever FPSIsDisplayed() changes value. */
  void FPSIsDisplayedChanged(bool displayed);
  /*! This signal is emitted whenever textIsEnabled() changes value. */
  void textIsEnabledChanged(bool enabled);
  /*! This signal is emitted whenever cameraIsEdited() changes value.. */
  void cameraIsEditedChanged(bool edited);
  /*! Signal emitted by select().

  Connect this signal to your selection method or overload select(), or more
  probably simply drawWithNames(). */
  void pointSelected(const QMouseEvent *e);

  /*! Signal emitted by setMouseGrabber() when the mouseGrabber() is changed.

  \p mouseGrabber is a pointer to the new MouseGrabber. Note that this signal is
  emitted with a \c nullptr parameter each time a MouseGrabber stops grabbing
  mouse. */
  void mouseGrabberChanged(qglviewer::MouseGrabber *mouseGrabber);

  //! Signal emitted by the viewer when its OpenGL context is destroyed.
  void contextIsDestroyed();
  /*! @name Help window */
  //@{
public:
  /*! Returns the QString displayed in the help() window main tab.

  Overload this method to define your own help string, which should shortly
  describe your application and explain how it works. Rich-text (HTML) tags can
  be used (see QStyleSheet() documentation for available tags): \code QString
  myViewer::helpString() const
  {
  QString text("<h2>M y V i e w e r</h2>");
  text += "Displays a <b>Scene</b> using OpenGL. Move the camera using the
  mouse."; return text;
  }
  \endcode

  See also mouseString() and keyboardString(). */
  virtual QString helpString() const { return tr("No help available."); }

  virtual QString mouseString() const;
  virtual QString keyboardString() const;

public Q_SLOTS:
  virtual void help();
  virtual void aboutQGLViewer();

protected:
  /*! Returns a pointer to the help widget.

  Use this only if you want to directly modify the help widget. Otherwise use
  helpString(), setKeyDescription() and setMouseBindingDescription() to
  customize the text displayed in the help window tabs. */
  QTabWidget *helpWidget() { return helpWidget_; }
  //@}

  /*! @name Drawing methods */
  //@{
protected:
  virtual void resizeGL(int width, int height);
  virtual void initializeGL();

  /*! Initializes the viewer OpenGL context.

  This method is called before the first drawing and should be overloaded to
  initialize some of the OpenGL flags. The default implementation is empty. See
  initializeGL().

  Typical usage include camera() initialization (showEntireScene()),
 OpenGL state modification and display list creation.

  Note that initializeGL() modifies the standard OpenGL context. These values
  can be restored back in this method.

  \attention You should not call updateGL() (or any method that calls it) in
  this method, as it will result in an infinite loop. The different QGLViewer
  set methods (setAxisIsDrawn(), setFPSIsDisplayed()...) are protected against
  this problem and can safely be called.

  \note All the OpenGL specific initializations must be done in this method: the
  OpenGL context is not yet available in your viewer constructor. */
  virtual void init() { Q_EMIT viewerInitialized(); }

  virtual void paintGL();
  virtual void preDraw();

  /*! The core method of the viewer, that draws the scene.

  If you build a class that inherits from QGLViewer, this is the method you want
  to overload. See the <a href="../examples/simpleViewer.html">simpleViewer
  example</a> for an illustration.

  The camera modelView matrix set in preDraw() converts from the world to the
  camera coordinate systems. Vertices given in draw() can then be considered as
  being given in the world coordinate system. The camera is moved in this world
  using the mouse. This representation is much more intuitive than the default
  camera-centric OpenGL standard.

  \attention The \c GL_PROJECTION matrix should not be modified by this method,
  to correctly display visual hints (axis, grid, FPS...) in postDraw(). Use
  push/pop or call camera()->loadProjectionMatrix() at the end of draw() if you
  need to change the projection matrix (unlikely). On the other hand, the \c
  GL_MODELVIEW matrix can be modified and left in a arbitrary state. */
  virtual void draw() {}
  virtual void fastDraw();
  virtual void postDraw();
  //@}

  /*! @name Mouse, keyboard and event handlers */
  //@{
protected:
  virtual void mousePressEvent(QMouseEvent *);
  virtual void mouseMoveEvent(QMouseEvent *);
  virtual void mouseReleaseEvent(QMouseEvent *);
  virtual void mouseDoubleClickEvent(QMouseEvent *);
  virtual void wheelEvent(QWheelEvent *);
  virtual void keyPressEvent(QKeyEvent *);
  virtual void keyReleaseEvent(QKeyEvent *);
  virtual void timerEvent(QTimerEvent *);
  //@}

  /*! @name Object selection */
  //@{
public:
  /*! Returns the name (an integer value) of the entity that was last selected
  by select(). This value is set by endSelection(). See the select()
  documentation for details.

  As a convention, this method returns -1 if the selectBuffer() was empty,
  meaning that no object was selected.

  Return value is -1 before the first call to select(). This value is modified
  using setSelectedName(). */
  int selectedName() const { return selectedObjectId_; }
  /*! Returns the selectBuffer() size.

  See the select() documentation for details. Use setSelectBufferSize() to
  change this value.

  Default value is 4000 (i.e. 1000 objects in selection region, since each
  object pushes 4 values). This size should be over estimated to prevent a
  buffer overflow when many objects are drawn under the mouse cursor. */
  int selectBufferSize() const { return selectBufferSize_; }

  /*! Returns the width (in pixels) of a selection frustum, centered on the
  mouse cursor, that is used to select objects.

  The height of the selection frustum is defined by selectRegionHeight().

  The objects that will be drawn in this region by drawWithNames() will be
  recorded in the selectBuffer(). endSelection() then analyzes this buffer and
  setSelectedName() to the name of the closest object. See the gluPickMatrix()
  documentation for details.

  The default value is 3, which is adapted to standard applications. A smaller
  value results in a more precise selection but the user has to be careful for
  small feature selection.

  See the <a href="../examples/multiSelect.html">multiSelect example</a> for an
  illustration. */
  int selectRegionWidth() const { return selectRegionWidth_; }
  /*! See the selectRegionWidth() documentation. Default value is 3 pixels. */
  int selectRegionHeight() const { return selectRegionHeight_; }

  /*! Returns a pointer to an array of \c GLuint.

  This buffer is used by the \c GL_SELECT mode in select() to perform object
  selection. The buffer size can be modified using setSelectBufferSize(). If you
  overload endSelection(), you will analyze the content of this buffer. See the
  \c glSelectBuffer() man page for details. */
  GLuint *selectBuffer() { return selectBuffer_; }

public Q_SLOTS:
  virtual void select(const QMouseEvent *event);
  virtual void select(const QPoint &point);

  void setSelectBufferSize(int size);
  /*! Sets the selectRegionWidth(). */
  void setSelectRegionWidth(int width) { selectRegionWidth_ = width; }
  /*! Sets the selectRegionHeight(). */
  void setSelectRegionHeight(int height) { selectRegionHeight_ = height; }
  /*! Set the selectedName() value.

    Used in endSelection() during a selection. You should only call this method
    if you overload the endSelection() method. */
  void setSelectedName(int id) { selectedObjectId_ = id; }

protected:
  virtual void beginSelection(const QPoint &point);
  /*! This method is called by select() and should draw selectable entities.

  Default implementation is empty. Overload and draw the different elements of
your scene you want to be able to select. The default select() implementation
relies on the \c GL_SELECT, and requires that each selectable element is drawn
within a \c glPushName() - \c glPopName() block. A typical usage would be (see
the <a href="../examples/select.html">select example</a>): \code void
Viewer::drawWithNames() { for (int i=0; i<nbObjects; ++i) { glPushName(i);
    object(i)->draw();
    glPopName();
   }
}
\endcode

  The resulting selected name is computed by endSelection(), which
setSelectedName() to the integer id pushed by this method (a value of -1 means
no selection). Use selectedName() to update your selection, probably in the
postSelection() method.

  \attention If your selected objects are points, do not use \c
glBegin(GL_POINTS); and \c glVertex3fv() in the above \c draw() method (not
compatible with raster mode): use \c glRasterPos3fv() instead. */
  virtual void drawWithNames() {}
  virtual void endSelection(const QPoint &point);
  /*! This method is called at the end of the select() procedure. It should
  finalize the selection process and update the data
  structure/interface/computation/display... according to the newly selected
  entity.

  The default implementation is empty. Overload this method if needed, and use
  selectedName() to retrieve the selected entity name (returns -1 if no object
  was selected). See the <a href="../examples/select.html">select example</a>
  for an illustration. */
  virtual void postSelection(const QPoint &point) { Q_UNUSED(point); }
  //@}

  /*! @name Keyboard customization */
  //@{
public:
  unsigned int shortcut(qglviewer::KeyboardAction action) const;

  ::Qt::Key pathKey(unsigned int index) const;
  ::Qt::KeyboardModifiers addKeyFrameKeyboardModifiers() const;
  ::Qt::KeyboardModifiers playPathKeyboardModifiers() const;

public Q_SLOTS:
  void setShortcut(qglviewer::KeyboardAction action, unsigned int key);

  void setKeyDescription(unsigned int key, QString description);
  void clearShortcuts();

// Key Frames shortcut keys

  virtual void setPathKey(int key, unsigned int index = 0);
  virtual void setPlayPathKeyboardModifiers(::Qt::KeyboardModifiers modifiers);
  virtual void setAddKeyFrameKeyboardModifiers(::Qt::KeyboardModifiers modifiers);
  //@}

public:
  /*! @name Mouse customization */
  //@{

  qglviewer::MouseAction mouseAction(::Qt::Key key, ::Qt::KeyboardModifiers modifiers,
                          ::Qt::MouseButton button) const;
  int mouseHandler(::Qt::Key key, ::Qt::KeyboardModifiers modifiers,
                   ::Qt::MouseButton button) const;

  void getMouseActionBinding(qglviewer::MouseHandler handler, qglviewer::MouseAction action,
                             bool withConstraint, ::Qt::Key &key,
                             ::Qt::KeyboardModifiers &modifiers,
                             ::Qt::MouseButton &button) const;

  qglviewer::ClickAction clickAction(::Qt::Key key, ::Qt::KeyboardModifiers modifiers,
                          ::Qt::MouseButton button, bool doubleClick = false,
                          ::Qt::MouseButtons buttonsBefore = ::Qt::NoButton) const;

  void getClickActionBinding(qglviewer::ClickAction action, ::Qt::Key &key,
                             ::Qt::KeyboardModifiers &modifiers,
                             ::Qt::MouseButton &button, bool &doubleClick,
                             ::Qt::MouseButtons &buttonsBefore) const;

  qglviewer::MouseAction wheelAction(::Qt::Key key, ::Qt::KeyboardModifiers modifiers) const;
  int wheelHandler(::Qt::Key key, ::Qt::KeyboardModifiers modifiers) const;

  void getWheelActionBinding(qglviewer::MouseHandler handler, qglviewer::MouseAction action,
                             bool withConstraint, ::Qt::Key &key,
                             ::Qt::KeyboardModifiers &modifiers) const;

public Q_SLOTS:

  void setMouseBinding(::Qt::KeyboardModifiers modifiers, ::Qt::MouseButton buttons,
                       qglviewer::MouseHandler handler, qglviewer::MouseAction action,
                       bool withConstraint = true);
  void setMouseBinding(::Qt::KeyboardModifiers modifiers, ::Qt::MouseButton button,
                       qglviewer::ClickAction action, bool doubleClick = false,
                       ::Qt::MouseButtons buttonsBefore = ::Qt::NoButton);
  void setWheelBinding(::Qt::KeyboardModifiers modifiers, qglviewer::MouseHandler handler,
                       qglviewer::MouseAction action, bool withConstraint = true);
  void
  setMouseBindingDescription(::Qt::KeyboardModifiers modifiers,
                             ::Qt::MouseButton button, QString description,
                             bool doubleClick = false,
                             ::Qt::MouseButtons buttonsBefore = ::Qt::NoButton);

  void setMouseBinding(::Qt::Key key, ::Qt::KeyboardModifiers modifiers,
                       ::Qt::MouseButton buttons, qglviewer::MouseHandler handler,
                       qglviewer::MouseAction action, bool withConstraint = true);
  void setMouseBinding(::Qt::Key key, ::Qt::KeyboardModifiers modifiers,
                       ::Qt::MouseButton button, qglviewer::ClickAction action,
                       bool doubleClick = false,
                       ::Qt::MouseButtons buttonsBefore = ::Qt::NoButton);
  void setWheelBinding(::Qt::Key key, ::Qt::KeyboardModifiers modifiers,
                       qglviewer::MouseHandler handler, qglviewer::MouseAction action,
                       bool withConstraint = true);
  void
  setMouseBindingDescription(::Qt::Key key, ::Qt::KeyboardModifiers modifiers,
                             ::Qt::MouseButton button, QString description,
                             bool doubleClick = false,
                             ::Qt::MouseButtons buttonsBefore = ::Qt::NoButton);

  void clearMouseBindings();

protected:
  static QString mouseActionString(qglviewer::MouseAction ma);
  static QString clickActionString(qglviewer::ClickAction ca);
  //@}

  /*! @name State persistence */
  //@{
public:
  QString stateFileName() const;
Q_SIGNALS:
  void needNewContext();


protected:
  //@}

  /*! @name QGLViewer pool */
  //@{
public:
  /*! Returns a \c QList that contains pointers to all the created QGLViewers.
    Note that this list may contain \c nullptr pointers if the associated viewer
  has been deleted.

  Can be useful to apply a method or to connect a signal to all the viewers:
    \code
  foreach (QGLViewer* viewer, QGLViewer::QGLViewerPool())
    connect(myObject, SIGNAL(IHaveChangedSignal()), viewer, SLOT(update()));
  \endcode
*/
  static QList<QGLViewer *> &QGLViewerPool();

  /*! Returns the index of the QGLViewer \p viewer in the QGLViewerPool(). This
  index in unique and can be used to identify the different created QGLViewers
  (see stateFileName() for an application example).

  When a QGLViewer is deleted, the QGLViewers' indexes are preserved and nullptr is
  set for that index. When a QGLViewer is created, it is placed in the first
  available position in that list. Returns -1 if the QGLViewer could not be
  found (which should not be possible). */
  static int QGLViewerIndex(const QGLViewer *const viewer) {
    return QGLViewer::QGLViewerPool().indexOf(const_cast<QGLViewer *>(viewer));
  }
//@}

#ifndef DOXYGEN
  /*! @name Visual hints */
  //@{
public:
  virtual void setVisualHintsMask(int mask, int delay = 2000);
  virtual void drawVisualHints();
  QOpenGLFramebufferObject* getStoredFrameBuffer() const;
  void setStoredFrameBuffer(QOpenGLFramebufferObject*);

public Q_SLOTS:
  virtual void resetVisualHints();
//@}
#endif

private Q_SLOTS:
  // Patch for a Qt bug with fullScreen on startup
  void delayedFullScreen() {
    move(prevPos_);
    setFullScreen();
  }
  void hideMessage();

private:
  // Copy constructor and operator= are declared private and undefined
  // Prevents everyone from trying to use them
  QGLViewer(const QGLViewer &v);
  QGLViewer &operator=(const QGLViewer &v);

protected:
  // Set parameters to their default values. Called by the constructors.
  void defaultConstructor();

  void handleKeyboardAction(qglviewer::KeyboardAction id);

  // C a m e r a
  qglviewer::Camera *camera_;
  bool cameraIsEdited_;
  qreal previousCameraZClippingCoefficient_;
  unsigned int previousPathId_; // double key press recognition
  void connectAllCameraKFIInterpolatedSignals(bool connection = true);

  // C o l o r s
  QColor backgroundColor_, foregroundColor_;

  // D i s p l a y    f l a g s
  bool axisIsDrawn_;    // world axis
  bool gridIsDrawn_;    // world XY grid
  bool FPSIsDisplayed_; // Frame Per Seconds
  bool textIsEnabled_;  // drawText() actually draws text or not
  bool fullScreen_;     // full screen mode
  QPoint prevPos_;      // Previous window position, used for full screen mode

  // A n i m a t i o n
  bool animationStarted_; // animation mode started
  int animationPeriod_;   // period in msecs
  int animationTimerId_;

  // F P S    d i s p l a y
  QElapsedTimer fpsTime_;
  unsigned int fpsCounter_;
  QString fpsString_;
  qreal f_p_s_;

  // M e s s a g e s
  QString message_;
  bool displayMessage_;
  QTimer messageTimer_;

  // M a n i p u l a t e d    f r a m e
  qglviewer::ManipulatedFrame *manipulatedFrame_;
  bool manipulatedFrameIsACamera_;

  // M o u s e   G r a b b e r
  qglviewer::MouseGrabber *mouseGrabber_;
  bool mouseGrabberIsAManipulatedFrame_;
  bool mouseGrabberIsAManipulatedCameraFrame_;
  QMap<size_t, bool> disabledMouseGrabbers_;

  // S e l e c t i o n
  int selectRegionWidth_, selectRegionHeight_;
  int selectBufferSize_;
  GLuint *selectBuffer_;
  int selectedObjectId_;

  // V i s u a l   h i n t s
  int visualHint_;

  // S h o r t c u t   k e y s
  void setDefaultShortcuts();
  QString cameraPathKeysString() const;
  QMap<qglviewer::KeyboardAction, QString> keyboardActionDescription_;
  QMap<qglviewer::KeyboardAction, unsigned int> keyboardBinding_;
  QMap<unsigned int, QString> keyDescription_;

  // K e y   F r a m e s   s h o r t c u t s
  QMap< ::Qt::Key, unsigned int> pathIndex_;
  ::Qt::KeyboardModifiers addKeyFrameKeyboardModifiers_,
      playPathKeyboardModifiers_;

  // B u f f e r   T e x t u r e
  GLuint bufferTextureId_;
  qreal bufferTextureMaxU_, bufferTextureMaxV_;
  int bufferTextureWidth_, bufferTextureHeight_;
  unsigned int previousBufferTextureFormat_;
  int previousBufferTextureInternalFormat_;

#ifndef DOXYGEN
  // M o u s e   a c t i o n s
  struct MouseActionPrivate {
    qglviewer::MouseHandler handler;
    qglviewer::MouseAction action;
    bool withConstraint;
  };

  // M o u s e   b i n d i n g s
  struct MouseBindingPrivate {
    const ::Qt::KeyboardModifiers modifiers;
    const ::Qt::MouseButton button;
    const ::Qt::Key key;

    MouseBindingPrivate(::Qt::KeyboardModifiers m, ::Qt::MouseButton b, ::Qt::Key k)
        : modifiers(m), button(b), key(k) {}

    // This sort order is used in mouseString() to display sorted mouse bindings
    bool operator<(const MouseBindingPrivate &mbp) const {
      if (key != mbp.key)
        return key < mbp.key;
      if (modifiers != mbp.modifiers)
        return modifiers < mbp.modifiers;
      return button < mbp.button;
    }
  };

  // W h e e l   b i n d i n g s
  struct WheelBindingPrivate {
    const ::Qt::KeyboardModifiers modifiers;
    const ::Qt::Key key;

    WheelBindingPrivate(::Qt::KeyboardModifiers m, ::Qt::Key k)
        : modifiers(m), key(k) {}

    // This sort order is used in mouseString() to display sorted wheel bindings
    bool operator<(const WheelBindingPrivate &wbp) const {
      if (key != wbp.key)
        return key < wbp.key;
      return modifiers < wbp.modifiers;
    }
  };

  // C l i c k   b i n d i n g s
  struct ClickBindingPrivate {
    const ::Qt::KeyboardModifiers modifiers;
    const ::Qt::MouseButton button;
    const bool doubleClick;
    const ::Qt::MouseButtons
        buttonsBefore; // only defined when doubleClick is true
    const ::Qt::Key key;

    ClickBindingPrivate(::Qt::KeyboardModifiers m, ::Qt::MouseButton b, bool dc,
                        ::Qt::MouseButtons bb, ::Qt::Key k)
        : modifiers(m), button(b), doubleClick(dc), buttonsBefore(bb), key(k) {}

    // This sort order is used in mouseString() to display sorted mouse bindings
    bool operator<(const ClickBindingPrivate &cbp) const {
      if (key != cbp.key)
        return key < cbp.key;
      if (buttonsBefore != cbp.buttonsBefore)
        return buttonsBefore < cbp.buttonsBefore;
      if (modifiers != cbp.modifiers)
        return modifiers < cbp.modifiers;
      if (button != cbp.button)
        return button < cbp.button;
      return doubleClick != cbp.doubleClick;
    }
  };
#endif
  static QString formatClickActionPrivate(ClickBindingPrivate cbp);
  static bool isValidShortcutKey(int key);

  QMap<ClickBindingPrivate, QString> mouseDescription_;

  void setDefaultMouseBindings();
  void performClickAction(qglviewer::ClickAction ca, const QMouseEvent *const e);
  QMap<MouseBindingPrivate, MouseActionPrivate> mouseBinding_;
  QMap<WheelBindingPrivate, MouseActionPrivate> wheelBinding_;
  QMap<ClickBindingPrivate, qglviewer::ClickAction> clickBinding_;
  ::Qt::Key currentlyPressedKey_;
<<<<<<< HEAD

=======
  // S t a t e   F i l e
  QString stateFileName_;
>>>>>>> 0dcff365

  // H e l p   w i n d o w
  QTabWidget *helpWidget_;

  //internal drawing buffers
  enum VBO
  {
    Grid = 0,
    Grid_axis,
    Axis,
    Pivot_point,
    VBO_size
  };
  enum VAO
  {
    GRID = 0,
    GRID_AXIS,
    AXIS,
    PIVOT_POINT,
    VAO_size
  };
  QOpenGLShaderProgram rendering_program;
  QOpenGLShaderProgram rendering_program_light;
  QOpenGLVertexArrayObject vaos[VAO_size];
  QVector<QOpenGLBuffer> vbos;
  std::size_t grid_size;
  std::size_t g_axis_size;
  std::size_t axis_size;
  QOpenGLFramebufferObject* stored_fbo;
  //S n a p s h o t
  QImage* takeSnapshot(qglviewer::SnapShotBackground  background_color,
                       QSize finalSize, double oversampling, bool expand);

  //Internal Projection Matrix

  // O f f s e t
  qglviewer::Vec _offset;
  //C o n t e x t
  bool is_ogl_4_3;
  bool is_sharing;
  bool is_linked;
  QOpenGLContext* shared_context;
  // Zoom
  bool _first_tick;

public:
  //! Is used to know if the openGL context is 4.3 or ES 2.0.
  //! @returns `true` if the context is 4.3.
  //! @returns `false` if the context is ES 2.0.
  bool isOpenGL_4_3()const {return is_ogl_4_3; }

};

} //end CGAL


#ifdef CGAL_HEADER_ONLY
#include <CGAL/Qt/qglviewer_impl_list.h>
#endif // CGAL_HEADER_ONLY

#endif // QGLVIEWER_QGLVIEWER_H<|MERGE_RESOLUTION|>--- conflicted
+++ resolved
@@ -1139,12 +1139,6 @@
   QMap<WheelBindingPrivate, MouseActionPrivate> wheelBinding_;
   QMap<ClickBindingPrivate, qglviewer::ClickAction> clickBinding_;
   ::Qt::Key currentlyPressedKey_;
-<<<<<<< HEAD
-
-=======
-  // S t a t e   F i l e
-  QString stateFileName_;
->>>>>>> 0dcff365
 
   // H e l p   w i n d o w
   QTabWidget *helpWidget_;
