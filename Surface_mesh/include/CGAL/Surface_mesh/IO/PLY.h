--- conflicted
+++ resolved
@@ -248,44 +248,7 @@
       if(has_simplex_specific_property(property, Simplex()))
         continue;
 
-<<<<<<< HEAD
-      const std::string& name = property->name();
-
-      if(dynamic_cast<PLY_read_typed_number<std::int8_t>*>(property))
-      {
-        properties.push_back(new PLY_property_to_surface_mesh_property<Simplex, std::int8_t>(m_mesh, name));
-      }
-      else if(dynamic_cast<PLY_read_typed_number<std::uint8_t>*>(property))
-      {
-        properties.push_back(new PLY_property_to_surface_mesh_property<Simplex, std::uint8_t>(m_mesh, name));
-      }
-      else if(dynamic_cast<PLY_read_typed_number<std::int16_t>*>(property))
-      {
-        properties.push_back(new PLY_property_to_surface_mesh_property<Simplex, std::int16_t>(m_mesh, name));
-      }
-      else if(dynamic_cast<PLY_read_typed_number<std::uint16_t>*>(property))
-      {
-        properties.push_back(new PLY_property_to_surface_mesh_property<Simplex, std::uint16_t>(m_mesh, name));
-      }
-      else if(dynamic_cast<PLY_read_typed_number<std::int32_t>*>(property))
-      {
-        properties.push_back(new PLY_property_to_surface_mesh_property<Simplex, std::int32_t>(m_mesh, name));
-      }
-      else if(dynamic_cast<PLY_read_typed_number<std::uint32_t>*>(property))
-      {
-        properties.push_back(new PLY_property_to_surface_mesh_property<Simplex, std::uint32_t>(m_mesh, name));
-      }
-      else if(dynamic_cast<PLY_read_typed_number<float>*>(property))
-      {
-        properties.push_back(new PLY_property_to_surface_mesh_property<Simplex, float>(m_mesh, name));
-      }
-      else if(dynamic_cast<PLY_read_typed_number<double>*>(property))
-      {
-        properties.push_back(new PLY_property_to_surface_mesh_property<Simplex, double>(m_mesh, name));
-      }
-=======
       instantiate_properties_impl<Simplex>(element, properties, property, Type_tuple());
->>>>>>> 50cae0d9
     }
   }
 
@@ -721,22 +684,6 @@
                  std::vector<Abstract_property_printer<Simplex>*>& printers,
                  const CGAL_NP_CLASS& np = parameters::default_values())
 {
-<<<<<<< HEAD
-  typedef Surface_mesh<Point>                                             SMesh;
-  typedef typename SMesh::template Property_map<Simplex, std::int8_t>   Int8_map;
-  typedef typename SMesh::template Property_map<Simplex, std::uint8_t>  Uint8_map;
-  typedef typename SMesh::template Property_map<Simplex, std::int16_t>  Int16_map;
-  typedef typename SMesh::template Property_map<Simplex, std::uint16_t> Uint16_map;
-  typedef typename SMesh::template Property_map<Simplex, std::int32_t>  Int32_map;
-  typedef typename SMesh::template Property_map<Simplex, std::uint32_t> Uint32_map;
-  typedef typename SMesh::template Property_map<Simplex, std::int64_t>  Int64_map;
-  typedef typename SMesh::template Property_map<Simplex, std::uint64_t> Uint64_map;
-  typedef typename SMesh::template Property_map<Simplex, float>           Float_map;
-  typedef typename SMesh::template Property_map<Simplex, double>          Double_map;
-
-  typedef typename SMesh::Face_index                            FIndex;
-  typedef typename SMesh::Vertex_index                          VIndex;
-=======
   typedef std::tuple<std::int8_t, std::uint8_t,
                      std::int16_t , std::uint16_t,
                      std::int32_t , std::uint32_t,
@@ -748,7 +695,6 @@
 
   typedef typename Surface_mesh<Point>::Face_index   FIndex;
   typedef typename Surface_mesh<Point>::Vertex_index VIndex;
->>>>>>> 50cae0d9
 
   using VCM = typename internal_np::Lookup_named_param_def<
     internal_np::vertex_color_map_t,
@@ -801,114 +747,7 @@
     if(fill_simplex_specific_header(os, sm, printers, prop[i]))
       continue;
 
-<<<<<<< HEAD
-    // Cut the "v:" prefix
-    std::string name = get_property_raw_name<Point>(prop[i], Simplex());
-
-    bool okay = false;
-    {
-      Int8_map pmap;
-      boost::tie(pmap, okay) = sm.template property_map<Simplex,std::int8_t>(prop[i]);
-      if(okay)
-      {
-        os << "property char " << name << std::endl;
-        printers.push_back(new internal::Char_property_printer<Simplex,Int8_map>(pmap));
-        continue;
-      }
-    }
-    {
-      Uint8_map pmap;
-      boost::tie(pmap, okay) = sm.template property_map<Simplex,std::uint8_t>(prop[i]);
-      if(okay)
-      {
-        os << "property uchar " << name << std::endl;
-        printers.push_back(new internal::Char_property_printer<Simplex,Uint8_map>(pmap));
-        continue;
-      }
-    }
-    {
-      Int16_map pmap;
-      boost::tie(pmap, okay) = sm.template property_map<Simplex,std::int16_t>(prop[i]);
-      if(okay)
-      {
-        os << "property short " << name << std::endl;
-        printers.push_back(new internal::Simple_property_printer<Simplex,Int16_map>(pmap));
-        continue;
-      }
-    }
-    {
-      Uint16_map pmap;
-      boost::tie(pmap, okay) = sm.template property_map<Simplex,std::uint16_t>(prop[i]);
-      if(okay)
-      {
-        os << "property ushort " << name << std::endl;
-        printers.push_back(new internal::Simple_property_printer<Simplex,Uint16_map>(pmap));
-        continue;
-      }
-    }
-    {
-      Int32_map pmap;
-      boost::tie(pmap, okay) = sm.template property_map<Simplex,std::int32_t>(prop[i]);
-      if(okay)
-      {
-        os << "property int " << name << std::endl;
-        printers.push_back(new internal::Simple_property_printer<Simplex,Int32_map>(pmap));
-        continue;
-      }
-    }
-    {
-      Uint32_map pmap;
-      boost::tie(pmap, okay) = sm.template property_map<Simplex,std::uint32_t>(prop[i]);
-      if(okay)
-      {
-        os << "property uint " << name << std::endl;
-        printers.push_back(new internal::Simple_property_printer<Simplex,Uint32_map>(pmap));
-        continue;
-      }
-    }
-    {
-      Int64_map pmap;
-      boost::tie(pmap, okay) = sm.template property_map<Simplex,std::int64_t>(prop[i]);
-      if(okay)
-      {
-        os << "property int " << name << std::endl;
-        printers.push_back(new internal::Simple_property_printer<Simplex,Int64_map,std::int32_t>(pmap));
-        continue;
-      }
-    }
-    {
-      Uint64_map pmap;
-      boost::tie(pmap, okay) = sm.template property_map<Simplex,std::uint64_t>(prop[i]);
-      if(okay)
-      {
-        os << "property uint " << name << std::endl;
-        printers.push_back(new internal::Simple_property_printer<Simplex,Uint64_map,std::uint32_t>(pmap));
-        continue;
-      }
-    }
-    {
-      Float_map pmap;
-      boost::tie(pmap, okay) = sm.template property_map<Simplex,float>(prop[i]);
-      if(okay)
-      {
-        os << "property float " << name << std::endl;
-        printers.push_back(new internal::Simple_property_printer<Simplex,Float_map>(pmap));
-        continue;
-      }
-    }
-    {
-      Double_map pmap;
-      boost::tie(pmap, okay) = sm.template property_map<Simplex,double>(prop[i]);
-      if(okay)
-      {
-        os << "property double " << name << std::endl;
-        printers.push_back(new internal::Simple_property_printer<Simplex,Double_map>(pmap));
-        continue;
-      }
-    }
-=======
     fill_header_impl<std::tuple_size<Type_tuple>::value>(Type_tuple(), type_strings, sm, prop[i], os, printers);
->>>>>>> 50cae0d9
   }
 }
 
