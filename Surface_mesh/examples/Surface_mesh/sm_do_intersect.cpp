<<<<<<< HEAD
=======
#include <algorithm>
#include <vector>
#include <fstream>

>>>>>>> 4b472db9
#include <CGAL/Exact_predicates_exact_constructions_kernel.h>
#include <CGAL/Surface_mesh.h>

#include <CGAL/box_intersection_d.h>
#include <CGAL/Timer.h>

#include <boost/bind.hpp>
#include <boost/functional/value_factory.hpp>
#include <boost/range/algorithm/transform.hpp>

#include <algorithm>
#include <vector>
#include <fstream>

typedef CGAL::Exact_predicates_exact_constructions_kernel K;

typedef K::Triangle_3 Triangle_3;
typedef K::Point_3 Point_3;
typedef CGAL::Surface_mesh<K::Point_3> Mesh;
typedef CGAL::Bbox_3 Bbox_3;
typedef CGAL::Timer Timer;

typedef Mesh::Face_index Face_descriptor;
typedef Mesh::Halfedge_index Halfedge_descriptor;

/// small helper to extract a triangle from a face
Triangle_3 triangle(const Mesh& sm, Face_descriptor f)
{
  Halfedge_descriptor hf = sm.halfedge(f);
  Point_3 a = sm.point(sm.target(hf));
  hf = sm.next(hf);
  Point_3 b = sm.point(sm.target(hf));
  hf = sm.next(hf);
  Point_3 c = sm.point(sm.target(hf));
  hf = sm.next(hf);
  return Triangle_3(a, b, c);
}

class Box
  : public CGAL::Box_intersection_d::Box_d<double, 3,  CGAL::Box_intersection_d::ID_NONE> {
private:
  typedef CGAL::Box_intersection_d::Box_d<
    double, 3,  CGAL::Box_intersection_d::ID_NONE> Base;
  Face_descriptor fd;
public:
  typedef double                                   NT;
  typedef std::size_t                              ID;

  Box(Face_descriptor f, const Mesh& sm) : Base(triangle(sm, f).bbox()), fd(f) {}
  Box(const Bbox_3& b, Face_descriptor fd) : Base(b), fd(fd) {}
  Face_descriptor f() const { return fd; }
  ID  id() const { return static_cast<ID>(fd); }
};

struct Callback {
  Callback(const Mesh& P, const Mesh& Q, unsigned int& i)
    : P(P), Q(Q), count(i)
  {}

  void operator()(const Box* bp, const Box* bq) {
    Face_descriptor fp = bp->f();
    Triangle_3 tp = triangle(P, fp);

    Face_descriptor fq = bq->f();
    Triangle_3 tq = triangle(Q, fq);

    if(do_intersect( tp, tq)) {
      ++(count);
    }
  }

  const Mesh& P;
  const Mesh& Q;
  unsigned int& count;
};

const Box*
address_of_box(const Box& b)
{
  return &b;
}

unsigned int intersect(const Mesh& P, const Mesh& Q) {
  std::vector<Box> P_boxes, Q_boxes;
  std::vector<const Box*> P_box_ptr, Q_box_ptr;
  P_boxes.reserve(P.number_of_faces());
  P_box_ptr.reserve(P.number_of_faces());
  Q_boxes.reserve(Q.number_of_faces());
  Q_box_ptr.reserve(Q.number_of_faces());

  // build boxes and pointers to boxes
  for(auto f : P.faces())
    P_boxes.push_back( Box(f, P) );
  std::transform(P_boxes.begin(), P_boxes.end(), std::back_inserter(P_box_ptr),
                 &address_of_box);
  for(auto f : Q.faces())
    Q_boxes.push_back( Box(f, Q) );
  std::transform(Q_boxes.begin(), Q_boxes.end(), std::back_inserter(Q_box_ptr),
                 &address_of_box);

  unsigned int i = 0;
  Callback c(P,Q, i);
  CGAL::box_intersection_d(P_box_ptr.begin(), P_box_ptr.end(),
                           Q_box_ptr.begin(), Q_box_ptr.end(),
                           c);
  return i;
}

int main(int argc, char* argv[])
{
  if(argc < 3)
  {
    std::cerr << "Usage: do_intersect <mesh_1.off> <mesh_2.off>" << std::endl;
    return EXIT_FAILURE;
  }

  std::cout.precision(17);

  Mesh P, Q;
  if(!CGAL::read_polygon_mesh(argv[1], P) || !CGAL::read_polygon_mesh(argv[2], Q))
  {
    std::cerr << "Invalid input files." << std::endl;
    return EXIT_FAILURE;
  }

  Timer timer;
  timer.start();
  unsigned int num_intersections = intersect(P,Q);
  timer.stop();
  std::cout << "Counted " << num_intersections << " in "
            << timer.time() << " seconds." << std::endl;

  return 0;
}

<|MERGE_RESOLUTION|>--- conflicted
+++ resolved
@@ -1,10 +1,7 @@
-<<<<<<< HEAD
-=======
 #include <algorithm>
 #include <vector>
 #include <fstream>
 
->>>>>>> 4b472db9
 #include <CGAL/Exact_predicates_exact_constructions_kernel.h>
 #include <CGAL/Surface_mesh.h>
 
@@ -138,5 +135,4 @@
             << timer.time() << " seconds." << std::endl;
 
   return 0;
-}
-
+}