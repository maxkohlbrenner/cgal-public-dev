#include <CGAL/Surface_mesh/Surface_mesh.h>
#include <CGAL/Exact_predicates_inexact_constructions_kernel.h>

#include <cstring>
#include <iostream>
#include <fstream>

typedef CGAL::Exact_predicates_inexact_constructions_kernel   Kernel;
typedef Kernel::Point_3                                       Point;

typedef CGAL::Surface_mesh<Point>                             SMesh;
typedef boost::graph_traits<SMesh>::vertex_descriptor         vertex_descriptor;
typedef boost::graph_traits<SMesh>::face_descriptor           face_descriptor;

int main()
{
  std::ifstream in("colored_tetra.ply");
  SMesh mesh;
<<<<<<< HEAD
  CGAL::read_PLY(in, mesh);
=======
  CGAL::IO::read_PLY(in, mesh);
>>>>>>> cf69d322

  std::cerr << "Read mesh with " << mesh.number_of_vertices() << " vertices and "
            << mesh.number_of_faces() << " faces" << std::endl;

  std::cerr << "Properties associated with vertices:" << std::endl;
  std::vector<std::string> properties = mesh.properties<SMesh::Vertex_index>();
  for(std::size_t i = 0; i < properties.size(); ++ i)
    std::cerr << " * " << properties[i] << std::endl;

  std::cerr << "Properties associated with faces:" << std::endl;
  properties = mesh.properties<SMesh::Face_index>();
  for(std::size_t i = 0; i < properties.size(); ++ i)
    std::cerr << " * " << properties[i] << std::endl;

  mesh.add_property_map<SMesh::Edge_index, short>("id", 42);
  mesh.add_property_map<SMesh::Halfedge_index, float>("u", 13.f);
  mesh.add_property_map<SMesh::Halfedge_index, float>("v", 37.f);

  // Append second mesh
  std::ifstream in2("tetra.ply");
<<<<<<< HEAD
  CGAL::read_PLY(in2, mesh);

  std::ofstream out("out.ply");
//  CGAL::set_binary_mode(out);
  CGAL::write_PLY(out, mesh);
=======
  CGAL::IO::read_PLY(in2, mesh);

  std::ofstream out("out.ply");
//  CGAL::IO::set_binary_mode(out);
  CGAL::IO::write_PLY(out, mesh);
>>>>>>> cf69d322

  return 0;
}<|MERGE_RESOLUTION|>--- conflicted
+++ resolved
@@ -16,11 +16,7 @@
 {
   std::ifstream in("colored_tetra.ply");
   SMesh mesh;
-<<<<<<< HEAD
-  CGAL::read_PLY(in, mesh);
-=======
   CGAL::IO::read_PLY(in, mesh);
->>>>>>> cf69d322
 
   std::cerr << "Read mesh with " << mesh.number_of_vertices() << " vertices and "
             << mesh.number_of_faces() << " faces" << std::endl;
@@ -41,19 +37,11 @@
 
   // Append second mesh
   std::ifstream in2("tetra.ply");
-<<<<<<< HEAD
-  CGAL::read_PLY(in2, mesh);
-
-  std::ofstream out("out.ply");
-//  CGAL::set_binary_mode(out);
-  CGAL::write_PLY(out, mesh);
-=======
   CGAL::IO::read_PLY(in2, mesh);
 
   std::ofstream out("out.ply");
 //  CGAL::IO::set_binary_mode(out);
   CGAL::IO::write_PLY(out, mesh);
->>>>>>> cf69d322
 
   return 0;
 }