language: cpp
dist: xenial
sudo: required
git:
  depth: 3
env:
  matrix:
    - PACKAGE='CHECK'
    - PACKAGE='AABB_tree Advancing_front_surface_reconstruction Algebraic_foundations '
    - PACKAGE='Algebraic_kernel_d Algebraic_kernel_for_circles Algebraic_kernel_for_spheres '
    - PACKAGE='Alpha_shapes_2 Alpha_shapes_3 Apollonius_graph_2 '
    - PACKAGE='Arithmetic_kernel Arrangement_on_surface_2 Barycentric_coordinates_2 '
    - PACKAGE='BGL Boolean_set_operations_2 Bounding_volumes '
    - PACKAGE='Box_intersection_d Cartesian_kernel CGAL_Core '
    - PACKAGE='CGAL_ImageIO CGAL_ipelets Circular_kernel_2 '
    - PACKAGE='Circular_kernel_3 Circulator Classification '
    - PACKAGE='Combinatorial_map Cone_spanners_2 Convex_decomposition_3 '
    - PACKAGE='Convex_hull_2 Convex_hull_3 Convex_hull_d '
    - PACKAGE='Distance_2 Distance_3 Envelope_2 '
    - PACKAGE='Envelope_3 Filtered_kernel Generalized_map '
    - PACKAGE='Generator Geomview GraphicsView '
    - PACKAGE='HalfedgeDS Hash_map Heat_method_3 '
    - PACKAGE='Homogeneous_kernel Hyperbolic_triangulation_2 Inscribed_areas '
    - PACKAGE='Installation Interpolation Intersections_2 '
    - PACKAGE='Intersections_3 Interval_skip_list Interval_support '
    - PACKAGE='Inventor Jet_fitting_3 Kernel_23 '
    - PACKAGE='Kernel_d LEDA Linear_cell_complex '
    - PACKAGE='MacOSX Maintenance Matrix_search '
    - PACKAGE='Mesh_2 Mesh_3 Mesher_level '
    - PACKAGE='Minkowski_sum_2 Minkowski_sum_3 Modifier '
    - PACKAGE='Modular_arithmetic Nef_2 Nef_3 '
    - PACKAGE='Nef_S2 NewKernel_d Number_types '
    - PACKAGE='OpenNL Optimal_transportation_reconstruction_2 Optimisation_basic '
    - PACKAGE='Partition_2 Periodic_2_triangulation_2 Periodic_3_mesh_3 '
    - PACKAGE='Periodic_3_triangulation_3 Periodic_4_hyperbolic_triangulation_2 Point_set_2 '
    - PACKAGE='Point_set_3 Point_set_processing_3 Point_set_shape_detection_3 '
    - PACKAGE='Poisson_surface_reconstruction_3 Polygon Polygon_mesh_processing '
    - PACKAGE='Polyhedron Polyhedron_IO Polyline_simplification_2 '
    - PACKAGE='Polynomial Polytope_distance_d Principal_component_analysis '
    - PACKAGE='Principal_component_analysis_LGPL Profiling_tools Property_map '
    - PACKAGE='QP_solver Random_numbers Ridges_3 '
    - PACKAGE='Scale_space_reconstruction_3 Scripts SearchStructures '
    - PACKAGE='Segment_Delaunay_graph_2 Segment_Delaunay_graph_Linf_2 Set_movable_separability_2 '
    - PACKAGE='Skin_surface_3 Snap_rounding_2 Solver_interface '
    - PACKAGE='Spatial_searching Spatial_sorting STL_Extension '
    - PACKAGE='Straight_skeleton_2 Stream_lines_2 Stream_support '
    - PACKAGE='Subdivision_method_3 Surface_mesh Surface_mesh_approximation '
    - PACKAGE='Surface_mesh_deformation Surface_mesher Surface_mesh_parameterization '
    - PACKAGE='Surface_mesh_segmentation Surface_mesh_shortest_path Surface_mesh_simplification '
    - PACKAGE='Surface_mesh_skeletonization Surface_sweep_2 TDS_2 '
    - PACKAGE='TDS_3 Testsuite Three '
    - PACKAGE='Triangulation Triangulation_2 Triangulation_3 '
    - PACKAGE='Union_find Visibility_2 Voronoi_diagram_2 '
    - PACKAGE='wininst '
compiler: clang
install:
  - echo "$PWD"
<<<<<<< HEAD
  - if [ -n "$TRAVIS_PULL_REQUEST" ] && [ "$PACKAGE" != CHECK ]; then  DO_IGNORE=FALSE;  for ARG in $(echo "$PACKAGE");do if [ "$ARG" = "Maintenance" ]; then continue; fi; . $PWD/.travis/test_package.sh "$PWD" "$ARG";  echo "DO_IGNORE is $DO_IGNORE";  if [ "$DO_IGNORE" = "FALSE" ]; then  break; fi; done; if [ "$DO_IGNORE" = "TRUE" ]; then travis_terminate 0; fi;fi
  - /usr/bin/time -f 'Spend time of %C -- %E (real)' bash .travis/install.sh
  - export CXX=clang++ CC=clang;
before_script:
  - wget -O doxygen_exe https://cgal.geometryfactory.com/~mgimeno/doxygen_exe
  - sudo mv doxygen_exe /usr/bin/doxygen
  - sudo chmod +x /usr/bin/doxygen
  - mkdir -p build
  - cd build
  - /usr/bin/time -f 'Spend time of %C -- %E (real)' cmake -DCMAKE_CXX_FLAGS="-std=c++11" -DCGAL_HEADER_ONLY=ON -DCMAKE_CXX_FLAGS_RELEASE=-DCGAL_NDEBUG -DWITH_examples=ON -DWITH_demos=ON -DWITH_tests=ON ..
  - /usr/bin/time -f 'Spend time of %C -- %E (real)' make
  - /usr/bin/time -f 'Spend time of %C -- %E (real)' sudo make install &>/dev/null
  - cd ..
script:
  - cd ./.travis
  - /usr/bin/time -f 'Spend time of %C -- %E (real)' bash ./build_package.sh $PACKAGE
=======
  - if [ "$TRAVIS_PULL_REQUEST_BRANCH" ] && [ "$PACKAGE" != CHECK ]; then  DO_IGNORE=FALSE;  for ARG in $(echo "$PACKAGE");do if [ "$ARG" = "Maintenance" ]; then continue; fi; . $PWD/.travis/test_package.sh "$PWD" "$ARG";  echo "DO_IGNORE is $DO_IGNORE";  if [ "$DO_IGNORE" = "FALSE" ]; then  break; fi; done; if [ "$DO_IGNORE" = "TRUE" ]; then travis_terminate 0; fi;fi
  - bash .travis/install.sh 
  - export CXX=clang++-3.6 CC=clang-3.6;
before_script: 
- wget -O doxygen_exe https://cgal.geometryfactory.com/~mgimeno/doxygen_exe
- sudo mv doxygen_exe /usr/bin/doxygen
- sudo chmod +x /usr/bin/doxygen
- mkdir -p build 
- cd build 
- cmake -DCMAKE_CXX_FLAGS="-std=c++11" -DCGAL_HEADER_ONLY=ON -DQt5_DIR="/opt/qt55/lib/cmake/Qt5" -DQt5Svg_DIR="/opt/qt55/lib/cmake/Qt5Svg" -DQt5OpenGL_DIR="/opt/qt55/lib/cmake/Qt5OpenGL" -DCMAKE_CXX_FLAGS_RELEASE=-DCGAL_NDEBUG .. 
- make 
- sudo make install &>/dev/null
- cd ..
script: 
- cd ./.travis
- bash ./build_package.sh $PACKAGE
>>>>>>> 6edd9b7c
notifications:
  email:
    on_success: change
    # default: always
    on_failure: always
    # default: always<|MERGE_RESOLUTION|>--- conflicted
+++ resolved
@@ -55,8 +55,7 @@
 compiler: clang
 install:
   - echo "$PWD"
-<<<<<<< HEAD
-  - if [ -n "$TRAVIS_PULL_REQUEST" ] && [ "$PACKAGE" != CHECK ]; then  DO_IGNORE=FALSE;  for ARG in $(echo "$PACKAGE");do if [ "$ARG" = "Maintenance" ]; then continue; fi; . $PWD/.travis/test_package.sh "$PWD" "$ARG";  echo "DO_IGNORE is $DO_IGNORE";  if [ "$DO_IGNORE" = "FALSE" ]; then  break; fi; done; if [ "$DO_IGNORE" = "TRUE" ]; then travis_terminate 0; fi;fi
+  - if [ -n "$TRAVIS_PULL_REQUEST_BRANCH" ] && [ "$PACKAGE" != CHECK ]; then  DO_IGNORE=FALSE;  for ARG in $(echo "$PACKAGE");do if [ "$ARG" = "Maintenance" ]; then continue; fi; . $PWD/.travis/test_package.sh "$PWD" "$ARG";  echo "DO_IGNORE is $DO_IGNORE";  if [ "$DO_IGNORE" = "FALSE" ]; then  break; fi; done; if [ "$DO_IGNORE" = "TRUE" ]; then travis_terminate 0; fi;fi
   - /usr/bin/time -f 'Spend time of %C -- %E (real)' bash .travis/install.sh
   - export CXX=clang++ CC=clang;
 before_script:
@@ -72,24 +71,6 @@
 script:
   - cd ./.travis
   - /usr/bin/time -f 'Spend time of %C -- %E (real)' bash ./build_package.sh $PACKAGE
-=======
-  - if [ "$TRAVIS_PULL_REQUEST_BRANCH" ] && [ "$PACKAGE" != CHECK ]; then  DO_IGNORE=FALSE;  for ARG in $(echo "$PACKAGE");do if [ "$ARG" = "Maintenance" ]; then continue; fi; . $PWD/.travis/test_package.sh "$PWD" "$ARG";  echo "DO_IGNORE is $DO_IGNORE";  if [ "$DO_IGNORE" = "FALSE" ]; then  break; fi; done; if [ "$DO_IGNORE" = "TRUE" ]; then travis_terminate 0; fi;fi
-  - bash .travis/install.sh 
-  - export CXX=clang++-3.6 CC=clang-3.6;
-before_script: 
-- wget -O doxygen_exe https://cgal.geometryfactory.com/~mgimeno/doxygen_exe
-- sudo mv doxygen_exe /usr/bin/doxygen
-- sudo chmod +x /usr/bin/doxygen
-- mkdir -p build 
-- cd build 
-- cmake -DCMAKE_CXX_FLAGS="-std=c++11" -DCGAL_HEADER_ONLY=ON -DQt5_DIR="/opt/qt55/lib/cmake/Qt5" -DQt5Svg_DIR="/opt/qt55/lib/cmake/Qt5Svg" -DQt5OpenGL_DIR="/opt/qt55/lib/cmake/Qt5OpenGL" -DCMAKE_CXX_FLAGS_RELEASE=-DCGAL_NDEBUG .. 
-- make 
-- sudo make install &>/dev/null
-- cd ..
-script: 
-- cd ./.travis
-- bash ./build_package.sh $PACKAGE
->>>>>>> 6edd9b7c
 notifications:
   email:
     on_success: change
