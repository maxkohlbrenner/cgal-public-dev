language: cpp
dist: xenial
sudo: required
git:
  depth: 3
env:
  matrix:
    - PACKAGE='CHECK'
    - PACKAGE='AABB_tree Advancing_front_surface_reconstruction Algebraic_foundations '
    - PACKAGE='Algebraic_kernel_d Algebraic_kernel_for_circles Algebraic_kernel_for_spheres '
    - PACKAGE='Alpha_shapes_2 Alpha_shapes_3 Apollonius_graph_2 '
    - PACKAGE='Arithmetic_kernel Arrangement_on_surface_2 BGL '
    - PACKAGE='Barycentric_coordinates_2 Boolean_set_operations_2 Bounding_volumes '
    - PACKAGE='Box_intersection_d CGAL_Core CGAL_ImageIO '
    - PACKAGE='CGAL_ipelets Cartesian_kernel Circular_kernel_2 '
    - PACKAGE='Circular_kernel_3 Circulator Classification '
    - PACKAGE='Combinatorial_map Cone_spanners_2 Convex_decomposition_3 '
    - PACKAGE='Convex_hull_2 Convex_hull_3 Convex_hull_d '
    - PACKAGE='Distance_2 Distance_3 Envelope_2 '
    - PACKAGE='Envelope_3 Filtered_kernel Generalized_map '
    - PACKAGE='Generator Geomview GraphicsView '
    - PACKAGE='HalfedgeDS Hash_map Heat_method_3 '
    - PACKAGE='Homogeneous_kernel Hyperbolic_triangulation_2 Inscribed_areas '
    - PACKAGE='Installation Interpolation Intersections_2 '
    - PACKAGE='Intersections_3 Interval_skip_list Interval_support '
    - PACKAGE='Inventor Jet_fitting_3 Kernel_23 '
    - PACKAGE='Kernel_d LEDA Linear_cell_complex '
    - PACKAGE='MacOSX Maintenance Matrix_search '
    - PACKAGE='Mesh_2 Mesh_3 Mesher_level '
    - PACKAGE='Minkowski_sum_2 Minkowski_sum_3 Modifier '
    - PACKAGE='Modular_arithmetic Nef_2 Nef_3 '
    - PACKAGE='Nef_S2 NewKernel_d Number_types '
    - PACKAGE='OpenNL Optimal_transportation_reconstruction_2 Optimisation_basic '
    - PACKAGE='Partition_2 Periodic_2_triangulation_2 Periodic_3_mesh_3 '
    - PACKAGE='Periodic_3_triangulation_3 Periodic_4_hyperbolic_triangulation_2 Point_set_2 '
    - PACKAGE='Point_set_3 Point_set_processing_3 Poisson_surface_reconstruction_3 '
    - PACKAGE='Polygon Polygon_mesh_processing Polyhedron '
    - PACKAGE='Polyhedron_IO Polyline_simplification_2 Polynomial '
    - PACKAGE='Polytope_distance_d Principal_component_analysis Principal_component_analysis_LGPL '
    - PACKAGE='Profiling_tools Property_map QP_solver '
    - PACKAGE='Random_numbers Ridges_3 STL_Extension '
    - PACKAGE='Scale_space_reconstruction_3 Scripts SearchStructures '
    - PACKAGE='Segment_Delaunay_graph_2 Segment_Delaunay_graph_Linf_2 Set_movable_separability_2 '
    - PACKAGE='Shape_detection Skin_surface_3 Snap_rounding_2 '
    - PACKAGE='Solver_interface Spatial_searching Spatial_sorting '
    - PACKAGE='Straight_skeleton_2 Stream_lines_2 Stream_support '
    - PACKAGE='Subdivision_method_3 Surface_mesh Surface_mesh_approximation '
<<<<<<< HEAD
    - PACKAGE='Surface_mesh_deformation Surface_mesher Surface_mesh_parameterization '
    - PACKAGE='Surface_mesh_segmentation Surface_mesh_shortest_path Surface_mesh_simplification '
    - PACKAGE='Surface_mesh_skeletonization Surface_mesh_topology Surface_sweep_2 TDS_2 '
=======
    - PACKAGE='Surface_mesh_deformation Surface_mesh_parameterization Surface_mesh_segmentation '
    - PACKAGE='Surface_mesh_shortest_path Surface_mesh_simplification Surface_mesh_skeletonization '
    - PACKAGE='Surface_mesher Surface_sweep_2 TDS_2 '
>>>>>>> 891a28db
    - PACKAGE='TDS_3 Testsuite Three '
    - PACKAGE='Triangulation Triangulation_2 Triangulation_3 '
    - PACKAGE='Union_find Visibility_2 Voronoi_diagram_2 '
    - PACKAGE='wininst '
compiler: clang
install:
  - echo "$PWD"
  - if [ -n "$TRAVIS_PULL_REQUEST_BRANCH" ] && [ "$PACKAGE" != CHECK ]; then  DO_IGNORE=FALSE;  for ARG in $(echo "$PACKAGE");do if [ "$ARG" = "Maintenance" ]; then continue; fi; . $PWD/.travis/test_package.sh "$PWD" "$ARG";  echo "DO_IGNORE is $DO_IGNORE";  if [ "$DO_IGNORE" = "FALSE" ]; then  break; fi; done; if [ "$DO_IGNORE" = "TRUE" ]; then travis_terminate 0; fi;fi
  - /usr/bin/time -f 'Spend time of %C -- %E (real)' bash .travis/install.sh
  - export CXX=clang++ CC=clang;
before_script:
  - wget -O doxygen_exe https://cgal.geometryfactory.com/~mgimeno/doxygen_exe
  - sudo mv doxygen_exe /usr/bin/doxygen
  - sudo chmod +x /usr/bin/doxygen
  - mkdir -p build
  - cd build
  - /usr/bin/time -f 'Spend time of %C -- %E (real)' cmake -DCMAKE_CXX_FLAGS="-std=c++11" -DCGAL_HEADER_ONLY=ON -DCMAKE_CXX_FLAGS_RELEASE=-DCGAL_NDEBUG -DWITH_examples=ON -DWITH_demos=ON -DWITH_tests=ON ..
  - /usr/bin/time -f 'Spend time of %C -- %E (real)' make
  - /usr/bin/time -f 'Spend time of %C -- %E (real)' sudo make install &>/dev/null
  - cd ..
script:
  - cd ./.travis
  - /usr/bin/time -f 'Spend time of %C -- %E (real)' bash ./build_package.sh $PACKAGE
notifications:
  email:
    on_success: change
    # default: always
    on_failure: always
    # default: always<|MERGE_RESOLUTION|>--- conflicted
+++ resolved
@@ -45,15 +45,9 @@
     - PACKAGE='Solver_interface Spatial_searching Spatial_sorting '
     - PACKAGE='Straight_skeleton_2 Stream_lines_2 Stream_support '
     - PACKAGE='Subdivision_method_3 Surface_mesh Surface_mesh_approximation '
-<<<<<<< HEAD
-    - PACKAGE='Surface_mesh_deformation Surface_mesher Surface_mesh_parameterization '
-    - PACKAGE='Surface_mesh_segmentation Surface_mesh_shortest_path Surface_mesh_simplification '
-    - PACKAGE='Surface_mesh_skeletonization Surface_mesh_topology Surface_sweep_2 TDS_2 '
-=======
     - PACKAGE='Surface_mesh_deformation Surface_mesh_parameterization Surface_mesh_segmentation '
     - PACKAGE='Surface_mesh_shortest_path Surface_mesh_simplification Surface_mesh_skeletonization '
-    - PACKAGE='Surface_mesher Surface_sweep_2 TDS_2 '
->>>>>>> 891a28db
+    - PACKAGE='Surface_mesh_topology Surface_mesher Surface_sweep_2 TDS_2 '
     - PACKAGE='TDS_3 Testsuite Three '
     - PACKAGE='Triangulation Triangulation_2 Triangulation_3 '
     - PACKAGE='Union_find Visibility_2 Voronoi_diagram_2 '
