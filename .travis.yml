--- conflicted
+++ resolved
@@ -58,82 +58,45 @@
   - compiler: clang-3.6
     env: PACKAGE='Optimal_transportation_reconstruction_2 Optimisation_basic Partition_2 ' 
   - compiler: clang-3.6
-    env: PACKAGE='Periodic_2_triangulation_2 Periodic_3_triangulation_3 Point_set_2 ' 
+    env: PACKAGE='Periodic_2_triangulation_2 Periodic_3_mesh_3 Periodic_3_triangulation_3 ' 
   - compiler: clang-3.6
-<<<<<<< HEAD
-    env: PACKAGE='Point_set_3 Point_set_processing_3 Point_set_shape_detection_3 ' 
+    env: PACKAGE='Point_set_2 Point_set_3 Point_set_processing_3 ' 
   - compiler: clang-3.6
-    env: PACKAGE='Poisson_surface_reconstruction_3 Polygon Polygon_mesh_processing ' 
+    env: PACKAGE='Point_set_shape_detection_3 Poisson_surface_reconstruction_3 Polygon ' 
   - compiler: clang-3.6
-    env: PACKAGE='Polyhedron Polyhedron_IO Polyline_simplification_2 ' 
+    env: PACKAGE='Polygon_mesh_processing Polyhedron Polyhedron_IO ' 
   - compiler: clang-3.6
-    env: PACKAGE='Polynomial Polytope_distance_d Principal_component_analysis ' 
+    env: PACKAGE='Polyline_simplification_2 Polynomial Polytope_distance_d ' 
   - compiler: clang-3.6
-    env: PACKAGE='Principal_component_analysis_LGPL Profiling_tools Property_map ' 
+    env: PACKAGE='Principal_component_analysis Principal_component_analysis_LGPL Profiling_tools ' 
   - compiler: clang-3.6
-    env: PACKAGE='QP_solver Random_numbers Ridges_3 ' 
+    env: PACKAGE='Property_map QP_solver Random_numbers ' 
   - compiler: clang-3.6
-    env: PACKAGE='Scale_space_reconstruction_3 Scripts SearchStructures ' 
+    env: PACKAGE='Ridges_3 Scale_space_reconstruction_3 Scripts ' 
   - compiler: clang-3.6
-    env: PACKAGE='Segment_Delaunay_graph_2 Segment_Delaunay_graph_Linf_2 Set_movable_separability_2 ' 
+    env: PACKAGE='SearchStructures Segment_Delaunay_graph_2 Segment_Delaunay_graph_Linf_2 ' 
   - compiler: clang-3.6
-    env: PACKAGE='Skin_surface_3 Snap_rounding_2 Solver_interface ' 
+    env: PACKAGE='Set_movable_separability_2 Skin_surface_3 Snap_rounding_2 ' 
   - compiler: clang-3.6
-    env: PACKAGE='Spatial_searching Spatial_sorting STL_Extension ' 
+    env: PACKAGE='Solver_interface Spatial_searching Spatial_sorting ' 
   - compiler: clang-3.6
-    env: PACKAGE='Straight_skeleton_2 Stream_lines_2 Stream_support ' 
+    env: PACKAGE='STL_Extension Straight_skeleton_2 Stream_lines_2 ' 
   - compiler: clang-3.6
-    env: PACKAGE='Subdivision_method_3 Surface_mesh Surface_mesh_deformation ' 
+    env: PACKAGE='Stream_support Subdivision_method_3 Surface_mesh ' 
   - compiler: clang-3.6
-    env: PACKAGE='Surface_mesher Surface_mesh_parameterization Surface_mesh_segmentation ' 
+    env: PACKAGE='Surface_mesh_deformation Surface_mesher Surface_mesh_parameterization ' 
   - compiler: clang-3.6
-    env: PACKAGE='Surface_mesh_shortest_path Surface_mesh_simplification Surface_mesh_skeletonization ' 
+    env: PACKAGE='Surface_mesh_segmentation Surface_mesh_shortest_path Surface_mesh_simplification ' 
   - compiler: clang-3.6
-    env: PACKAGE='Surface_sweep_2 TDS_2 TDS_3 ' 
+    env: PACKAGE='Surface_mesh_skeletonization Surface_sweep_2 TDS_2 ' 
   - compiler: clang-3.6
-    env: PACKAGE='Testsuite Three Triangulation ' 
+    env: PACKAGE='TDS_3 Testsuite Three ' 
   - compiler: clang-3.6
-    env: PACKAGE='Triangulation_2 Triangulation_3 Union_find ' 
+    env: PACKAGE='Triangulation Triangulation_2 Triangulation_3 ' 
   - compiler: clang-3.6
-=======
-    env: PACKAGE='Periodic_3_mesh_3 Periodic_3_triangulation_3 Point_set_2 ' 
+    env: PACKAGE='Union_find Visibility_2 Voronoi_diagram_2 ' 
   - compiler: clang-3.6
-    env: PACKAGE='Point_set_3 Point_set_processing_3 Point_set_shape_detection_3 ' 
-  - compiler: clang-3.6
-    env: PACKAGE='Poisson_surface_reconstruction_3 Polygon Polygon_mesh_processing ' 
-  - compiler: clang-3.6
-    env: PACKAGE='Polyhedron Polyhedron_IO Polyline_simplification_2 ' 
-  - compiler: clang-3.6
-    env: PACKAGE='Polynomial Polytope_distance_d Principal_component_analysis ' 
-  - compiler: clang-3.6
-    env: PACKAGE='Principal_component_analysis_LGPL Profiling_tools Property_map ' 
-  - compiler: clang-3.6
-    env: PACKAGE='QP_solver Random_numbers Ridges_3 ' 
-  - compiler: clang-3.6
-    env: PACKAGE='Scale_space_reconstruction_3 Scripts SearchStructures ' 
-  - compiler: clang-3.6
-    env: PACKAGE='Segment_Delaunay_graph_2 Segment_Delaunay_graph_Linf_2 Set_movable_separability_2 ' 
-  - compiler: clang-3.6
-    env: PACKAGE='Skin_surface_3 Snap_rounding_2 Solver_interface ' 
-  - compiler: clang-3.6
-    env: PACKAGE='Spatial_searching Spatial_sorting STL_Extension ' 
-  - compiler: clang-3.6
-    env: PACKAGE='Straight_skeleton_2 Stream_lines_2 Stream_support ' 
-  - compiler: clang-3.6
-    env: PACKAGE='Subdivision_method_3 Surface_mesh Surface_mesh_deformation ' 
-  - compiler: clang-3.6
-    env: PACKAGE='Surface_mesher Surface_mesh_parameterization Surface_mesh_segmentation ' 
-  - compiler: clang-3.6
-    env: PACKAGE='Surface_mesh_shortest_path Surface_mesh_simplification Surface_mesh_skeletonization ' 
-  - compiler: clang-3.6
-    env: PACKAGE='Surface_sweep_2 TDS_2 TDS_3 ' 
-  - compiler: clang-3.6
-    env: PACKAGE='Testsuite Three Triangulation ' 
-  - compiler: clang-3.6
-    env: PACKAGE='Triangulation_2 Triangulation_3 Union_find ' 
-  - compiler: clang-3.6
->>>>>>> db8f865b
-    env: PACKAGE='Visibility_2 Voronoi_diagram_2 wininst ' 
+    env: PACKAGE='wininst ' 
   - compiler: clang-3.6
     env: PACKAGE='Polyhedron_demo' 
 install: 
