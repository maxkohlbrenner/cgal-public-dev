// Copyright (c) 2018  Liangliang Nan. All rights reserved.
//
// This file is part of CGAL (www.cgal.org)
//
// $URL$
// $Id$
// SPDX-License-Identifier: LGPL-3.0-or-later OR LicenseRef-Commercial
//
// Author(s) : Liangliang Nan

#ifndef CGAL_GLPK_MIXED_INTEGER_PROGRAM_TRAITS_H
#define CGAL_GLPK_MIXED_INTEGER_PROGRAM_TRAITS_H

#include <CGAL/Mixed_integer_program_traits.h>

#if defined(CGAL_USE_GLPK) || defined(DOXYGEN_RUNNING)

#include <glpk.h>

#include <iostream>
#include <vector>

namespace CGAL {
<<<<<<< HEAD
namespace internal {

// Infers "bound type" (required by GLPK) from the bounds values
template <typename FT>
int bound_type(FT lb, FT ub)
{
  typedef CGAL::Variable<FT> Variable;

  if (lb <= -Variable::infinity() && ub >= Variable::infinity()) {
    return GLP_FR; // free (unbounded) variable
  } else if (lb > -Variable::infinity() && ub >= Variable::infinity()) {
    return GLP_LO; // variable with lower bound
  } else if (lb <= -Variable::infinity() && ub < Variable::infinity()) {
    return GLP_UP; // variable with upper bound
  } else {
    // lb > -Variable::infinity() && ub < Variable::infinity()
    if (lb == ub)
      return GLP_FX; // fixed variable
    else
      return GLP_DB; // double-bounded variable
  }
}

} // namespace internal

/// \ingroup PkgSolver
///
/// This class provides an interface for formulating and solving
/// constrained or unconstrained mixed integer programs using
/// \ref thirdpartyGLPK, which must be available on the system.
///
/// \note For better performance, please consider using
///      `SCIP_mixed_integer_program_traits`, or derive a new
///      model from `Mixed_integer_program_traits`.
///
/// \cgalModels `MixedIntegerProgramTraits`
///
/// \sa `SCIP_mixed_integer_program_traits`
template <typename FT>
class GLPK_mixed_integer_program_traits
  : public Mixed_integer_program_traits<FT>
{
  /// \cond SKIP_IN_MANUAL
public:
  typedef CGAL::Mixed_integer_program_traits<FT>          Base_class;
  typedef typename Base_class::Variable                   Variable;
  typedef typename Base_class::Linear_constraint          Linear_constraint;
  typedef typename Base_class::Linear_objective           Linear_objective;
  typedef typename Linear_objective::Sense                Sense;
  typedef typename Variable::Variable_type                Variable_type;

public:
  /// Solves the program. Returns `false` if fails.
  virtual bool solve()
  {
    Base_class::error_message_.clear();

    glp_prob* lp = glp_create_prob();
    if (!lp) {
      Base_class::error_message_ = "failed creating GLPK program";
      return false;
    }

    std::size_t num_integer_variables = 0;

    // Creates variables

    // This "static_cast<>" suppresses many annoying warnings: "conversion from 'size_t' to 'int', possible loss of data"
    int num_variables = static_cast<int>(Base_class::variables_.size());

    glp_add_cols(lp, num_variables);
    for (int i = 0; i < num_variables; ++i) {
      const Variable* var = Base_class::variables_[i];
      glp_set_col_name(lp, i + 1, var->name().c_str());

      if (var->variable_type() == Variable::INTEGER) {
        glp_set_col_kind(lp, i + 1, GLP_IV);  // glpk uses 1-based arrays
        ++num_integer_variables;
      } else if (var->variable_type() == Variable::BINARY) {
        glp_set_col_kind(lp, i + 1, GLP_BV);  // glpk uses 1-based arrays
        ++num_integer_variables;
      } else {
        glp_set_col_kind(lp, i + 1, GLP_CV);  // Continuous variable
      }

      FT lb, ub;
      var->get_bounds(lb, ub);

      int type = internal::bound_type(lb, ub);
      glp_set_col_bnds(lp, i + 1, type, lb, ub);
    }

    // Adds constraints

    // This "static_cast<>" suppresses many annoying warnings: "conversion from 'size_t' to 'int', possible loss of data"
    int num_constraints = static_cast<int>(Base_class::constraints_.size());
    glp_add_rows(lp, num_constraints);

    for (int i = 0; i < num_constraints; ++i) {
      const Linear_constraint* c = Base_class::constraints_[i];
      const std::unordered_map<const Variable*, FT>& coeffs = c->coefficients();
      typename std::unordered_map<const Variable*, FT>::const_iterator cur = coeffs.begin();

      std::vector<int>  indices(coeffs.size() + 1, 0); // glpk uses 1-based arrays
      std::vector<FT> coefficients(coeffs.size() + 1, 0.0); // glpk uses 1-based arrays
      std::size_t idx = 1; // glpk uses 1-based arrays
      for (; cur != coeffs.end(); ++cur) {
        int var_idx = cur->first->index();
        FT coeff = cur->second;

        indices[idx] = var_idx + 1;   // glpk uses 1-based arrays
        coefficients[idx] = coeff;
        ++idx;
      }

      glp_set_mat_row(lp, i + 1, static_cast<int>(coeffs.size()), indices.data(), coefficients.data());

      FT lb, ub;
      c->get_bounds(lb, ub);

      int type = internal::bound_type(lb, ub);
      glp_set_row_bnds(lp, i + 1, type, lb, ub);

      glp_set_row_name(lp, i + 1, c->name().c_str());
    }

    // Sets objective

    // Determines the coefficient of each variable in the objective function
    const std::unordered_map<const Variable*, FT>& obj_coeffs = Base_class::objective_->coefficients();
    typename std::unordered_map<const Variable*, FT>::const_iterator cur = obj_coeffs.begin();
    for (; cur != obj_coeffs.end(); ++cur) {
      int var_idx = cur->first->index();
      FT coeff = cur->second;
      glp_set_obj_coef(lp, var_idx + 1, coeff); // glpk uses 1-based arrays
    }

    // Sets objective function sense
    bool minimize = (Base_class::objective_->sense() == Linear_objective::MINIMIZE);
    glp_set_obj_dir(lp, minimize ? GLP_MIN : GLP_MAX);
    int msg_level = GLP_MSG_ERR;
    int status = -1;
    if (num_integer_variables == 0) { // Continuous problem
      glp_smcp parm;
      glp_init_smcp(&parm);
      parm.msg_lev = msg_level;
      status = glp_simplex(lp, &parm);
    }
    else { // Solves as MIP problem
      glp_iocp parm;
      glp_init_iocp(&parm);
      parm.msg_lev = msg_level;
      parm.presolve = GLP_ON;
      // The routine glp_intopt is a driver to the MIP solver based on the branch-and-cut method,
      // which is a hybrid of branch-and-bound and cutting plane methods.
      status = glp_intopt(lp, &parm);
    }

    switch (status) {
      case 0: {
        if (num_integer_variables == 0) { // continuous problem
          Base_class::result_.resize(num_variables);
          for (int i = 0; i < num_variables; ++i) {
            FT x = glp_get_col_prim(lp, i + 1);  // glpk uses 1-based arrays
            Variable* v = Base_class::variables_[i];
            v->set_solution_value(x);
            Base_class::result_[i] = x;
          }
=======

        /// \ingroup PkgSolverInterfaceRef
        ///
        /// This class provides an interface for formulating and solving
        /// mixed integer programs (constrained or unconstrained) using
        /// \ref thirdpartyGLPK.
        ///
        /// \ref thirdpartyGLPK must be available on the system.
        /// \note For better performance, please consider using
        ///                  `CGAL::SCIP_mixed_integer_program_traits`, or derive a new
        ///                  model from `CGAL::Mixed_integer_program_traits`.
        ///
        /// \cond SKIP_IN_MANUAL
        /// \tparam FT Number type
        /// \endcond
        ///
        /// \cgalModels `MixedIntegerProgramTraits`
        ///
        /// \sa `SCIP_mixed_integer_program_traits`
        template <typename FT>
        class GLPK_mixed_integer_program_traits : public Mixed_integer_program_traits<FT>
        {
                /// \cond SKIP_IN_MANUAL
        public:
                typedef CGAL::Mixed_integer_program_traits<FT>                Base_class;
                typedef typename Base_class::Variable                        Variable;
                typedef typename Base_class::Linear_constraint          Linear_constraint;
                typedef typename Base_class::Linear_objective           Linear_objective;
                typedef typename Linear_objective::Sense                Sense;
                typedef typename Variable::Variable_type                Variable_type;

        public:

                /// Solves the program. Returns false if fails.
                virtual bool solve();
                /// \endcond
        };

        //////////////////////////////////////////////////////////////////////////

        // implementation

        /// \cond SKIP_IN_MANUAL

        namespace internal {

                // Infers "bound type" (required by GLPK) from the bounds values
                template <typename FT>
                int bound_type(FT lb, FT ub) {
                        typedef CGAL::Variable<FT> Variable;

                        if (lb <= -Variable::infinity() && ub >= Variable::infinity())
                                return GLP_FR;                // free (unbounded) variable

                        else if (lb > -Variable::infinity() && ub >= Variable::infinity())
                                return GLP_LO;                // variable with lower bound

                        else if (lb <= -Variable::infinity() && ub < Variable::infinity())
                                return GLP_UP;                // variable with upper bound

                        else {// lb > -Variable::infinity() && ub < Variable::infinity()
                                if (lb == ub)
                                        return GLP_FX;        // fixed variable
                                else
                                        return GLP_DB;  // double-bounded variable
                        }
                }
>>>>>>> 67b53fae
        }
        else { // MIP problem
          Base_class::result_.resize(num_variables);
          for (int i = 0; i < num_variables; ++i) {
            FT x = glp_mip_col_val(lp, i + 1); // glpk uses 1-based arrays

            Variable* v = Base_class::variables_[i];
            if (v->variable_type() != Variable::CONTINUOUS)
              x = static_cast<int>(std::round(x));

            v->set_solution_value(x);
            Base_class::result_[i] = x;
          }
        }
        break;
      }

      case GLP_EBOUND:
        Base_class::error_message_ =
            "Unable to start the search, because some FT-bounded variables have incorrect"
            "bounds or some integer variables have non - integer(fractional) bounds.";
        break;

      case GLP_EROOT:
        Base_class::error_message_ =
            "Unable to start the search, because optimal basis for initial LP relaxation is not"
            "provided. (This code may appear only if the presolver is disabled.)";
        break;

      case GLP_ENOPFS:
        Base_class::error_message_ =
            "Unable to start the search, because LP relaxation of the MIP problem instance has"
            "no primal feasible solution. (This code may appear only if the presolver is enabled.)";
        break;

      case GLP_ENODFS:
        Base_class::error_message_ =
            "Unable to start the search, because LP relaxation of the MIP problem instance has"
            "no dual feasible solution.In other word, this code means that if the LP relaxation"
            "has at least one primal feasible solution, its optimal solution is unbounded, so if the"
            "MIP problem has at least one integer feasible solution, its(integer) optimal solution"
            "is also unbounded. (This code may appear only if the presolver is enabled.)";
        break;

      case GLP_EFAIL:
        Base_class::error_message_ =
            "The search was prematurely terminated due to the solver failure.";
        break;

      case GLP_EMIPGAP:
        Base_class::error_message_ =
            "The search was prematurely terminated, because the relative mip gap tolerance has been reached.";
        break;

      case GLP_ETMLIM:
        Base_class::error_message_ =
            "The search was prematurely terminated, because the time limit has been exceeded.";
        break;

      case GLP_ESTOP:
        Base_class::error_message_ =
            "The search was prematurely terminated by application. (This code may appear only"
            "if the advanced solver interface is used.)";
        break;

      default:
        Base_class::error_message_ =
            "optimization was stopped with status code " + std::to_string(status);
        break;
    }

    glp_delete_prob(lp);

    return (status == 0);
  }
  /// \endcond
};

} // namespace CGAL

#endif // CGAL_USE_GLPK or DOXYGEN_RUNNING

#endif // CGAL_GLPK_MIXED_INTEGER_PROGRAM_TRAITS_H<|MERGE_RESOLUTION|>--- conflicted
+++ resolved
@@ -21,7 +21,6 @@
 #include <vector>
 
 namespace CGAL {
-<<<<<<< HEAD
 namespace internal {
 
 // Infers "bound type" (required by GLPK) from the bounds values
@@ -47,15 +46,15 @@
 
 } // namespace internal
 
-/// \ingroup PkgSolver
+/// \ingroup PkgSolverInterfaceRef
 ///
 /// This class provides an interface for formulating and solving
 /// constrained or unconstrained mixed integer programs using
 /// \ref thirdpartyGLPK, which must be available on the system.
 ///
 /// \note For better performance, please consider using
-///      `SCIP_mixed_integer_program_traits`, or derive a new
-///      model from `Mixed_integer_program_traits`.
+///      `CGAL::SCIP_mixed_integer_program_traits`, or derive a new
+///      model from `CGAL::Mixed_integer_program_traits`.
 ///
 /// \cgalModels `MixedIntegerProgramTraits`
 ///
@@ -190,75 +189,6 @@
             v->set_solution_value(x);
             Base_class::result_[i] = x;
           }
-=======
-
-        /// \ingroup PkgSolverInterfaceRef
-        ///
-        /// This class provides an interface for formulating and solving
-        /// mixed integer programs (constrained or unconstrained) using
-        /// \ref thirdpartyGLPK.
-        ///
-        /// \ref thirdpartyGLPK must be available on the system.
-        /// \note For better performance, please consider using
-        ///                  `CGAL::SCIP_mixed_integer_program_traits`, or derive a new
-        ///                  model from `CGAL::Mixed_integer_program_traits`.
-        ///
-        /// \cond SKIP_IN_MANUAL
-        /// \tparam FT Number type
-        /// \endcond
-        ///
-        /// \cgalModels `MixedIntegerProgramTraits`
-        ///
-        /// \sa `SCIP_mixed_integer_program_traits`
-        template <typename FT>
-        class GLPK_mixed_integer_program_traits : public Mixed_integer_program_traits<FT>
-        {
-                /// \cond SKIP_IN_MANUAL
-        public:
-                typedef CGAL::Mixed_integer_program_traits<FT>                Base_class;
-                typedef typename Base_class::Variable                        Variable;
-                typedef typename Base_class::Linear_constraint          Linear_constraint;
-                typedef typename Base_class::Linear_objective           Linear_objective;
-                typedef typename Linear_objective::Sense                Sense;
-                typedef typename Variable::Variable_type                Variable_type;
-
-        public:
-
-                /// Solves the program. Returns false if fails.
-                virtual bool solve();
-                /// \endcond
-        };
-
-        //////////////////////////////////////////////////////////////////////////
-
-        // implementation
-
-        /// \cond SKIP_IN_MANUAL
-
-        namespace internal {
-
-                // Infers "bound type" (required by GLPK) from the bounds values
-                template <typename FT>
-                int bound_type(FT lb, FT ub) {
-                        typedef CGAL::Variable<FT> Variable;
-
-                        if (lb <= -Variable::infinity() && ub >= Variable::infinity())
-                                return GLP_FR;                // free (unbounded) variable
-
-                        else if (lb > -Variable::infinity() && ub >= Variable::infinity())
-                                return GLP_LO;                // variable with lower bound
-
-                        else if (lb <= -Variable::infinity() && ub < Variable::infinity())
-                                return GLP_UP;                // variable with upper bound
-
-                        else {// lb > -Variable::infinity() && ub < Variable::infinity()
-                                if (lb == ub)
-                                        return GLP_FX;        // fixed variable
-                                else
-                                        return GLP_DB;  // double-bounded variable
-                        }
-                }
->>>>>>> 67b53fae
         }
         else { // MIP problem
           Base_class::result_.resize(num_variables);
