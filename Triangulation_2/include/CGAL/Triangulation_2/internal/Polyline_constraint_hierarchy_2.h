--- conflicted
+++ resolved
@@ -46,11 +46,7 @@
   class Node {
   public:
     explicit Node(Vertex_handle vh, bool input = false)
-<<<<<<< HEAD
-      : vertex_(vh), input(input)
-=======
-      : vertex_(vh), point_(vertex_->point()), id(-1), input(input)
->>>>>>> dfcdb4c0
+      : vertex_(vh), point_(vertex_->point()), input(input)
     {}
     const Point& point() const { return point_; }
     Vertex_handle vertex() const { return vertex_; }
