--- conflicted
+++ resolved
@@ -190,6 +190,7 @@
   {
     CGAL_PROFILER("Projected_intersect_3::operator()")
     CGAL_TIME_PROFILER("Projected_intersect_3::operator()")
+    typedef boost::variant<Point, Segment> variant_type;
     const Vector_3 u1 = cross_product(s1.to_vector(), normal);
     if(u1 == NULL_VECTOR)
       return K().intersect_3_object()(s1.supporting_line(), s2);
@@ -201,19 +202,12 @@
     const Plane_3 plane_1(s1.source(), u1);
     const Plane_3 plane_2(s2.source(), u2);
 
-<<<<<<< HEAD
     auto planes_intersection = intersection(plane_1, plane_2);
     if(! planes_intersection) {
-      std::cerr << "planes_intersection is empty\n";
-      return boost::none;
-=======
-    Object planes_intersection = intersection(plane_1, plane_2);
-    if(planes_intersection.empty()) {
 #ifdef CGAL_T2_PTB_3_DEBUG
       std::cerr << "planes_intersection is empty\n";
 #endif
-      return planes_intersection;
->>>>>>> 2c1b967d
+      return boost::none;
     }
     if(const Line* line = boost::get<Line>(&*planes_intersection))
     {
@@ -230,12 +224,9 @@
         // the intersection of the supporting lines is not inside both segments
 #ifdef CGAL_T2_PTB_3_DEBUG
         std::cerr << "intersection not inside\n";
-<<<<<<< HEAD
         return boost::none;
-=======
-        return Object();
 #endif
->>>>>>> 2c1b967d
+        return boost::none;
       }
       else
       {
@@ -248,19 +239,13 @@
         if(! inter){
           return boost::none;
         }
-        if(const Point* point = boost::get<Point>(&*inter)){
-          typedef  boost::variant<Point, Segment> variant_type;
+        if(const Point* point = boost::get<Point>(&*inter)){        
           return boost::make_optional(variant_type(*point));
         }
       }
     }
     if(boost::get<Plane_3>(&*planes_intersection))
     {
-<<<<<<< HEAD
-      std::cerr << "coplanar lines\n";
-      CGAL_error();
-      return boost::none;
-=======
 #ifdef CGAL_T2_PTB_3_DEBUG
       std::cerr << "coplanar supporting lines\n";
 #endif
@@ -274,49 +259,48 @@
       bool src1_in_s2 = is_inside_segment(s2, s1.source());
       bool tgt1_in_s2 = is_inside_segment(s2, s1.target());
 
-      if (src1_in_s2 && tgt1_in_s2) return make_object(s1);
-      if (src2_in_s1 && tgt2_in_s1) return make_object(s2);
+      if (src1_in_s2 && tgt1_in_s2) return boost::make_optional(variant_type(s1));
+      if (src2_in_s1 && tgt2_in_s1) return boost::make_optional(variant_type(s2));
 
       if (src1_in_s2)
       {
         if (src2_in_s1)
         {
           if (cross_product(normal, Vector_3(s1.source(), s2.source())) != NULL_VECTOR)
-            return make_object(Segment(s1.source(), s2.source()));
+            return boost::make_optional(variant_type(Segment(s1.source(), s2.source())));
           else
-            return make_object(s1.source());
+            return boost::make_optional(variant_type((s1.source())));
         }
         if (tgt2_in_s1)
         {
           if (cross_product(normal, Vector_3(s1.source(), s2.target())) != NULL_VECTOR)
-            return make_object(Segment(s1.source(), s2.target()));
+            return boost::make_optional(variant_type(Segment(s1.source(), s2.target())));
           else
-            return make_object(s1.source());
+            return boost::make_optional(variant_type(s1.source()));
         }
         // should never get here with a Kernel with exact constructions
-        return make_object(s1.source());
+        return boost::make_optional(variant_type(s1.source()));
       }
       if (tgt1_in_s2)
       {
         if (src2_in_s1)
         {
           if (cross_product(normal, Vector_3(s1.target(), s2.source())) != NULL_VECTOR)
-            return make_object(Segment(s1.target(), s2.source()));
+            return boost::make_optional(variant_type(Segment(s1.target(), s2.source())));
           else
-            return make_object(s1.target());
+            return boost::make_optional(variant_type(s1.target()));
         }
         if (tgt2_in_s1)
         {
           if (cross_product(normal, Vector_3(s1.target(), s2.target())) != NULL_VECTOR)
-            return make_object(Segment(s1.target(), s2.target()));
+            return boost::make_optional(variant_type(Segment(s1.target(), s2.target())));
           else
-            return make_object(s1.target());
+            return boost::make_optional(variant_type(s1.target()));
         }
         // should never get here with a Kernel with exact constructions
-        return make_object(s1.target());
+        return boost::make_optional(variant_type(s1.target()));
       }
-      return Object();
->>>>>>> 2c1b967d
+      return boost::none;
     }
     return boost::none;
   }
