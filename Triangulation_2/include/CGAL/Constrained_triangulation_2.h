// Copyright (c) 1997  INRIA Sophia-Antipolis (France).
// All rights reserved.
//
// This file is part of CGAL (www.cgal.org).
//
// $URL$
// $Id$
// SPDX-License-Identifier: GPL-3.0-or-later OR LicenseRef-Commercial
//
//
// Author(s)     : Mariette Yvinec, Jean-Daniel Boissonnat


#ifndef CGAL_CONSTRAINED_TRIANGULATION_2_H
#define CGAL_CONSTRAINED_TRIANGULATION_2_H

#include <CGAL/license/Triangulation_2.h>

#include <CGAL/disable_warnings.h>

#include <set>
#include <exception>
#include <type_traits>

#include <CGAL/assertions.h>
#include <CGAL/Triangulation_2.h>
#include <CGAL/Constrained_triangulation_face_base_2.h>
#include <CGAL/iterator.h>
#include <CGAL/Default.h>
#include <CGAL/intersections.h>
#include <CGAL/squared_distance_2.h>
#include <CGAL/tags.h>
#include <CGAL/Simple_cartesian.h>
#include <CGAL/Exact_rational.h>
#include <CGAL/Kernel_23/internal/Has_boolean_tags.h>

#include <boost/mpl/if.hpp>
#include <boost/mpl/has_xxx.hpp>
#include <boost/iterator/filter_iterator.hpp>

namespace CGAL {

struct No_constraint_intersection_tag{};
struct No_constraint_intersection_requiring_constructions_tag{};
struct Exact_intersections_tag{}; // to be used with an exact number type
struct Exact_predicates_tag{}; // to be used with filtered exact number

// This was deprecated and replaced by ` No_constraint_intersection_tag` and `No_constraint_intersection_requiring_constructions_tag`
// due to an inconsistency between the code and the documenation.
struct CGAL_DEPRECATED No_intersection_tag :
  public No_constraint_intersection_requiring_constructions_tag
{ };

namespace internal {

#ifdef CGAL_CDT_2_DEBUG_INTERSECTIONS
  struct Indentation_level {
    int n;
    Indentation_level() : n(0) {}
    friend std::ostream& operator<<(std::ostream& os, Indentation_level level) {
      return os << std::setw(2) << level.n << ": " << std::string(2*level.n, ' ');
    }
    Indentation_level& operator++() { ++n; return *this; }
    Indentation_level& operator--() { --n; return *this; }
    struct Exit_guard {
      Exit_guard(Indentation_level& level): level(level) { ++level; }
      Exit_guard(const Exit_guard& other) : level(other.level) { ++level; }
      Indentation_level& level;
      ~Exit_guard() { --level; }
    };
    Exit_guard open_new_scope() { return Exit_guard(*this); }
  } cdt_2_indent_level;
#endif // CGAL_CDT_2_DEBUG_INTERSECTIONS

template <typename K>
struct Itag {
  typedef typename boost::mpl::if_<typename Algebraic_structure_traits<typename K::FT>::Is_exact,
                                   Exact_intersections_tag,
                                   Exact_predicates_tag>::type type;
};

} // namespace internal

template < class Gt,
           class Tds_ = Default ,
           class Itag_ = Default >
class Constrained_triangulation_2
  : public Triangulation_2<Gt,typename Default::Get< Tds_,
                                                     Triangulation_data_structure_2 <
                                                       Triangulation_vertex_base_2<Gt>,
                                                       Constrained_triangulation_face_base_2<Gt> > >::type >
{

public:
  typedef typename Default::Get<Tds_, Triangulation_data_structure_2 <
                                        Triangulation_vertex_base_2<Gt>,
                                        Constrained_triangulation_face_base_2<Gt> > >::type Tds;

  typedef typename Default::Get<Itag_, No_constraint_intersection_requiring_constructions_tag>::type Itag;

  typedef Triangulation_2<Gt,Tds> Triangulation;
  typedef Constrained_triangulation_2<Gt,Tds_,Itag_>  Constrained_triangulation;

  typedef typename Triangulation::Edge Edge;
  typedef typename Triangulation::Vertex Vertex;
  typedef typename Triangulation::Vertex_handle Vertex_handle;
  typedef typename Triangulation::Face_handle Face_handle;
  typedef typename Triangulation::size_type size_type;
  typedef typename Triangulation::Locate_type Locate_type;
  typedef typename Triangulation::All_faces_iterator All_faces_iterator;
  typedef typename Triangulation::Finite_edges_iterator Finite_edges_iterator;
  typedef typename Triangulation::Face_circulator Face_circulator;
  typedef typename Triangulation::Edge_circulator Edge_circulator;
  typedef typename Triangulation::Vertex_circulator Vertex_circulator;
  typedef typename Triangulation::Line_face_circulator Line_face_circulator;

  struct Is_constrained {
    const Constrained_triangulation& ct;

    Is_constrained(const Constrained_triangulation& ct)
      : ct(ct)
    {}

    template <typename E>
    bool operator()(const E& e) const
    {
      return ct.is_constrained(e);
    }
  };


  class Intersection_of_constraints_exception : public std::exception
  {
    const char* what() const throw ()
    {
      return "Unauthorized intersections of constraints";
    }
  };

  typedef boost::filter_iterator<Is_constrained,
                                 typename Triangulation::All_edges_iterator>
                                                     Constrained_edges_iterator;

  typedef Iterator_range<Constrained_edges_iterator> Constrained_edges;

#ifndef CGAL_CFG_USING_BASE_MEMBER_BUG_2
  using Triangulation::number_of_vertices;
  using Triangulation::cw;
  using Triangulation::ccw;
  using Triangulation::dimension;
  using Triangulation::geom_traits;
  using Triangulation::all_faces_begin;
  using Triangulation::all_faces_end;
  using Triangulation::finite_edges_begin;
  using Triangulation::finite_edges_end;
  using Triangulation::side_of_oriented_circle;
  using Triangulation::is_infinite;
  using Triangulation::collinear_between;
  using Triangulation::incident_edges;
  using Triangulation::test_dim_down;
  using Triangulation::make_hole;
  using Triangulation::fill_hole;
  using Triangulation::delete_vertex;
  using Triangulation::delete_face;
  using Triangulation::create_face;
  using Triangulation::incident_faces;
  using Triangulation::locate;
  using Triangulation::includes_edge;
  using Triangulation::remove_first;
  using Triangulation::remove_second;
  using Triangulation::is_valid;
  using Triangulation::all_edges_begin;
  using Triangulation::all_edges_end;
  using Triangulation::mirror_index;
  using Triangulation::mirror_edge;
  using Triangulation::orientation;
#endif

  typedef Gt                                 Geom_traits;
  typedef Itag                               Intersection_tag;
  typedef typename Geom_traits::Point_2      Point;
  typedef typename Geom_traits::Segment_2    Segment;
  typedef std::pair<Point,Point>             Constraint;
  typedef std::list<Edge>                    List_edges;
  typedef std::list<Face_handle>             List_faces;
  typedef std::list<Vertex_handle>           List_vertices;
  typedef std::list<Constraint>              List_constraints;

  // Tag to mark the presence of a hierarchy of constraints
  typedef Tag_false                          Constraint_hierarchy_tag;

  //Tag to distinguish Delaunay from regular triangulations
  typedef Tag_false                          Weighted_tag;

  // Tag to distinguish periodic triangulations from others
  typedef Tag_false                          Periodic_tag;

  Constrained_triangulation_2(const Gt& gt = Gt()) : Triangulation(gt) { }

  Constrained_triangulation_2(std::list<Constraint>& lc, const Gt& gt=Gt())
      : Triangulation_2<Gt,Tds>(gt)
  {
    typename List_constraints::iterator lcit=lc.begin();
    for( ;lcit != lc.end(); lcit++) {
      insert( (*lcit).first, (*lcit).second);
    }
     CGAL_postcondition( is_valid() );
  }

  template<class InputIterator>
  Constrained_triangulation_2(InputIterator it,
                              InputIterator last,
                              const Gt& gt=Gt() )
     : Triangulation_2<Gt,Tds>(gt)
  {
    for ( ; it != last; it++) {
              insert_constraint((*it).first, (*it).second);
      }
      CGAL_postcondition( is_valid() );
  }

  //TODO Is that destructor correct ?
  virtual ~Constrained_triangulation_2() {}

  // Ensure rule-of-five: define the copy- and move- constructors
  // as well as the copy- and move- assignment operators.
  Constrained_triangulation_2(const Constrained_triangulation_2 &) = default;
  Constrained_triangulation_2(Constrained_triangulation_2 &&) = default;

  Constrained_triangulation_2 &
  operator=(const Constrained_triangulation_2 &) = default;

  Constrained_triangulation_2 &
  operator=(Constrained_triangulation_2 &&) = default;


  Constrained_edges_iterator constrained_edges_begin() const
  {
    Is_constrained pred(*this);
    return Constrained_edges_iterator(pred,
                                      all_edges_begin(),
                                      all_edges_end());
  }

  Constrained_edges_iterator constrained_edges_end() const
  {
    Is_constrained pred(*this);
    return Constrained_edges_iterator(pred,
                                      all_edges_end(),
                                      all_edges_end());
  }

  Constrained_edges constrained_edges() const
  {
    return Constrained_edges(constrained_edges_begin(),constrained_edges_end());
  }

  // INSERTION
  Vertex_handle insert(const Point& p,
                               Face_handle start = Face_handle() );
  Vertex_handle insert(const Point& p,
                       Locate_type lt,
                       Face_handle loc,
                       int li );
  Vertex_handle push_back(const Point& a);
//   template < class InputIterator >
//   std::ptrdiff_t insert(InputIterator first, InputIterator last);



  // The iterator range [edge_it, edge_pteit) is a set of edges
  // that delimit areas in the triangulation.
  // This function writes the face handles that cover this
  // area to the output iterator faces_it
  template <class InputIterator, class OutputIterator>
  void
  get_bounded_faces(InputIterator edge_it, InputIterator edge_pteit,
                    OutputIterator faces_it) const
  {
    Edge e;
    Unique_hash_map<Face_handle,bool> visited;
    std::stack<Face_handle> st;

    for(; edge_it != edge_pteit; edge_it++){
      e = *edge_it;
      visited[e.first] = true;
      st.push(e.first->neighbor(e.second));
    }

    while(! st.empty()){
      Face_handle fh = st.top();
      st.pop();
      typename CGAL::Unique_hash_map<Face_handle, bool>::Data& data = visited[fh];
      if(! data) {
        data = true;
        *faces_it++ = fh;
        for(int i = 0 ; i < 3 ; ++i){
          Face_handle n = fh->neighbor(i);
          if(! visited[n]) {
            st.push(n);
          }
        }
      }
    }

  }

#if 1
  template <class Segment_2>
  static const Point& get_source(const Segment_2& segment){
    return segment.source();
  }
  template <class Segment_2>
  static const Point& get_target(const Segment_2& segment){
    return segment.target();
  }

  static const Point& get_source(const Constraint& cst){
    return cst.first;
  }
  static const Point& get_target(const Constraint& cst){
    return cst.second;
  }
#endif

  // A version of insert_constraint, that additionally writes
  // the new faces in an output iterator
  // We duplicate code, as to run this one with an Emptyset_iterator
  // is still too much overhead
template <class OutputIterator>
void
insert_constraint(Vertex_handle  vaa, Vertex_handle vbb, OutputIterator out)
// forces the constrained [va,vb]
// [va,vb] will eventually be split into several edges
// if a vertex vc of t lies on segment ab
// of if ab intersect some constrained edges
{
  CGAL_precondition( vaa != vbb);
  Vertex_handle vi;

  Face_handle fr;
  int i;
  if(includes_edge(vaa,vbb,vi,fr,i))
  {
    // if the segment (or a subpart of the segment) that we are trying to constraint is already
    // present in the triangulation and is already marked as constrained,
    // then this is an intersection
    if(std::is_same<Itag, No_constraint_intersection_tag>::value) {
      if(dimension() == 1) {
        if(fr->is_constrained(2))
          throw Intersection_of_constraints_exception();
      } else {
        if(fr->is_constrained(i))
          throw Intersection_of_constraints_exception();
      }
    }

    mark_constraint(fr,i);
    if (vi != vbb)  {
      insert_constraint(vi,vbb,out);
    }
    return;
  }

  List_faces intersected_faces;
  List_edges conflict_boundary_ab, conflict_boundary_ba;

  bool intersection  = find_intersected_faces( vaa, vbb,
                                               intersected_faces,
                                               conflict_boundary_ab,
                                               conflict_boundary_ba,
                                               vi);
  if ( intersection) {
    if (vi != vaa && vi != vbb) {
      insert_constraint(vaa,vi,out);
      insert_constraint(vi,vbb,out);
     }
    else {
      insert_constraint(vaa,vbb,out);
    }
    return;
  }
  List_edges edges(conflict_boundary_ab);
  std::copy(conflict_boundary_ba.begin(), conflict_boundary_ba.end(), std::back_inserter(edges));

  typename List_edges::iterator last = edges.end();
  --last;
  for(typename List_edges::iterator it = edges.begin();
      it != last;
      ){
    typename List_edges::iterator n = it;
    ++n;
    if(it->first == n->first->neighbor(n->second) ){
      // remove dangling edge
      edges.erase(it);
      it = n;
      ++n;
      edges.erase(it);
    }
    it = n;
  }
  triangulate_hole(intersected_faces,
                   conflict_boundary_ab,
                   conflict_boundary_ba);

  get_bounded_faces(edges.begin(),
                    edges.end(),
                    out);

  if (vi != vbb) {
    insert_constraint(vi,vbb,out);
  }
  return;

}

  void insert_constraint(const Point& a, const Point& b);
  void insert_constraint(Vertex_handle va, Vertex_handle  vb);
  void push_back(const Constraint& c);


  template <class PointIterator>
  void insert_constraint(PointIterator first, PointIterator last, bool close=false)
  {
    if(first == last){
      return;
    }
    const Point& p0 = *first;
    Point p = p0;
    Vertex_handle v0 = insert(p0), v(v0), w(v0);
    ++first;
    for(; first!=last; ++first){
      const Point& q = *first;
      if(p != q){
        w = insert(q);
        insert_constraint(v,w);
        v = w;
        p = q;
      }
    }
    if(close && (p != p0)){
      insert(w,v0);
    }
  }

  void remove(Vertex_handle  v);
  void remove_constrained_edge(Face_handle f, int i);
  void remove_incident_constraints(Vertex_handle  v);
  // to be used by Constrained_triangulation_plus_2
 template <class OutputItFaces>
 OutputItFaces
 remove_constrained_edge(Face_handle f, int i, OutputItFaces out)
 {
   remove_constrained_edge(f, i);
   return out;
 }

  //for backward compatibility
  void remove_constraint(Face_handle f, int i) {remove_constrained_edge(f,i);}
  void insert(Point a, Point b) { insert_constraint(a, b);}
  void insert(Vertex_handle va, Vertex_handle  vb) {insert_constraint(va,vb);}

  // QUERY
  bool is_constrained(Edge e) const;
  bool are_there_incident_constraints(Vertex_handle v) const;
  bool is_valid(bool verbose = false, int level = 0) const;
  // template<class OutputItEdges>
  // OutputItEdges incident_constraints(Vertex_handle v,
  //                                     OutputItEdges out) const;

  void file_output(std::ostream& os) const;

protected:
  virtual Vertex_handle virtual_insert(const Point& a,
                                       Face_handle start = Face_handle());
  virtual Vertex_handle virtual_insert(const Point& a,
                                       Locate_type lt,
                                       Face_handle loc,
                                       int li );
//Vertex_handle special_insert_in_edge(const Point & a, Face_handle f, int i);
  void update_constraints_incident(Vertex_handle va,
                                   Vertex_handle c1,
                                   Vertex_handle c2);
  void clear_constraints_incident(Vertex_handle va);
  void update_constraints_opposite(Vertex_handle va);
  void update_constraints(const List_edges &hole);

  void mark_constraint(Face_handle fr, int i);

  virtual Vertex_handle intersect(Face_handle f, int i,
                                  Vertex_handle vaa,
                                  Vertex_handle vbb);
  Vertex_handle intersect(Face_handle f, int i,
                          Vertex_handle vaa,
                          Vertex_handle vbb,
                          No_constraint_intersection_tag);
  Vertex_handle intersect(Face_handle f, int i,
                          Vertex_handle vaa,
                          Vertex_handle vbb,
                          No_constraint_intersection_requiring_constructions_tag);
  Vertex_handle intersect(Face_handle f, int i,
                          Vertex_handle vaa,
                          Vertex_handle vbb,
                          Exact_intersections_tag);
  Vertex_handle intersect(Face_handle f, int i,
                          Vertex_handle vaa,
                          Vertex_handle vbb,
                          Exact_predicates_tag);

  Vertex_handle insert_intersection(Face_handle f, int i,
                                    Vertex_handle vaa,
                                    Vertex_handle vbb,
                                    Vertex_handle vcc,
                                    Vertex_handle vdd,
                                    const Point& pa,
                                    const Point& pb,
                                    const Point& pc,
                                    const Point& pd,
                                    Exact_predicates_tag);
private:
  //made private to avoid using the Triangulation_2 version
  Vertex_handle move(Vertex_handle v, const Point &)
  {
    CGAL_error_msg("Do not use that function!");
    return v;
  }

public:
// made public for Laurent  to find out deleted faces
// when inserting a constraint with most probably
// no intersection
  bool find_intersected_faces(Vertex_handle va,
                              Vertex_handle vb,
                              List_faces & intersected_faces,
                              List_edges & list_ab,
                              List_edges & list_ba,
                              Vertex_handle& vi);
protected:
  virtual void triangulate_hole(List_faces& intersected_faces,
                                List_edges& conflict_boundary_ab,
                                List_edges& conflict_boundary_ba);

  void triangulate_hole(List_faces& intersected_faces,
                        List_edges& conflict_boundary_ab,
                        List_edges& conflict_boundary_ba,
                        List_edges& new_edges);

  void triangulate_half_hole(List_edges & list_edges,
                             List_edges & new_edges);

  void remove_1D(Vertex_handle v);
  void remove_2D(Vertex_handle v);

  //templated member function
public:
  // the int parameter is a work around for VC7 to compile
  template < class InputIterator >
#if defined(_MSC_VER)
  std::ptrdiff_t insert(InputIterator first, InputIterator last, int i = 0)
#else
    std::ptrdiff_t insert(InputIterator first, InputIterator last)
#endif
    {
#if defined(_MSC_VER)
      CGAL_USE(i);
#endif
      size_type n = number_of_vertices();

      std::vector<Point> points (first, last);
      CGAL::spatial_sort (points.begin(), points.end(), geom_traits());

      Face_handle hint;
      for (typename std::vector<Point>::const_iterator p = points.begin(), end = points.end();
              p != end; ++p)
          hint = insert (*p, hint)->face();

      return number_of_vertices() - n;
    }

  //deprecated
 template<class OutputIterator>
  bool are_there_incident_constraints(Vertex_handle v,
                                      OutputIterator out) const
    {
      Edge_circulator ec=incident_edges(v), done(ec);
      bool are_there = false;
      if (ec == nullptr) return are_there;
      do {
        if(is_constrained(*ec)) {
          *out++ = *ec;
          are_there = true;
        }
        ec++;
      } while (ec != done);
      return are_there;
    }


 template<class OutputItEdges>
 OutputItEdges  incident_constraints(Vertex_handle v,
                                      OutputItEdges out) const {
   Edge_circulator ec=incident_edges(v), done(ec);
   if (ec == nullptr) return  out;
   do {
     if(is_constrained(*ec))    *out++ = *ec;
     ec++;
   } while (ec != done);
   return out;
 }

  // the following fonctions are overloaded
  // to take care of constraint marks
  template<class EdgeIt>
  Vertex_handle star_hole( const Point& p,
                           EdgeIt edge_begin,
                           EdgeIt edge_end) {
    std::list<Face_handle> empty_list;
    return star_hole(p,
                     edge_begin,
                     edge_end,
                     empty_list.begin(),
                     empty_list.end());
  }

  template<class EdgeIt, class FaceIt>
  Vertex_handle star_hole( const Point& p,
                           EdgeIt edge_begin,
                           EdgeIt edge_end,
                           FaceIt face_begin,
                           FaceIt face_end)
{
    Vertex_handle v =  Triangulation::star_hole(p,
                                                edge_begin,
                                                edge_end,
                                                face_begin,
                                                face_end);
    // restore constraint status for new faces.
    int vindex;
    Face_handle fh;
    int ih;
    Face_circulator fc = incident_faces(v), done(fc);
    do {
      vindex = fc->index(v);
      fc->set_constraint(cw(vindex), false);
      fc->set_constraint(ccw(vindex), false);
      fh = fc->neighbor(vindex);
      ih = mirror_index(fc,vindex);
      fc->set_constraint(vindex, fh->is_constrained(ih));
    } while (++fc != done);
    return v;
}

};

template < class Gt, class Tds, class Itag >
inline
typename Constrained_triangulation_2<Gt,Tds,Itag>::Vertex_handle
Constrained_triangulation_2<Gt,Tds,Itag>::
virtual_insert(const Point& a, Face_handle start)
// virtual version of insert
{
  return insert(a,start);
}

template < class Gt, class Tds, class Itag >
inline
typename Constrained_triangulation_2<Gt,Tds,Itag>::Vertex_handle
Constrained_triangulation_2<Gt,Tds,Itag>::
virtual_insert(const Point& a,
               Locate_type lt,
               Face_handle loc,
               int li )
// virtual version of insert
{
  return insert(a,lt,loc,li);
}

template < class Gt, class Tds, class Itag >
inline
typename Constrained_triangulation_2<Gt,Tds,Itag>::Vertex_handle
Constrained_triangulation_2<Gt,Tds,Itag>::
insert(const Point& a, Face_handle start)
// inserts point a
// in addition to what is done for non constrained triangulations
// constrained edges are updated
{
  Face_handle loc;
  int li;
  Locate_type lt;
  loc = locate(a, lt, li, start);
  return Constrained_triangulation::insert(a,lt,loc,li);
}

template < class Gt, class Tds, class Itag >
typename Constrained_triangulation_2<Gt,Tds,Itag>::Vertex_handle
Constrained_triangulation_2<Gt,Tds,Itag>::
insert(const Point& a, Locate_type lt, Face_handle loc, int li)
// insert a point p, whose localisation is known (lt, f, i)
// in addition to what is done for non constrained triangulations
// constrained edges are updated
{
  Vertex_handle va;
  Vertex_handle v1, v2;
  bool insert_in_constrained_edge = false;

  std::list<std::pair<Vertex_handle,Vertex_handle> > constrained_edges;
  bool one_dimensional = false;
  if(dimension() == 1){
    one_dimensional = true;
    for(Finite_edges_iterator it = finite_edges_begin();
        it != finite_edges_end();
        ++it){
      if(is_constrained(*it)){
        constrained_edges.emplace_back(it->first->vertex(cw(it->second)),
                                       it->first->vertex(ccw(it->second)));
      }
    }
  }
  if ( lt == Triangulation::EDGE && loc->is_constrained(li) )
  {
    if(std::is_same<Itag, No_constraint_intersection_tag>::value)
      throw Intersection_of_constraints_exception();

    insert_in_constrained_edge = true;
    v1=loc->vertex(ccw(li)); //endpoint of the constraint
    v2=loc->vertex(cw(li)); // endpoint of the constraint
  }

  va = Triangulation::insert(a,lt,loc,li);

  if(one_dimensional && (dimension() == 2)){
    for(const std::pair<Vertex_handle,Vertex_handle>& vp : constrained_edges){
      Face_handle fh;
      int i;
      if(this->is_edge(vp.first, vp.second, fh,i)){
        fh->set_constraint(i,true);
        boost::tie(fh,i) = mirror_edge(Edge(fh,i));
        fh->set_constraint(i,true);
      }
    }
  }

  if (insert_in_constrained_edge)
    update_constraints_incident(va, v1,v2);
  else if(lt != Triangulation::VERTEX)
    clear_constraints_incident(va);

  if (dimension() == 2)
    update_constraints_opposite(va);

  return va;
}

// template < class Gt, class Tds, class Itag >
// typename Constrained_triangulation_2<Gt,Tds,Itag>::Vertex_handle
// Constrained_triangulation_2<Gt, Tds, Itag>::
// special_insert_in_edge(const Point & a, Face_handle f, int i)
//   // insert  point p in edge(f,i)
//   // bypass the precondition for point a to be in edge(f,i)
//   // update constrained status
// {
//   Vertex_handle va;
//   Vertex_handle c1,c2;
//   c1 = f->vertex(cw(i));  //endpoint of edge
//   c2 = f->vertex(ccw(i)); //endpoint of edge
//   bool insert_in_constrained_edge = f->is_constrained(i);

//   va = this->_tds.insert_in_edge(f, i);
//   va->set_point(a);

//   if (insert_in_constrained_edge) update_constraints_incident(va, c1,c2);
//   else clear_constraints_incident(va);
//   if (dimension() == 2) update_constraints_opposite(va);
//   return va;
// }


template < class Gt, class Tds, class Itag >
inline void
Constrained_triangulation_2<Gt,Tds,Itag>::
insert_constraint(const Point& a, const Point& b)
// the algorithm first inserts a and b,
// and then forces the constraint [va,vb]
{
  Vertex_handle va= virtual_insert(a);
  Vertex_handle vb= virtual_insert(b);
  if ( va != vb)   insert_constraint(va,vb);
}


template <class Gt, class Tds, class Itag >
inline void
Constrained_triangulation_2<Gt,Tds,Itag>::
insert_constraint(Vertex_handle  vaa, Vertex_handle vbb)
// forces the constraint [va,vb]
// [va,vb] will eventually be split into several edges
// if a vertex vc of t lies on segment ab
// or if ab intersect some constrained edges
{
  std::stack<std::pair<Vertex_handle, Vertex_handle> > stack;
  stack.push(std::make_pair(vaa,vbb));

#ifdef CGAL_CDT_2_DEBUG_INTERSECTIONS
  std::cerr << CGAL::internal::cdt_2_indent_level
            << "CT_2::insert_constraint( #" << vaa->time_stamp() << "= " << vaa->point()
            << " , #" << vbb->time_stamp() << "= " << vbb->point()
            << " )\n";
  internal::Indentation_level::Exit_guard exit_guard = CGAL::internal::cdt_2_indent_level.open_new_scope();
#endif // CGAL_CDT_2_DEBUG_INTERSECTIONS
  while(! stack.empty()){
    boost::tie(vaa,vbb) = stack.top();
    stack.pop();
    CGAL_precondition( vaa != vbb);
#ifdef CGAL_CDT_2_DEBUG_INTERSECTIONS
    std::cerr << CGAL::internal::cdt_2_indent_level
              << "CT_2::insert_constraint, stack pop=( #" << vaa->time_stamp() << "= " << vaa->point()
              << " , #" << vbb->time_stamp() << "= " << vbb->point()
              << " ) remaining stack size: "
              << stack.size() << '\n';
    CGAL_assertion(this->is_valid());
#endif // CGAL_CDT_2_DEBUG_INTERSECTIONS
    Vertex_handle vi;

    Face_handle fr;
    int i;
    if(includes_edge(vaa,vbb,vi,fr,i))
    {
      // if the segment (or a subpart of the segment) that we are trying to constraint is already
      // present in the triangulation and is already marked as constrained,
      // then this is an intersection
      if(std::is_same<Itag, No_constraint_intersection_tag>::value) {
        if(dimension() == 1) {
          if(fr->is_constrained(2))
            throw Intersection_of_constraints_exception();
        } else {
          if(fr->is_constrained(i))
            throw Intersection_of_constraints_exception();
        }
      }

      mark_constraint(fr,i);
      if (vi != vbb)  {
        stack.push(std::make_pair(vi,vbb));
      }
      continue;
    }

    List_faces intersected_faces;
    List_edges conflict_boundary_ab, conflict_boundary_ba;
    bool intersection  = find_intersected_faces( vaa, vbb,
                                                 intersected_faces,
                                                 conflict_boundary_ab,
                                                 conflict_boundary_ba,
                                                 vi);
    if ( intersection) {
      if (vi != vaa && vi != vbb) {
#ifdef CGAL_CDT_2_DEBUG_INTERSECTIONS
  std::cerr << CGAL::internal::cdt_2_indent_level
            << "CT_2::insert_constraint stack push [vaa, vi] ( #" << vaa->time_stamp() << "= " << vaa->point()
            << " , #" << vi->time_stamp() << "= " << vi->point()
            << " )\n";
  std::cerr << CGAL::internal::cdt_2_indent_level
            << "CT_2::insert_constraint stack push [vi, vbb] ( #" << vi->time_stamp() << "= " << vi->point()
            << " , #" << vbb->time_stamp() << "= " << vbb->point()
            << " )\n";
#endif // CGAL_CDT_2_DEBUG_INTERSECTIONS
        stack.push(std::make_pair(vaa,vi));
        stack.push(std::make_pair(vi,vbb));
      }
      else{
#ifdef CGAL_CDT_2_DEBUG_INTERSECTIONS
  std::cerr << CGAL::internal::cdt_2_indent_level
            << "CT_2::insert_constraint stack push [vaa, vbb]( #" << vaa->time_stamp() << "= " << vaa->point()
            << " , #" << vbb->time_stamp() << "= " << vbb->point()
            << " )\n";
#endif // CGAL_CDT_2_DEBUG_INTERSECTIONS
        stack.push(std::make_pair(vaa,vbb));
      }
      continue;
    }

    //no intersection
    triangulate_hole(intersected_faces,
                     conflict_boundary_ab,
                     conflict_boundary_ba);

    if (vi != vbb) {
      stack.push(std::make_pair(vi,vbb));
    }
  }

}

template <class Gt, class Tds, class Itag >
bool
Constrained_triangulation_2<Gt,Tds,Itag>::
find_intersected_faces(Vertex_handle vaa,
                       Vertex_handle vbb,
                       List_faces & intersected_faces,
                       List_edges & list_ab,
                       List_edges & list_ba,
                       Vertex_handle & vi)
  // vi is set to the first vertex of the triangulation on [vaa,vbb].
  // Return true if an intersection with a constrained edge is
  // encountered, false otherwise
  // When false :
  // intersected_faces contains the list if faces intersected by [va,vi]
  // list_ab and list_ba represents the boundary of the union
  // of the intersected faces oriented cw
  // list_ab consists of the edges from vaa to vi (i.e. on the left of a->b)
  // list_ba    "         "        from vi to vaa (i.e. on the right of a->b)
{
  const Point& aa = vaa->point();
  const Point& bb = vbb->point();
  Line_face_circulator current_face=Line_face_circulator(vaa, this, bb);
  int ind=current_face->index(vaa);

  // to deal with the case where the first crossed edge
  // is constrained
#ifdef CGAL_CDT_2_DEBUG_INTERSECTIONS
  std::cerr << CGAL::internal::cdt_2_indent_level
            << "CT_2::find_intersected_faces ( #" << vaa->time_stamp() << "= " << vaa->point()
            << " , #" << vbb->time_stamp() << "= " << vbb->point()
            << " )\n"
            << CGAL::internal::cdt_2_indent_level
            << "> current constrained edges are:\n";
  for(Constrained_edges_iterator edge_it = this->constrained_edges_begin(),
        end = this->constrained_edges_end();
      edge_it != end; ++edge_it)
  {
    std::cerr <<CGAL::internal::cdt_2_indent_level
              << "> (#"
              << edge_it->first->vertex(cw(edge_it->second))->time_stamp()
              << ", #"
              << edge_it->first->vertex(ccw(edge_it->second))->time_stamp()
              << ")\n";
  }
  std::cerr << CGAL::internal::cdt_2_indent_level
            << "> current face is ( #" << current_face->vertex(0)->time_stamp()
            << " #" << current_face->vertex(1)->time_stamp()
            << " #" << current_face->vertex(2)->time_stamp() << " )\n";
#endif // CGAL_CDT_2_DEBUG_INTERSECTIONS

  if(current_face->is_constrained(ind)) {
    vi=intersect(current_face, ind, vaa, vbb);
    return true;
  }

  Face_handle lf= current_face->neighbor(ccw(ind));
  Face_handle rf= current_face->neighbor(cw(ind));
  Orientation orient;
  Face_handle previous_face;
  Vertex_handle current_vertex;

  list_ab.push_back(Edge(lf, lf->index(current_face)));
  list_ba.push_front(Edge(rf, rf->index(current_face)));
  intersected_faces.push_front(current_face);

  // initcd
  previous_face=current_face;
  ++current_face;
  ind=current_face->index(previous_face);
  current_vertex=current_face->vertex(ind);

  // loop over triangles intersected by ab
  bool done = false;
  while (current_vertex != vbb && !done)  {
    orient = orientation(aa,bb,current_vertex->point());
    int i1, i2;
    switch (orient) {
    case COLLINEAR :
      done = true; // current_vertex is the new endpoint
      break;
    case LEFT_TURN :
    case RIGHT_TURN :
      if (orient == LEFT_TURN) {
        i1 = ccw(ind) ; //index of second intersected edge of current_face
        i2 = cw(ind); //index of non intersected edge of current_face
      }
      else {
        i1 = cw(ind) ; //index of second intersected edge of current_face
        i2 = ccw(ind); //index of non intersected edge of current_face
      }
      if(current_face->is_constrained(i1)) {
        vi = intersect(current_face, i1, vaa,vbb);
        return true;
      }
      else {
        lf= current_face->neighbor(i2);
        intersected_faces.push_front(current_face);
        if (orient == LEFT_TURN)
          list_ab.push_back(Edge(lf, lf->index(current_face)));
        else // orient == RIGHT_TURN
          list_ba.push_front(Edge(lf, lf->index(current_face)));
        previous_face=current_face;
        ++current_face;
        ind=current_face->index(previous_face);
        current_vertex=current_face->vertex(ind);
      }
      break;
    }
  }

  // last triangle
  vi = current_vertex;
  intersected_faces.push_front(current_face);
  lf= current_face->neighbor(cw(ind));
  list_ab.push_back(Edge(lf, lf->index(current_face)));
  rf= current_face->neighbor(ccw(ind));
  list_ba.push_front(Edge(rf, rf->index(current_face)));
  return false;
}


template <class Gt, class Tds, class Itag >
typename Constrained_triangulation_2<Gt,Tds,Itag>::Vertex_handle
Constrained_triangulation_2<Gt,Tds,Itag>::
intersect(Face_handle f, int i,
          Vertex_handle vaa,
          Vertex_handle vbb)
{
  return intersect(f, i, vaa, vbb, Itag());
}

template <class Gt, class Tds, class Itag >
typename Constrained_triangulation_2<Gt,Tds,Itag>::Vertex_handle
Constrained_triangulation_2<Gt,Tds,Itag>::
intersect(Face_handle , int ,
          Vertex_handle ,
          Vertex_handle ,
          No_constraint_intersection_tag)
{
  throw Intersection_of_constraints_exception();
  return Vertex_handle() ;
}

template <class Gt, class Tds, class Itag >
typename Constrained_triangulation_2<Gt,Tds,Itag>::Vertex_handle
Constrained_triangulation_2<Gt,Tds,Itag>::
intersect(Face_handle , int ,
          Vertex_handle ,
          Vertex_handle ,
          No_constraint_intersection_requiring_constructions_tag)
{
  throw Intersection_of_constraints_exception();
  return Vertex_handle() ;
}

template <class Gt, class Tds, class Itag >
typename Constrained_triangulation_2<Gt,Tds,Itag>::Vertex_handle
Constrained_triangulation_2<Gt,Tds,Itag>::
intersect(Face_handle f, int i,
          Vertex_handle vaa,
          Vertex_handle vbb,
          Exact_intersections_tag itag)
// compute the intersection of the constraint edge (f,i)
// with the subconstraint (vaa,vbb) being inserted
// insert the intersection point
// split constraint edge (f,i)
// and return the Vertex_handle of the new Vertex
{
#ifndef CGAL_NO_CDT_2_WARNING
  CGAL_warning_msg(false,
  "You are using an exact number type,\n"
  "using a Constrained_triangulation_plus_2 class\n"
  "would avoid cascading intersection computation\n"
  " and be much more efficient\n"
  "This message is shown only if CGAL_NO_CDT_2_WARNING"
  " is not defined.\n");
#endif
  const Point& pa = vaa->point();
  const Point& pb = vbb->point();
  const Point& pc = f->vertex(cw(i))->point();
  const Point& pd = f->vertex(ccw(i))->point();
  Point pi;
<<<<<<< HEAD
  CGAL_triangulation_assertion_code( bool ok = )
=======
  CGAL_assertion_code( bool ok = )
>>>>>>> 01f8f1bc
  intersection(geom_traits(), pa, pb, pc, pd, pi, itag );
  CGAL_assertion(ok);
  Vertex_handle vi = virtual_insert(pi, Triangulation::EDGE, f, i);
  return vi;
}


namespace internal {

  template <typename Type>
  class Has_barycenter_2
  {
    typedef char Yes;
    typedef struct { char a[2]; } No;

    template <typename U>
    static auto check(int)
        -> decltype(std::declval<typename U::Point_2>() =
                        std::declval<U>().construct_barycenter_2_object()(
                            std::declval<typename U::Point_2>(),
                            std::declval<typename U::FT>(),
                            std::declval<typename U::Point_2>()),
                    Yes());

    template <typename U>
    static No check(...);

  public:
    static const bool value = (sizeof(Yes) == sizeof(check<Type>(0)));
  };

  template <typename Type>
  class Has_exact_kernel
  {
    typedef char Yes;
    typedef struct { char a[2]; } No;

    template <typename U>
    static auto check(int)
        -> decltype(std::declval<typename U::Exact_kernel>() =
                        std::declval<U>().exact_kernel(),
                    Yes());

    template <typename U>
    static No check(...);

  public:
    static const bool value = (sizeof(Yes) == sizeof(check<Type>(0)));
  };

  template <typename Gt, bool = Has_exact_kernel<Gt>::value >
  struct Can_construct_almost_exact_intersection {
    enum { value =
      internal::Has_barycenter_2<typename Gt::Exact_kernel>::value &&
      internal::Has_filtered_predicates<Gt>::value };
  };

  template <typename Gt>
  struct Can_construct_almost_exact_intersection<Gt, false>
      : public CGAL::Tag_false {};

  template <typename Gt>
  static constexpr bool can_construct_almost_exact_intersection_v =
      Can_construct_almost_exact_intersection<Gt>::value;

  template <typename Gt>
  constexpr bool can_construct_almost_exact_intersection(const Gt&) {
    return can_construct_almost_exact_intersection_v<Gt>;
  }
} // namespace internal


template <class Gt, class Tds, class Itag >
typename Constrained_triangulation_2<Gt,Tds,Itag>::Vertex_handle
Constrained_triangulation_2<Gt,Tds,Itag>::
insert_intersection(Face_handle f, int i,
                    Vertex_handle vaa,
                    Vertex_handle vbb,
                    Vertex_handle vcc,
                    Vertex_handle vdd,
                    const Point& pa,
                    const Point& pb,
                    const Point& pc,
                    const Point& pd,
                    Exact_predicates_tag itag)
{
  Point pi; //creator for point is required here
  bool ok = intersection(geom_traits(), pa, pb, pc, pd, pi, itag);

  auto intersection_not_in_the_two_triangles = [&](const Point& pi) {
    if(orientation(pc,pd,pi) == RIGHT_TURN) {
      // check if `pi` is in the triangle (pc, pd, p0)
      const Point& p0 = f->vertex(i)->point();
      if(orientation(p0, pc, pi) == LEFT_TURN || orientation(pd, p0, pi) == LEFT_TURN) {
        return true;
      }
    } else {
      // orientation(pd, pc, pi) != LEFT_TURN
      const auto edge = mirror_edge({f, i});
      // check if `pi` is in the triangle (pd, pc, p1)
      const Point& p1 = edge.first->vertex(edge.second)->point();
      if(orientation(pc, p1, pi) == LEFT_TURN || orientation(p1, pd, pi) == LEFT_TURN) {
        return true;
      }
    }
    return false;
  };

  Vertex_handle vi;
  if ( !ok ) {  //intersection detected but not computed
    int int_index = limit_intersection(geom_traits(), pa, pb, pc, pd, itag);
    switch(int_index){
    case 0 : vi = vaa; break;
    case 1 : vi = vbb; break;
    case 2 : vi = vcc; break;
    case 3 : vi = vdd; break;
    }
    if(vi == vaa || vi == vbb) {
      remove_constrained_edge(f, i);
    }
  }
  else{ //intersection computed
    if(internal::can_construct_almost_exact_intersection(geom_traits()) &&
       intersection_not_in_the_two_triangles(pi))
    {
      // now compute the exact intersection point
      pi = almost_exact_intersection(geom_traits(), pa, pb, pc, pd);
      if (intersection_not_in_the_two_triangles(pi)) {
        // If the most-exact intersection point is not in the union of the two
        // triangles, then snap to `pc` or `pd`...
        if(compare_distance(pi, pc, pd) == SMALLER) {
          vi = vcc;
        } else {
          vi = vdd;
        }
      }
    }
    if(vi != vcc && vi != vdd) {
      remove_constrained_edge(f, i);
      vi = virtual_insert(pi, f);
    }
  }
#ifdef CGAL_CDT_2_DEBUG_INTERSECTIONS
  std::cerr << CGAL::internal::cdt_2_indent_level
            << "CT_2::insert_intersection, `vi` is ( #" << vi->time_stamp() << "= " << vi->point()
            << " )\n";
#endif // CGAL_CDT_2_DEBUG_INTERSECTIONS
  return vi;
}

template <class Gt, class Tds, class Itag >
typename Constrained_triangulation_2<Gt,Tds,Itag>::Vertex_handle
Constrained_triangulation_2<Gt,Tds,Itag>::
intersect(Face_handle f, int i,
          Vertex_handle vaa,
          Vertex_handle vbb,
          Exact_predicates_tag itag)
{
  Vertex_handle  vcc, vdd;
  vcc = f->vertex(cw(i));
  vdd = f->vertex(ccw(i));

  const Point& pa = vaa->point();
  const Point& pb = vbb->point();
  const Point& pc = vcc->point();
  const Point& pd = vdd->point();

#ifdef CGAL_CDT_2_DEBUG_INTERSECTIONS
  std::cerr << CGAL::internal::cdt_2_indent_level
            << "CT_2::intersect segment ( #" << vaa->time_stamp() << "= " << vaa->point()
            << " , #" << vbb->time_stamp() << "= " << vbb->point()
            << " ) with edge ( #"<< vcc->time_stamp() << "= " << vcc->point()
            << " , #" << vdd->time_stamp() << "= " << vdd->point()
            << " )\n";
#endif // CGAL_CDT_2_DEBUG_INTERSECTIONS
  Vertex_handle vi = insert_intersection(f, i, vaa, vbb, vcc, vdd, pa, pb, pc, pd, itag);
#ifdef CGAL_CDT_2_DEBUG_INTERSECTIONS
  std::cerr << CGAL::internal::cdt_2_indent_level
            << "CT_2::intersect, `vi` is ( #" << vi->time_stamp() << "= " << vi->point()
            << " )\n";
#endif // CGAL_CDT_2_DEBUG_INTERSECTIONS

  // vi == vc or vi == vd may happen even if intersection==true
  // due to approximate construction of the intersection
  if (vi != vcc && vi != vdd) {
    insert_constraint(vcc,vi);
    insert_constraint(vi, vdd);
  }
  else {
    insert_constraint(vcc,vdd);
  }
  return vi;
}

template <class Gt, class Tds, class Itag >
inline
typename Constrained_triangulation_2<Gt,Tds,Itag>::Vertex_handle
Constrained_triangulation_2<Gt,Tds,Itag>::
push_back(const Point &p)
{
  return insert(p);
}


template <class Gt, class Tds, class Itag >
inline
void
Constrained_triangulation_2<Gt,Tds,Itag>::
push_back(const Constraint &c)
{
  insert(c.first, c.second);
}


template < class Gt, class Tds, class Itag >
void
Constrained_triangulation_2<Gt,Tds,Itag>::
update_constraints_incident(Vertex_handle va,
                            Vertex_handle c1,
                            Vertex_handle c2)
  // update status of edges incident to a
  // after insertion in the  constrained edge c1c2
{
  if (dimension() == 0) return;
  if (dimension()== 1) {
    Edge_circulator ec=incident_edges(va), done(ec);
    do {
      ((*ec).first)->set_constraint(2,true);
    }while (++ec != done);
  }
  else{
    //dimension() ==2
    int cwi, ccwi, indf;
    Face_circulator fc=incident_faces(va), done(fc);
    CGAL_assertion(fc != nullptr);
    do {
      indf = fc->index(va);
      cwi=cw(indf);
      ccwi=ccw(indf);
      if ((fc->vertex(cwi) == c1)||(fc->vertex(cwi) == c2)) {
          fc->set_constraint(ccwi,true);
          fc->set_constraint(cwi,false);
        }
        else {
          fc->set_constraint(ccwi,false);
          fc->set_constraint(cwi,true);
        }
        ++fc;
      } while (fc != done);
  }
}

template < class Gt, class Tds ,class Itag >
void
Constrained_triangulation_2<Gt,Tds,Itag>::
clear_constraints_incident(Vertex_handle va)
// make the edges incident to a newly created vertex unconstrained
{
 Edge_circulator ec=incident_edges(va), done(ec);
 Face_handle f;
 int indf;
  if ( ec != nullptr){
    do {
      f = (*ec).first ;
      indf = (*ec).second;
      f->set_constraint(indf,false);
      if (dimension() == 2) {
        f->neighbor(indf)->set_constraint(mirror_index(f,indf),false);
      }
    } while (++ec != done);
  }
  return;
}


template < class Gt, class Tds, class Itag >
void
Constrained_triangulation_2<Gt,Tds,Itag>::
update_constraints_opposite(Vertex_handle va)
  // update status of edges opposite to a
  // after insertion of a
{
  CGAL_assertion(dimension()==2);
  Face_handle f=va->face(), start=f;
  int indf;
  do {
    indf = f->index(va);
    if (f->neighbor(indf)->is_constrained(mirror_index(f,indf)) ) {
      f->set_constraint(indf,true);
    }
    else {
      f->set_constraint(indf,false);
    }
    f= f->neighbor(ccw(indf)); // turns ccw around va
  } while (f != start);
  return;
}

template < class Gt, class Tds, class Itag >
void
Constrained_triangulation_2<Gt,Tds,Itag>::
update_constraints( const List_edges &hole)
{
  typename List_edges::const_iterator it = hole.begin();
  Face_handle f;
  int i;
  for ( ; it != hole.end(); it ++) {
    f =(*it).first;
    i = (*it).second;
    if ( f->is_constrained(i) )
      (f->neighbor(i))->set_constraint(mirror_index(f,i),true);
    else (f->neighbor(i))->set_constraint(mirror_index(f,i),false);
  }
}


template < class Gt, class Tds, class Itag >
inline void
Constrained_triangulation_2<Gt,Tds,Itag>::
mark_constraint(Face_handle fr, int i)
{
  if (dimension()==1) fr->set_constraint(2, true);
  else{
    fr->set_constraint(i,true);
    fr->neighbor(i)->set_constraint(mirror_index(fr,i),true);
  }
  return;
}

template < class Gt, class Tds, class Itag >
inline void
Constrained_triangulation_2<Gt,Tds,Itag>::
triangulate_hole(List_faces& intersected_faces,
                 List_edges& conflict_boundary_ab,
                 List_edges& conflict_boundary_ba)
{
  List_edges new_edges;
  triangulate_hole(intersected_faces,
                   conflict_boundary_ab,
                   conflict_boundary_ba,
                   new_edges);
}



template < class Gt, class Tds, class Itag >
void
Constrained_triangulation_2<Gt,Tds,Itag>::
triangulate_hole(List_faces& intersected_faces,
                 List_edges& conflict_boundary_ab,
                 List_edges& conflict_boundary_ba,
                 List_edges& new_edges)
  // triangulate the hole limited by conflict_boundary_ab
  // and conflict_boundary_ba
  // insert the new edges in new-edges
  // delete the faces of intersected_faces
{
  if ( !conflict_boundary_ab.empty() ) {
    triangulate_half_hole(conflict_boundary_ab, new_edges);
    triangulate_half_hole(conflict_boundary_ba, new_edges);

    // the two faces that share edge ab are neighbors
    // their common edge ab is a constraint
    Face_handle fr,fl;
    fl=(*conflict_boundary_ab.begin()).first;
    fr=(*conflict_boundary_ba.begin()).first;
    fl->set_neighbor(2, fr);
    fr->set_neighbor(2, fl);
    fl->set_constraint(2, true);
    fr->set_constraint(2, true);

    // delete intersected faces
    while( ! intersected_faces.empty()) {
      fl = intersected_faces.front();
      intersected_faces.pop_front();
      delete_face(fl);
    }
  }
}



template < class Gt, class Tds, class Itag >
void
Constrained_triangulation_2<Gt,Tds,Itag>::
remove(Vertex_handle  v)
  // remove a vertex and updates the constrained edges of the new faces
  // precondition : there is no incident constraints
{
  CGAL_precondition( v != Vertex_handle() );
  CGAL_precondition( ! is_infinite(v));
  CGAL_precondition( ! are_there_incident_constraints(v));

  if  (number_of_vertices() == 1)     remove_first(v);
  else if (number_of_vertices() == 2) remove_second(v);
  else   if ( dimension() == 1) remove_1D(v);
  else  remove_2D(v);
  return;
}


template < class Gt, class Tds, class Itag >
void
Constrained_triangulation_2<Gt,Tds,Itag>::
remove_1D(Vertex_handle  v)
{
  Edge_circulator ec = incident_edges(v), done(ec);
  do {
    (*ec).first->set_constraint(2,false);
  } while (++ec != done);
  Triangulation::remove_1D(v);
}

template < class Gt, class Tds, class Itag >
void
Constrained_triangulation_2<Gt,Tds,Itag>::
remove_2D(Vertex_handle v)
{
  if (test_dim_down(v)) { this->_tds.remove_dim_down(v);}
  else {
    List_edges hole;
    make_hole(v, hole);
    List_edges shell=hole; //save hole because it will be emptied by fill_hole
    fill_hole(v, hole);
    update_constraints(shell);
    delete_vertex(v);
  }
  return;
}


template < class Gt, class Tds, class Itag >
void
Constrained_triangulation_2<Gt,Tds,Itag>::
remove_constrained_edge(Face_handle f, int i)
{
#ifdef CGAL_CDT_2_DEBUG_INTERSECTIONS
  std::cerr << CGAL::internal::cdt_2_indent_level
            << "CT_2::remove_constrained_edge ( #"
            << f->vertex(cw(i))->time_stamp()
            << ", #"
            << f->vertex(ccw(i))->time_stamp()
            << ")\n";
#endif // CGAL_CDT_2_DEBUG_INTERSECTIONS
  f->set_constraint(i, false);
  if (dimension() == 2)
    (f->neighbor(i))->set_constraint(mirror_index(f,i), false);
  return;
}

template < class Gt, class Tds, class Itag >
void
Constrained_triangulation_2<Gt,Tds,Itag>::
remove_incident_constraints(Vertex_handle v)
{
   Edge_circulator ec=incident_edges(v), done(ec);
   if (ec == nullptr) return;
   do {
        if(is_constrained(*ec)) { remove_constrained_edge((*ec).first,
                                                   (*ec).second);}
        ec++;
   } while (ec != done);
   return;
}

template < class Gt, class Tds, class Itag >
inline  bool
Constrained_triangulation_2<Gt,Tds,Itag>::
are_there_incident_constraints(Vertex_handle v) const
{
  return are_there_incident_constraints(v, Emptyset_iterator());
}

template < class Gt, class Tds, class Itag >
inline  bool
Constrained_triangulation_2<Gt,Tds,Itag>::
is_valid(bool verbose, int level) const
{
    bool result = Triangulation::is_valid(verbose,level);
    for( All_faces_iterator it = all_faces_begin();
                            it != all_faces_end() ; it++) {
      for(int i=0; i<3; i++) {
        Face_handle n = it->neighbor(i);
        result = result &&
          it->is_constrained(i) == n->is_constrained(n->index(it));
      }
    }
    return result;
}

template < class Gt, class Tds, class Itag >
inline  bool
Constrained_triangulation_2<Gt,Tds,Itag>::
is_constrained(Edge e) const
{
  return (e.first)->is_constrained(e.second);
}

template < class Gt, class Tds, class Itag >
void
Constrained_triangulation_2<Gt,Tds,Itag>::
triangulate_half_hole(List_edges & list_edges,  List_edges & new_edges)
  // triangulates the  polygon whose boundary consists of list_edges
  // plus the edge ab joining the two endpoints of list_edges
  // the orientation of the polygon (as provided by list_edges) must
  // be cw
  // the edges of list_edges are assumed to be edges of a
  // triangulation that will be updated by the procedure
  // the edges that are created are put in list new_edges
  // takes linear time
{
  Vertex_handle va; // first vertex of list_edges
  Face_handle newlf;
  Face_handle n1,n2,n;
  int ind1, ind2,ind;
  Orientation orient;

  typename List_edges::iterator current, next, tempo;
  current=list_edges.begin();

  va=((*current).first)->vertex(ccw((*current).second));
  next=current;
  ++next;

  do
    {
      n1=(*current).first;
      ind1=(*current).second;
      // in case n1 is no longer a triangle of the new triangulation
      if ( n1->neighbor(ind1) != Face_handle() ) {
        n=n1->neighbor(ind1);
        //ind=mirror_index(n1,ind1);
        // mirror_index does not work in this case
        ind = cw(n->index(n1->vertex(cw(ind1))));
        n1=n->neighbor(ind);
        ind1= mirror_index(n,ind);
      }
      n2=(*next).first;
      ind2=(*next).second;
      // in case n2 is no longer a triangle of the new triangulation
      if (n2->neighbor(ind2) != Face_handle() ) {
        n=n2->neighbor(ind2);
        // ind=mirror_index(n2,ind2);
        // mirror_index does not work in this case
        ind = cw(n->index(n2->vertex(cw(ind2))));
        n2=n->neighbor(ind);
        ind2= mirror_index(n,ind);
      }

      Vertex_handle v0=n1->vertex(ccw(ind1));
      Vertex_handle v1=n1->vertex(cw(ind1));
      Vertex_handle v2=n2->vertex(cw(ind2));
      orient = orientation(v0->point(),v1->point(),v2->point());
      switch (orient) {
      case RIGHT_TURN :
        // creates the new triangle v0v1v2
        // updates the neighbors, the constraints
        //and the list of new edges
        newlf = create_face(v0,v2,v1);
        new_edges.push_back(Edge(newlf,2));
        newlf->set_neighbor(1, n1);
        newlf->set_neighbor(0, n2);
        n1->set_neighbor(ind1, newlf);
        n2->set_neighbor(ind2, newlf);
        if (n1->is_constrained(ind1)) {
          newlf->set_constraint(1,true);
        }
        if (n2->is_constrained(ind2)) {
          newlf->set_constraint(0,true);
        }
        // v0, v1 or v2.face() may have been removed
        v0->set_face(newlf);
        v1->set_face(newlf);
        v2->set_face(newlf);
        // update list_edges
        tempo=current;
        current=list_edges.insert(current, Edge(newlf,2));
        list_edges.erase(tempo);
        list_edges.erase(next);
        next=current;
        if (v0 != va) {--current;}
        else {++next;}
        break;
      case LEFT_TURN :
        ++current; ++next;
        break;
      case COLLINEAR :
        ++current; ++next;
        break;
      }
    } while (next != list_edges.end());
}

template < class Gt, class Tds, class Itag >
void
Constrained_triangulation_2<Gt, Tds, Itag>::
file_output(std::ostream& os) const
{
  Triangulation_2<Gt, Tds>::file_output(os);

  // write constrained status
  typename Tds::Face_iterator ib = this->_tds.face_iterator_base_begin();
  for( ; ib != this->_tds.face_iterator_base_end(); ++ib) {
    for(int j = 0; j < 3; ++j){
      if (ib->is_constrained(j)) { os << "C";}
      else { os << "N";}
      if(IO::is_ascii(os)){
        if(j==2) {
          os << "\n";
        } else {
          os <<  ' ';
        }
      }
    }
  }
}

template < class Gt, class Tds, class Itag >
std::ostream &
operator<<(std::ostream& os,
           const Constrained_triangulation_2<Gt,Tds,Itag> &ct)
{
  ct.file_output(os);
  return os ;
}

template < class Gt, class Tds, class Itag >
std::istream &
operator>>(std::istream& is,
                 Constrained_triangulation_2<Gt,Tds,Itag> &ct)
{
  typedef Constrained_triangulation_2<Gt,Tds,Itag> CDT;
  ct.clear();
  is >> static_cast<typename CDT::Triangulation&>(ct);
  for (typename CDT::All_faces_iterator fit=ct.all_faces_begin(),
                                        fit_end=ct.all_faces_end();fit_end!=fit;++fit){
    char c[3];
    is >> c[0] >>  c[1] >> c[2];
    for (int k=0;k<3;++k){
      fit->set_constraint(k,c[k]=='C');
    }
  }
  return is;
}

//Helping functions to compute intersections of constrained edges
template<class Gt>
bool
intersection(const Gt& ,
             const typename Gt::Point_2& ,
             const typename Gt::Point_2& ,
             const typename Gt::Point_2& ,
             const typename Gt::Point_2& ,
             typename Gt::Point_2& ,
             No_constraint_intersection_tag)
{
  return false;
}

template<class Gt>
bool
intersection(const Gt& ,
             const typename Gt::Point_2& ,
             const typename Gt::Point_2& ,
             const typename Gt::Point_2& ,
             const typename Gt::Point_2& ,
             typename Gt::Point_2& ,
             No_constraint_intersection_requiring_constructions_tag)
{
  return false;
}

template<class Gt>
bool
intersection(const Gt& gt,
             const typename Gt::Point_2& pa,
             const typename Gt::Point_2& pb,
             const typename Gt::Point_2& pc,
             const typename Gt::Point_2& pd,
             typename Gt::Point_2& pi,
             Exact_intersections_tag)
{
  return compute_intersection(gt,pa,pb,pc,pd,pi);
}


template<class Gt>
inline bool
intersection(const Gt& gt,
             const typename Gt::Point_2& pa,
             const typename Gt::Point_2& pb,
             const typename Gt::Point_2& pc,
             const typename Gt::Point_2& pd,
             typename Gt::Point_2& pi,
             Exact_predicates_tag,
             CGAL::Tag_false /* not a FT is not floating-point */)
{
  return compute_intersection(gt,pa,pb,pc,pd,pi);
}

template<class Gt>
inline bool
intersection(const Gt& gt,
             const typename Gt::Point_2& pa,
             const typename Gt::Point_2& pb,
             const typename Gt::Point_2& pc,
             const typename Gt::Point_2& pd,
             typename Gt::Point_2& pi,
             Exact_predicates_tag,
             CGAL::Tag_true /* FT is a floating-point type */)
{
  const bool result = compute_intersection(gt,pa,pb,pc,pd,pi);
  if(!result) return result;
  if(pi == pa || pi == pb || pi == pc || pi == pd) {
#ifdef CGAL_CDT_2_DEBUG_INTERSECTIONS
    std::cerr << CGAL::internal::cdt_2_indent_level
              << "  CT_2::intersection: intersection is an existing point "
              << pi << std::endl;
#endif
    return result;
  }


#ifdef CGAL_CDT_2_INTERSECTION_SNAPPING_ULP_DISTANCE
  const int dist = CGAL_CDT_2_INTERSECTION_SNAPPING_ULP_DISTANCE;
#else
  const int dist = 4;
#endif
  typedef typename Gt::Construct_bbox_2 Construct_bbox_2;
  Construct_bbox_2 bbox = gt.construct_bbox_2_object();
  auto bb(bbox(pi));
  bb.dilate(dist);
  if(do_overlap(bb, bbox(pa))) pi = pa;
  if(do_overlap(bb, bbox(pb))) pi = pb;
  if(do_overlap(bb, bbox(pc))) pi = pc;
  if(do_overlap(bb, bbox(pd))) pi = pd;
#ifdef CGAL_CDT_2_DEBUG_INTERSECTIONS
  if(pi == pa || pi == pb || pi == pc || pi == pd) {
    std::cerr << CGAL::internal::cdt_2_indent_level
              << "  CT_2::intersection: intersection SNAPPED to an existing point "
              << pi << std::endl;
  }
#endif
  return result;
}

template<class Gt>
inline bool
intersection(const Gt& gt,
             const typename Gt::Point_2& pa,
             const typename Gt::Point_2& pb,
             const typename Gt::Point_2& pc,
             const typename Gt::Point_2& pd,
             typename Gt::Point_2& pi,
             Exact_predicates_tag exact_predicates_tag)
{
  typedef typename Gt::FT FT;
  return intersection(gt,pa,pb,pc,pd,pi,
                      exact_predicates_tag,
                      Boolean_tag<std::is_floating_point<FT>::value>());
}


template<class Gt>
bool
compute_intersection(const Gt& gt,
             const typename Gt::Point_2& pa,
             const typename Gt::Point_2& pb,
             const typename Gt::Point_2& pc,
             const typename Gt::Point_2& pd,
             typename Gt::Point_2& pi)
{
  typedef typename Gt::Point_2 Point_2;

  typename Gt::Intersect_2 compute_intersec = gt.intersect_2_object();
  typename Gt::Construct_segment_2 construct_segment = gt.construct_segment_2_object();

  auto result =
      compute_intersec(construct_segment(pa, pb), construct_segment(pc, pd));

#ifdef CGAL_CDT_2_DEBUG_INTERSECTIONS
  typedef typename Gt::Segment_2 Segment_2;
  if(result){
    if (const Segment_2* s = boost::get<Segment_2>(&*result)){
      std::cerr << CGAL::internal::cdt_2_indent_level
                << "compute_intersection: " << *s << '\n';
    }else if(const Point_2* p = boost::get<Point_2 >(&*result))
      std::cerr << CGAL::internal::cdt_2_indent_level
                << "compute_intersection: " << *p << '\n';
  }
#endif // CGAL_CDT_2_DEBUG_INTERSECTIONS
  if(result){
    if(const Point_2* p = boost::get<Point_2 >(&*result)){
      pi = *p;
      return true;
    }
  }
  return false;
}

template<class Gt>
int
limit_intersection(const Gt& gt,
                   const typename Gt::Point_2& pa,
                   const typename Gt::Point_2& pb,
                   const typename Gt::Point_2& pc,
                   const typename Gt::Point_2& pd,
                   Exact_predicates_tag)
{
  typename Gt::Construct_line_2 line = gt.construct_line_2_object();
  typename Gt::Compute_squared_distance_2
    distance = gt.compute_squared_distance_2_object();
  typename Gt::Line_2 l1 = line(pa,pb);
  typename Gt::Line_2 l2 = line(pc,pd);
  int i = 0;
  typename Gt::FT dx = distance(l2,pa);
  typename Gt::FT db = distance(l2,pb);
  typename Gt::FT dc = distance(l1,pc);
  typename Gt::FT dd = distance(l1,pd);
  if ( db < dx  ) { dx = db; i = 1;}
  if ( dc < dx  ) { dx = dc; i = 2;}
  if ( dd < dx  ) { i = 3;}
  return i;
}

template <typename Gt>
typename Gt::Point_2
almost_exact_intersection(const Gt& gt,
                          const typename Gt::Point_2& pa,
                          const typename Gt::Point_2& pb,
                          const typename Gt::Point_2& pc,
                          const typename Gt::Point_2& pd)
{
  Boolean_tag<internal::can_construct_almost_exact_intersection_v<Gt>> tag;
  return almost_exact_intersection(gt, pa, pb, pc, pd, tag);
}

template <typename Gt>
typename Gt::Point_2
almost_exact_intersection(const Gt&,
                          const typename Gt::Point_2&,
                          const typename Gt::Point_2&,
                          const typename Gt::Point_2&,
                          const typename Gt::Point_2&,
                          Tag_false)
{
  CGAL_error_msg("this function should be call only with Exact_predicates_tag"
                 " and with an appropriate traits class");
}

template <typename K2_Point_2, typename K1>
auto convert_point_type(const CGAL::Point_2<K1> &p) {
  NT_converter<typename K1::FT, typename Kernel_traits<K2_Point_2>::Kernel::FT> c;
  return K2_Point_2(c(p.x()), c(p.y()));
}

template <typename K2_Point_3, typename K1>
auto convert_point_type(const CGAL::Point_3<K1> &p) {
  NT_converter<typename K1::FT, typename Kernel_traits<K2_Point_3>::Kernel::FT> c;
  return K2_Point_3(c(p.x()), c(p.y()), c(p.z()));
}

template <class Gt>
typename Gt::Point_2
exact_intersection_point_for_cdt_2(const typename Gt::Point_2& pa,
                                   const typename Gt::Point_2& pb,
                                   const typename Gt::Point_2& pc,
                                   const typename Gt::Point_2& pd,
                                   const Gt& gt)
{
  using Exact_kernel = typename Gt::Exact_kernel;
  using Exact_point = typename Exact_kernel::Point_2;
  using Exact_FT = typename Exact_kernel::FT;
  using Point = typename Gt::Point_2;

  const auto ea = convert_point_type<Exact_point>(pa);
  const auto eb = convert_point_type<Exact_point>(pb);
  const auto ec = convert_point_type<Exact_point>(pc);
  const auto ed = convert_point_type<Exact_point>(pd);

  auto det = [](const auto& v1, const auto& v2) -> Exact_FT {
    return v1.x() * v2.y() - v1.y() * v2.x();
  };

  const Exact_FT det_bd_cd = det(ed - eb, ed - ec);
  const Exact_FT det_ba_cd = det(ea - eb, ec - ed);
  const Exact_FT alpha = det_bd_cd / det_ba_cd;

  return convert_point_type<Point>(
      gt.exact_kernel().construct_barycenter_2_object()(ea, alpha, eb));
}

template <typename Gt>
typename Gt::Point_2
almost_exact_intersection(const Gt& gt,
                          const typename Gt::Point_2& pa,
                          const typename Gt::Point_2& pb,
                          const typename Gt::Point_2& pc,
                          const typename Gt::Point_2& pd,
                          Tag_true /* gt has Construct_exact_intersection_point_2 */)
{
  return exact_intersection_point_for_cdt_2(pa, pb, pc, pd, gt);
}

} //namespace CGAL

#include <CGAL/enable_warnings.h>

#endif //CGAL_CONSTRAINED_TRIANGULATION_2_H<|MERGE_RESOLUTION|>--- conflicted
+++ resolved
@@ -1073,11 +1073,7 @@
   const Point& pc = f->vertex(cw(i))->point();
   const Point& pd = f->vertex(ccw(i))->point();
   Point pi;
-<<<<<<< HEAD
-  CGAL_triangulation_assertion_code( bool ok = )
-=======
   CGAL_assertion_code( bool ok = )
->>>>>>> 01f8f1bc
   intersection(geom_traits(), pa, pb, pc, pd, pi, itag );
   CGAL_assertion(ok);
   Vertex_handle vi = virtual_insert(pi, Triangulation::EDGE, f, i);
