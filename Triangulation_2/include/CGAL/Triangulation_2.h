--- conflicted
+++ resolved
@@ -302,18 +302,11 @@
                Face_handle &fr) const;
 
   // GEOMETRIC FEATURES AND CONSTRUCTION
-<<<<<<< HEAD
-  template <typename P> // Point or Point_2
-  typename boost::result_of<const typename Geom_traits::Construct_point_2(const P&)>::type
-  construct_point(const P& p) const { return geom_traits().construct_point_2_object()(p); }
-
-  const Point& point(Face_handle f, int i) const;
-=======
   typename boost::result_of<const Construct_point_2(const Point&)>::type
   construct_point(const Point& p) const { return geom_traits().construct_point_2_object()(p); }
 
-  const Point& point(Face_handle c, int i) const;
->>>>>>> 5a02f47c
+
+  const Point& point(Face_handle f, int i) const;
   const Point& point(Vertex_handle v) const;
 
   Segment segment(Face_handle f, int i) const;
