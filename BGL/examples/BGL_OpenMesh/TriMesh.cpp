#include <CGAL/Exact_predicates_inexact_constructions_kernel.h>

#include <OpenMesh/Core/IO/MeshIO.hh>
#include <OpenMesh/Core/Mesh/TriMesh_ArrayKernelT.hh>

#include <CGAL/boost/graph/graph_traits_TriMesh_ArrayKernelT.h>
#include <CGAL/boost/graph/iterator.h>
#include <CGAL/boost/graph/Euler_operations.h>
#include <CGAL/boost/graph/IO/polygon_mesh_io.h>
#include <CGAL/mesh_segmentation.h>
#include <CGAL/property_map.h>

#include <iostream>
#include <fstream>

typedef CGAL::Exact_predicates_inexact_constructions_kernel Kernel;

typedef OpenMesh::TriMesh_ArrayKernelT</* MyTraits*/> Mesh;

typedef boost::graph_traits<Mesh>::vertex_descriptor vertex_descriptor;
typedef boost::graph_traits<Mesh>::face_descriptor face_descriptor;
typedef boost::graph_traits<Mesh>::halfedge_descriptor halfedge_descriptor;

int main(int argc, char** argv )
{
  Mesh mesh;

  std::vector<vertex_descriptor> V;
  const char* filename = (argc>1)?argv[1]:"in.off";
  const char* outname= (argc>2)?argv[2]:"out.off";
<<<<<<< HEAD
  CGAL::read_polygon_mesh(filename, mesh);
=======
  CGAL::IO::read_polygon_mesh(filename, mesh);
>>>>>>> cf69d322

  for(vertex_descriptor vd : vertices(mesh)){
    for(halfedge_descriptor hd : CGAL::halfedges_around_target(vd,mesh)){
      if(! CGAL::is_border(edge(hd,mesh),mesh)){
        CGAL::Euler::flip_edge(hd,mesh);
<<<<<<< HEAD
        CGAL::write_polygon_mesh(outname, mesh);
=======
        CGAL::IO::write_polygon_mesh(outname, mesh);
>>>>>>> cf69d322
        return 0;
      }
    }
  }
  return 0;
}<|MERGE_RESOLUTION|>--- conflicted
+++ resolved
@@ -28,21 +28,13 @@
   std::vector<vertex_descriptor> V;
   const char* filename = (argc>1)?argv[1]:"in.off";
   const char* outname= (argc>2)?argv[2]:"out.off";
-<<<<<<< HEAD
-  CGAL::read_polygon_mesh(filename, mesh);
-=======
   CGAL::IO::read_polygon_mesh(filename, mesh);
->>>>>>> cf69d322
 
   for(vertex_descriptor vd : vertices(mesh)){
     for(halfedge_descriptor hd : CGAL::halfedges_around_target(vd,mesh)){
       if(! CGAL::is_border(edge(hd,mesh),mesh)){
         CGAL::Euler::flip_edge(hd,mesh);
-<<<<<<< HEAD
-        CGAL::write_polygon_mesh(outname, mesh);
-=======
         CGAL::IO::write_polygon_mesh(outname, mesh);
->>>>>>> cf69d322
         return 0;
       }
     }
