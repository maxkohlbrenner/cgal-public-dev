--- conflicted
+++ resolved
@@ -41,20 +41,11 @@
   // come from different kernels.
   typedef CGAL::Surface_mesh<Point> Target1;
   Target1 T1;
-<<<<<<< HEAD
-  {
-    CGAL::copy_face_graph(S, T1);
-    std::ofstream out("sm.off");
-    out.precision(17);
-    out << T1;
-  }
-=======
   CGAL::copy_face_graph(S, T1);
   assert( CGAL::is_valid_polygon_mesh(T1) );
   assert( vertices(S).size()==vertices(T1).size() );
   assert( halfedges(S).size()==halfedges(T1).size() );
   assert( faces(S).size()==faces(T1).size() );
->>>>>>> 9a17c8d9
 
 #if defined(CGAL_USE_OPENMESH)
   typedef OpenMesh::PolyMesh_ArrayKernelT</* MyTraits*/> Target2;
@@ -95,13 +86,6 @@
     boost::unordered_map<source_vertex_descriptor, tm_vertex_descriptor> v2v;
     boost::unordered_map<source_halfedge_descriptor, tm_halfedge_descriptor> h2h;
     boost::unordered_map<source_face_descriptor, tm_face_descriptor> f2f;
-<<<<<<< HEAD
-    CGAL::copy_face_graph(T1, S, std::inserter(v2v, v2v.end()), std::inserter(h2h, h2h.end()));
-    std::ofstream out("reverse.off");
-    out.precision(17);
-    out << S;
-=======
->>>>>>> 9a17c8d9
     CGAL::copy_face_graph(T1, S, CGAL::parameters::vertex_to_vertex_map(boost::make_assoc_property_map(v2v))
                           .halfedge_to_halfedge_output_iterator(std::inserter(h2h, h2h.end()))
                           .face_to_face_map(boost::make_assoc_property_map(f2f)));
