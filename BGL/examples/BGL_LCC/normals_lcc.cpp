--- conflicted
+++ resolved
@@ -17,12 +17,12 @@
 typedef CGAL::Linear_cell_complex_for_bgl_combinatorial_map_helper
           <2, 3, LCC_traits>::type LCC;
 
-template<typename HalfedgeGraph,
-         typename PointMap,
+template<typename HalfedgeGraph, 
+         typename PointMap, 
          typename NormalMap>
-void calculate_face_normals(const HalfedgeGraph& g,
-                            PointMap pm,
-                            NormalMap nm)
+void calculate_face_normals(const HalfedgeGraph& g, 
+                            PointMap pm, 
+                            NormalMap nm) 
 {
   typedef boost::graph_traits<HalfedgeGraph> GraphTraits;
   typedef typename GraphTraits::face_iterator face_iterator;
@@ -42,7 +42,7 @@
     edg = next(edg, g);
     point p2 = pm[target(edg, g)];
     edg = next(edg, g);
-
+      
     if(edg == edgb) {
       // triangle
       nm[*fb] = CGAL::unit_normal(p1, p2, p0);
@@ -54,11 +54,11 @@
         n = n + CGAL::normal(p1, p2, p0);
         p0 = p1;
         p1 = p2;
-
+        
         edg = next(edg, g);
         p2 = pm[target(edg, g)];
       } while(edg != edgb);
-
+      
       nm[*fb] = n / CGAL::sqrt(n.squared_length());
     }
   }
@@ -70,18 +70,13 @@
                  Face_index_map;
 
   LCC lcc;
-<<<<<<< HEAD
-  CGAL::read_off((argc>1)?argv[1]:"cube.off", lcc);
-
-=======
   CGAL::read_OFF((argc>1)?argv[1]:"cube.off", lcc);
   
->>>>>>> 9c0648a0
   // Ad hoc property_map to store normals. Face_index_map is used to
   // map face_descriptors to a contiguous range of indices. See
   // http://www.boost.org/libs/property_map/doc/vector_property_map.html
   // for details.
-  boost::vector_property_map<Vector, Face_index_map>
+  boost::vector_property_map<Vector, Face_index_map> 
     normals(get(CGAL::face_index, lcc));
 
   calculate_face_normals(
@@ -93,7 +88,7 @@
   std::cout << "Normals" << std::endl;
   for(LCC::Attribute_range<2>::type::iterator it=lcc.attributes<2>().begin();
       it!=lcc.attributes<2>().end(); ++it)
-  {
+  { 
     // Facet_iterator is a face_descriptor, so we can use it as the
     // key here
     std::cout << normals[it] << std::endl;
