#ifndef CGAL_TEST_PREFIX_H
#define CGAL_TEST_PREFIX_H

#include <vector>
#include <fstream>

#include <CGAL/boost/graph/properties.h>

#include <CGAL/Exact_predicates_inexact_constructions_kernel.h>

#include <CGAL/Polyhedron_3.h>
#include <CGAL/Polyhedron_items_with_id_3.h>

#include <CGAL/Linear_cell_complex_for_bgl_combinatorial_map_helper.h>
#include <CGAL/boost/graph/graph_traits_Linear_cell_complex_for_combinatorial_map.h>
#include <CGAL/boost/graph/properties_Linear_cell_complex_for_combinatorial_map.h>

#include <CGAL/Surface_mesh.h>
#include <CGAL/Surface_mesh/IO.h>

#include <CGAL/Constrained_triangulation_face_base_2.h>
#include <CGAL/Constrained_triangulation_plus_2.h>
#include <CGAL/Triangulation_data_structure_2.h>
#include <CGAL/Triangulation_vertex_base_with_id_2.h>
#include <CGAL/Triangulation_face_base_with_id_2.h>
#include <CGAL/Triangulation_hierarchy_vertex_base_2.h>
#include <CGAL/boost/graph/graph_traits_Triangulation_2.h>
#include <CGAL/boost/graph/properties_Triangulation_2.h>
#include <CGAL/boost/graph/graph_traits_Triangulation_hierarchy_2.h>
#include <CGAL/boost/graph/properties_Triangulation_hierarchy_2.h>
#include <CGAL/boost/graph/graph_traits_Delaunay_triangulation_2.h>
#include <CGAL/boost/graph/properties_Delaunay_triangulation_2.h>
#include <CGAL/boost/graph/graph_traits_Regular_triangulation_2.h>
#include <CGAL/boost/graph/properties_Regular_triangulation_2.h>
#include <CGAL/boost/graph/graph_traits_Constrained_triangulation_2.h>
#include <CGAL/boost/graph/properties_Constrained_triangulation_2.h>
#include <CGAL/boost/graph/graph_traits_Constrained_Delaunay_triangulation_2.h>
#include <CGAL/boost/graph/properties_Constrained_Delaunay_triangulation_2.h>
#include <CGAL/boost/graph/graph_traits_Constrained_triangulation_plus_2.h>
#include <CGAL/boost/graph/properties_Constrained_triangulation_plus_2.h>
#include <CGAL/boost/graph/Seam_mesh.h>

#include <CGAL/boost/graph/io.h>

// ATTN: If you change this kernel remember to also hack
// properties_PolyMesh_ArrayKernelT.h accordingly
typedef CGAL::Exact_predicates_inexact_constructions_kernel Kernel;
typedef CGAL::Polyhedron_3<Kernel, CGAL::Polyhedron_items_with_id_3> Polyhedron;

typedef Kernel::Point_3  Point_3;
typedef Kernel::Vector_3 Vector_3;
typedef Kernel::Triangle_3 Triangle_3;
typedef Kernel::Iso_cuboid_3 Iso_cuboid_3;

typedef CGAL::Linear_cell_complex_traits<3, Kernel> MyTraits;
typedef CGAL::Linear_cell_complex_for_bgl_combinatorial_map_helper
          <2, 3, MyTraits>::type LCC;

typedef CGAL::Surface_mesh<Point_3> SM;

typedef SM::Property_map<SM::Edge_index, bool>                  Seam_edge_pmap;
typedef SM::Property_map<SM::Vertex_index, bool>                Seam_vertex_pmap;
typedef CGAL::Seam_mesh<SM, Seam_edge_pmap, Seam_vertex_pmap>   Seam_mesh;

#if defined(CGAL_USE_OPENMESH)

#include <OpenMesh/Core/IO/MeshIO.hh>
#include <OpenMesh/Core/Mesh/PolyMesh_ArrayKernelT.hh>

#define CGAL_BGL_TESTSUITE 1

#include <CGAL/boost/graph/graph_traits_PolyMesh_ArrayKernelT.h>
#include <CGAL/boost/graph/properties_PolyMesh_ArrayKernelT.h>

typedef OpenMesh::PolyMesh_ArrayKernelT</* MyTraits*/> OMesh;
#endif

typedef CGAL::Triangulation_vertex_base_with_id_2<Kernel>        Vbb;
typedef CGAL::Triangulation_face_base_with_id_2<Kernel>          Fbb;

typedef CGAL::Triangulation_2<Kernel>                            Triangulation_no_id_2;

typedef CGAL::Triangulation_2<Kernel,
          CGAL::Triangulation_data_structure_2<Vbb, Fbb> >       Triangulation_2;
typedef CGAL::Delaunay_triangulation_2<Kernel,
          CGAL::Triangulation_data_structure_2<Vbb, Fbb> >       Delaunay_triangulation_2;

typedef CGAL::Regular_triangulation_vertex_base_2<Kernel, Vbb>   RVb;
typedef CGAL::Regular_triangulation_face_base_2<Kernel, Fbb>     RFb;
typedef CGAL::Regular_triangulation_2<Kernel,
          CGAL::Triangulation_data_structure_2<RVb, RFb> >       Regular_triangulation_2;

typedef CGAL::Constrained_triangulation_face_base_2<Kernel, Fbb> CDFb;
typedef CGAL::Triangulation_hierarchy_vertex_base_2<Vbb>         CDVb;
typedef CGAL::Constrained_triangulation_2<Kernel,
          CGAL::Triangulation_data_structure_2<CDVb, CDFb> >     Constrained_triangulation_2;
typedef CGAL::Constrained_Delaunay_triangulation_2<Kernel,
          CGAL::Triangulation_data_structure_2<CDVb, CDFb> >     Constrained_Delaunay_triangulation_2;

typedef CGAL::Constrained_triangulation_plus_2<
          Constrained_Delaunay_triangulation_2>                  CDT_P2;

typedef CGAL::Triangulation_hierarchy_2<CDT_P2>                  Triangulation_hierarchy_2;

#include <CGAL/boost/graph/helpers.h>

// helper to easily define all graph_traits members
#define CGAL_GRAPH_TRAITS_MEMBERS(T)                                    \
  typedef boost::graph_traits< T >                         Traits;               \
  typedef typename Traits::vertex_descriptor               vertex_descriptor;    \
  typedef typename Traits::edge_descriptor                 edge_descriptor;      \
  typedef typename Traits::halfedge_descriptor             halfedge_descriptor;  \
  typedef typename Traits::face_descriptor                 face_descriptor;      \
  typedef typename Traits::face_iterator                   face_iterator;        \
  typedef typename Traits::faces_size_type                 faces_size_type;      \
  typedef typename Traits::out_edge_iterator               out_edge_iterator;    \
  typedef typename Traits::in_edge_iterator                in_edge_iterator;     \
  typedef typename Traits::vertex_iterator                 vertex_iterator;      \
  typedef typename Traits::vertices_size_type              vertices_size_type;   \
  typedef typename Traits::edge_iterator                   edge_iterator;        \
  typedef typename Traits::edges_size_type                 edges_size_type;      \
  typedef typename Traits::halfedge_iterator               halfedge_iterator;    \
  typedef typename Traits::halfedges_size_type             halfedges_size_type;  \
  typedef CGAL::Halfedge_around_face_iterator<T>           halfedge_around_face_iterator; \
  typedef CGAL::Halfedge_around_target_iterator<T>           halfedge_around_target_iterator; \
  CGAL_USE_TYPE(vertex_descriptor); \
  CGAL_USE_TYPE(halfedge_descriptor); \
  CGAL_USE_TYPE(edge_descriptor); \
  CGAL_USE_TYPE(face_descriptor); \
  CGAL_USE_TYPE(vertices_size_type); \
  CGAL_USE_TYPE(halfedges_size_type); \
  CGAL_USE_TYPE(edges_size_type); \
  CGAL_USE_TYPE(faces_size_type); \
  CGAL_USE_TYPE(vertex_iterator); \
  CGAL_USE_TYPE(halfedge_iterator); \
  CGAL_USE_TYPE(edge_iterator); \
  CGAL_USE_TYPE(face_iterator);   \
  CGAL_USE_TYPE(out_edge_iterator); \
  CGAL_USE_TYPE(in_edge_iterator); \
  CGAL_USE_TYPE(halfedge_around_target_iterator); \
  CGAL_USE_TYPE(halfedge_around_face_iterator); \
  do { } while(0)



static const char* data[] =
{ "data/7_faces_triangle.off", "data/genus3.off", "data/head.off",
  "data/hedra.off", "data/hedra_open.off",   "data/open_cube.off",
  "data/rombus.off", "data/tetrahedron.off", "data/triangle.off",
  "data/triangular_hole.off", "data/cube.off" };

/*
#if defined(CGAL_USE_OPENMESH)
bool read_a_mesh(OMesh& s, const std::string& str) {
  return OpenMesh::IO::read_mesh(s, str);
}
#endif
*/

template<typename T>
bool read_a_mesh(T& m, const std::string& str)
{
<<<<<<< HEAD
  return CGAL::read_OFF(str, m);
=======
  return CGAL::IO::read_OFF(str, m);
>>>>>>> cf69d322
}

bool read_a_mesh(Polyhedron& p, const std::string& str)
{
  std::ifstream in(str.c_str());
  in >> p;
  bool success = in.good();
  if(success)
    set_halfedgeds_items_id(p);
  return success;
}

template <typename T>
std::vector<T> t_data()
{
  std::vector<T> vs;
  for(unsigned int i = 0; i < sizeof(data) / sizeof(data[0]); ++i) {
    vs.push_back(T());
    T& s = vs.back();
    if(!read_a_mesh(s, std::string(data[i])))
      throw std::runtime_error(std::string("Failed to read test data: ") + data[i]);
  }

  return vs;
}

std::vector<Polyhedron> poly_data() { return t_data<Polyhedron>(); }
std::vector<SM> sm_data() { return t_data<SM>(); }
std::vector<LCC> lcc_data() { return t_data<LCC>(); }

#if defined(CGAL_USE_OPENMESH)
std::vector<OMesh> omesh_data() { return t_data<OMesh>(); }
#endif

template <typename Tr>
Tr build_dummy_triangulation()
{
  typedef typename Tr::Point                                       Point;

  Tr t;
  t.insert(Point(0.1,0));
  t.insert(Point(1,0));
  t.insert(Point(0.2,0.2));
  t.insert(Point(0,1));
  t.insert(Point(0,2));

  return t;
}

template <typename Tr>
Tr build_dummy_triangulation_with_ids()
{
  Tr t = build_dummy_triangulation<Tr>();
  CGAL::set_triangulation_ids(t);
  return t;
}

Triangulation_no_id_2 t2_no_id_data() { return build_dummy_triangulation<Triangulation_no_id_2>(); }
Triangulation_2 t2_data() { return build_dummy_triangulation_with_ids<Triangulation_2>(); }
Delaunay_triangulation_2 dt2_data() { return build_dummy_triangulation_with_ids<Delaunay_triangulation_2>(); }
Regular_triangulation_2 rt2_data() { return build_dummy_triangulation_with_ids<Regular_triangulation_2>(); }
Constrained_triangulation_2 ct2_data() { return build_dummy_triangulation_with_ids<Constrained_triangulation_2>(); }
Constrained_Delaunay_triangulation_2 cdt2_data() { return build_dummy_triangulation_with_ids<Constrained_Delaunay_triangulation_2>(); }
CDT_P2 cdtp2_data() { return build_dummy_triangulation_with_ids<CDT_P2>(); }
Triangulation_hierarchy_2 t2h_data() { return build_dummy_triangulation_with_ids<Triangulation_hierarchy_2>(); }

template <typename Graph>
struct Surface_fixture_1 {
  Surface_fixture_1() {
    const bool is_reading_successful = read_a_mesh(m, "data/fixture1.off");
    assert(is_reading_successful);
    assert(CGAL::is_valid_polygon_mesh(m));
    typename boost::property_map<Graph, CGAL::vertex_point_t>::const_type
      pm = get(CGAL::vertex_point, const_cast<const Graph&>(m));

    typename boost::graph_traits<Graph>::vertex_iterator vb, ve;
    for(boost::tie(vb, ve) = vertices(m); vb != ve; ++vb) {
      if     (get(pm, *vb) == Point_3(0, 0, 0))
        u = *vb;
      else if(get(pm, *vb) == Point_3(1, 0, 0))
        v = *vb;
      else if(get(pm, *vb) == Point_3(0, 1, 0))
        w = *vb;
      else if(get(pm, *vb) == Point_3(1, 1, 0))
        x = *vb;
      else if(get(pm, *vb) == Point_3(2, 0, 0))
        y = *vb;
    }
    assert(u != boost::graph_traits<Graph>::null_vertex());
    assert(v != boost::graph_traits<Graph>::null_vertex());
    assert(w != boost::graph_traits<Graph>::null_vertex());
    assert(x != boost::graph_traits<Graph>::null_vertex());
    assert(y != boost::graph_traits<Graph>::null_vertex());

    f1 = CGAL::is_border(halfedge(u, m),m) ? face(opposite(halfedge(u, m), m), m) : face(halfedge(u, m), m);
    assert(f1 != boost::graph_traits<Graph>::null_face());
    CGAL::Halfedge_around_face_iterator<Graph> hafib, hafie;
    for(boost::tie(hafib, hafie) = CGAL::halfedges_around_face(halfedge(f1, m), m); hafib != hafie; ++hafib)
    {
      if(! CGAL::is_border(opposite(*hafib, m), m))
        f2 = face(opposite(*hafib, m), m);
    }
    typename boost::graph_traits<Graph>::face_iterator fb, fe;
    for(boost::tie(fb, fe) = faces(m); fb != fe; ++fb) {
      if(*fb != f1 && *fb != f2)
        f3 = *fb;
    }
    assert(f2 != boost::graph_traits<Graph>::null_face());
    assert(f3 != boost::graph_traits<Graph>::null_face());
  }

  Graph m;
  typename boost::graph_traits<Graph>::vertex_descriptor u, v, w, x, y;
  typename boost::graph_traits<Graph>::face_descriptor f1, f2, f3;
};

template <typename Graph>
struct Surface_fixture_2 {
  Surface_fixture_2() {
    const bool is_reading_successful = read_a_mesh(m, "data/fixture2.off");
    assert(is_reading_successful);
    assert(CGAL::is_valid_polygon_mesh(m));

    typename boost::property_map<Graph, CGAL::vertex_point_t>::const_type
      pm = get(CGAL::vertex_point, const_cast<const Graph&>(m));

    typename boost::graph_traits<Graph>::vertex_iterator vb, ve;
    for(boost::tie(vb, ve) = vertices(m); vb != ve; ++vb) {
      if     (get(pm, *vb) == Point_3(0, 2, 0))
        u = *vb;
      else if(get(pm, *vb) == Point_3(2, 2, 0))
        v = *vb;
      else if(get(pm, *vb) == Point_3(0, 0, 0))
        w = *vb;
      else if(get(pm, *vb) == Point_3(2, 0, 0))
        x = *vb;
      else if(get(pm, *vb) == Point_3(1, 1, 0))
        y = *vb;
    }
    assert(u != boost::graph_traits<Graph>::null_vertex());
    assert(v != boost::graph_traits<Graph>::null_vertex());
    assert(w != boost::graph_traits<Graph>::null_vertex());
    assert(x != boost::graph_traits<Graph>::null_vertex());
    assert(y != boost::graph_traits<Graph>::null_vertex());
    typename boost::graph_traits<Graph>::halfedge_descriptor h;
    bool found;
    boost::tie(h, found) = halfedge(x, v, m);
    assert(found);
    assert(! CGAL::is_border(h,m));
    f1 = face(h, m);
    assert(f1 != boost::graph_traits<Graph>::null_face());

    boost::tie(h, found) = halfedge(v, u, m);
    assert(found);
    assert(!CGAL::is_border(h,m));
    f2 = face(h, m);
    assert(f2 != boost::graph_traits<Graph>::null_face());

    boost::tie(h, found) = halfedge(u, w, m);
    assert(found);
    assert(!CGAL::is_border(h,m));
    f3 = face(h, m);
    assert(f3 != boost::graph_traits<Graph>::null_face());

    boost::tie(h, found) = halfedge(w, x, m);
    assert(found);
    assert(!CGAL::is_border(h,m));
    f4 = face(h, m);
    assert(f4 != boost::graph_traits<Graph>::null_face());
  }

  Graph m;
  typename boost::graph_traits<Graph>::vertex_descriptor u, v, w, x, y;
  typename boost::graph_traits<Graph>::face_descriptor f1, f2, f3, f4;

  ~Surface_fixture_2() {}
};

template <typename Graph>
struct Surface_fixture_3 {
  Surface_fixture_3() {
    const bool is_reading_successful = read_a_mesh(m, "data/fixture3.off");
    assert(is_reading_successful);
    assert(CGAL::is_valid_polygon_mesh(m));

    typename boost::property_map<Graph, CGAL::vertex_point_t>::const_type
      pm = get(CGAL::vertex_point, const_cast<const Graph&>(m));

    typename boost::graph_traits<Graph>::vertex_iterator vb, ve;
    for(boost::tie(vb, ve) = vertices(m); vb != ve; ++vb) {
      if     (get(pm, *vb) == Point_3(0, 1, 0))
        u = *vb;
      else if(get(pm, *vb) == Point_3(0, 0, 0))
        v = *vb;
      else if(get(pm, *vb) == Point_3(1, 0, 0))
        w = *vb;
      else if(get(pm, *vb) == Point_3(1, 1, 0))
        x = *vb;
      else if(get(pm, *vb) == Point_3(2, 0, 0))
        y = *vb;
      else if(get(pm, *vb) == Point_3(2, 1, 0))
        z = *vb;
    }
    assert(u != boost::graph_traits<Graph>::null_vertex());
    assert(v != boost::graph_traits<Graph>::null_vertex());
    assert(w != boost::graph_traits<Graph>::null_vertex());
    assert(x != boost::graph_traits<Graph>::null_vertex());
    assert(y != boost::graph_traits<Graph>::null_vertex());
    assert(z != boost::graph_traits<Graph>::null_vertex());

    f1 = CGAL::is_border(halfedge(u, m),m) ? face(opposite(halfedge(u, m), m), m) : face(halfedge(u, m), m);
    f2 = CGAL::is_border(halfedge(z, m),m) ? face(opposite(halfedge(z, m), m), m) : face(halfedge(z, m), m);

    assert(f1 != boost::graph_traits<Graph>::null_face());
    assert(f2 != boost::graph_traits<Graph>::null_face());

  }

  Graph m;
  typename boost::graph_traits<Graph>::vertex_descriptor u, v, w, x, y, z;
  typename boost::graph_traits<Graph>::face_descriptor f1, f2;

  ~Surface_fixture_3() {}
};

template <typename Graph>
struct Surface_fixture_4 {
  Surface_fixture_4() {
    const bool is_reading_successful = read_a_mesh(m, "data/fixture4.off");
    assert(is_reading_successful);
    assert(CGAL::is_valid_polygon_mesh(m));

   typename boost::property_map<Graph, CGAL::vertex_point_t>::const_type
      pm = get(CGAL::vertex_point, const_cast<const Graph&>(m));

    int found = 0;
    typename boost::graph_traits<Graph>::halfedge_iterator hb, he;
    for(boost::tie(hb, he) = halfedges(m); hb != he; ++hb) {
      if(CGAL::is_border(*hb,m)){
        if(get(pm, target(*hb,m)) == Point_3(0,0,0)){
          if(found == 0){
            h1 = *hb;
            ++found;
          } else if(found == 1){
            h2 = *hb;
            ++found;
          }
        }
      }
    }
    assert(found == 2);
  }

  Graph m;
  typename boost::graph_traits<Graph>::halfedge_descriptor h1, h2;



};


template <typename Graph>
struct Surface_fixture_5 {
  Surface_fixture_5() {
    const bool is_reading_successful = read_a_mesh(m, "data/add_face_to_border.off");
    assert(is_reading_successful);
    assert(CGAL::is_valid_polygon_mesh(m));

   typename boost::property_map<Graph, CGAL::vertex_point_t>::const_type
      pm = get(CGAL::vertex_point, const_cast<const Graph&>(m));

    int found = 0;
    typename boost::graph_traits<Graph>::halfedge_iterator hb, he;
    for(boost::tie(hb, he) = halfedges(m); hb != he; ++hb) {
      if(CGAL::is_border(*hb,m)){
        if(get(pm, target(*hb,m)) == Point_3(2,1,0)){
          h1 = *hb;
          found++;
        } else if(get(pm, target(*hb,m)) == Point_3(2,-1,0)){
          h2 = *hb;
          found++;
        }
      }
    }
    assert(found == 2);
  }

  Graph m;
  typename boost::graph_traits<Graph>::halfedge_descriptor h1, h2;

};

template <typename Graph>
struct Surface_fixture_6 {
  Surface_fixture_6() {
    const bool is_reading_successful = read_a_mesh(m, "data/quad.off");
    assert(is_reading_successful);
    assert(CGAL::is_valid_polygon_mesh(m));

    typename boost::graph_traits<Graph>::halfedge_descriptor h;

    h1 = halfedge(*faces(m).first, m);

    h2 = next(next(h1,m),m);
  }

  Graph m;
  typename boost::graph_traits<Graph>::halfedge_descriptor h1, h2;

};


template <typename Graph>
struct Surface_fixture_7 {
  Surface_fixture_7() {
    const bool is_reading_successful = read_a_mesh(m, "data/cube.off");
    assert(is_reading_successful);
    assert(CGAL::is_valid_polygon_mesh(m));

    h = *(halfedges(m).first);
  }

  Graph m;
  typename boost::graph_traits<Graph>::halfedge_descriptor h;

};
template <typename Graph>
struct Surface_fixture_8 {
  Surface_fixture_8() {
    const bool is_reading_successful = read_a_mesh(m, "data/fixture5.off");
    assert(is_reading_successful);
    assert(CGAL::is_valid_polygon_mesh(m));

   typename boost::property_map<Graph, CGAL::vertex_point_t>::const_type
      pm = get(CGAL::vertex_point, const_cast<const Graph&>(m));

    int found = 0;
    typename boost::graph_traits<Graph>::halfedge_iterator hb, he;
    for(boost::tie(hb, he) = halfedges(m); hb != he; ++hb) {
      if(get(pm, source(*hb,m)) == Point_3(0,0,0) &&
         get(pm, target(*hb,m)) == Point_3(1,0,0)){
          h1 = *hb;
          found++;
      } else if(get(pm, source(*hb,m)) == Point_3(1,0,0) &&
                get(pm, target(*hb,m)) == Point_3(0,1,0)){
        h2 = *hb;
        found++;
      }  else if(get(pm, source(*hb,m)) == Point_3(0,1,0) &&
                get(pm, target(*hb,m)) == Point_3(0,0,0)){
        h3 = *hb;
        found++;
      }
    }

    assert(found == 3);
  }

  Graph m;
  typename boost::graph_traits<Graph>::halfedge_descriptor h1, h2, h3;

};


#endif /* CGAL_TEST_PREFIX_H */<|MERGE_RESOLUTION|>--- conflicted
+++ resolved
@@ -160,11 +160,7 @@
 template<typename T>
 bool read_a_mesh(T& m, const std::string& str)
 {
-<<<<<<< HEAD
-  return CGAL::read_OFF(str, m);
-=======
   return CGAL::IO::read_OFF(str, m);
->>>>>>> cf69d322
 }
 
 bool read_a_mesh(Polyhedron& p, const std::string& str)
