#include <CGAL/boost/graph/named_function_params.h>
#include <CGAL/assertions.h>
#include <boost/type_traits/is_same.hpp>

#include <cstdlib>

template <int i>
struct A
{
  A(int v):v(v){}
  int v;
};

template <int i, class T>
void check_same_type(T)
{
  static const bool b = boost::is_same< A<i>, T >::value;
  CGAL_static_assertion(b);
  assert(b);
}

template<class NamedParameters>
void test(const NamedParameters& np)
{
  using boost::get_param;

  // Test values

    // Named parameters from Boost
  assert(get_param(np, boost::vertex_index).v == 0);
  assert(get_param(np, boost::graph_visitor).v == 1);

    // Named parameters that we use in CGAL
  assert(get_param(np, CGAL::internal_np::vertex_point).v == 2);
  assert(get_param(np, CGAL::internal_np::halfedge_index).v == 3);
  assert(get_param(np, CGAL::internal_np::edge_index).v == 4);
  assert(get_param(np, CGAL::internal_np::face_index).v == 5);

  assert(get_param(np, CGAL::internal_np::edge_is_constrained).v == 6);
  assert(get_param(np, CGAL::internal_np::first_index).v == 7);
  assert(get_param(np, CGAL::internal_np::number_of_iterations).v == 8);

  assert(get_param(np, CGAL::internal_np::METIS_options).v == 800000001);
  assert(get_param(np, CGAL::internal_np::vertex_partition_id).v == 800000002);
  assert(get_param(np, CGAL::internal_np::face_partition_id).v == 800000003);
  
  assert(get_param(np, CGAL::internal_np::vertex_to_vertex_output_iterator).v == 800000004);
  assert(get_param(np, CGAL::internal_np::halfedge_to_halfedge_output_iterator).v == 800000005);
  assert(get_param(np, CGAL::internal_np::face_to_face_output_iterator).v == 800000006);
  
  assert(get_param(np, CGAL::internal_np::vertex_to_vertex_map).v == 800000007);
  assert(get_param(np, CGAL::internal_np::halfedge_to_halfedge_map).v == 800000008);
  assert(get_param(np, CGAL::internal_np::face_to_face_map).v == 800000009);
 

    // Named parameters that we use in the package 'Mesh_3'
  assert(get_param(np, CGAL::internal_np::vertex_feature_degree).v == 9);

    // Named parameters used in the package 'Polygon Mesh Processing'
  assert(get_param(np, CGAL::internal_np::geom_traits).v == 10);
  assert(get_param(np, CGAL::internal_np::vertex_incident_patches).v == 11);
  assert(get_param(np, CGAL::internal_np::density_control_factor).v == 12);
  assert(get_param(np, CGAL::internal_np::use_delaunay_triangulation).v == 13);
  assert(get_param(np, CGAL::internal_np::fairing_continuity).v == 14);
  assert(get_param(np, CGAL::internal_np::sparse_linear_solver).v == 15);
  assert(get_param(np, CGAL::internal_np::number_of_relaxation_steps).v == 16);
  assert(get_param(np, CGAL::internal_np::protect_constraints).v == 17);
  assert(get_param(np, CGAL::internal_np::relax_constraints).v == 18);
  assert(get_param(np, CGAL::internal_np::collapse_constraints).v == 43);
  assert(get_param(np, CGAL::internal_np::vertex_is_constrained).v == 19);
  assert(get_param(np, CGAL::internal_np::face_patch).v == 20);
  assert(get_param(np, CGAL::internal_np::random_uniform_sampling).v == 21);
  assert(get_param(np, CGAL::internal_np::grid_sampling).v == 22);
  assert(get_param(np, CGAL::internal_np::monte_carlo_sampling).v == 23);
  assert(get_param(np, CGAL::internal_np::do_sample_edges).v == 24);
  assert(get_param(np, CGAL::internal_np::do_sample_vertices).v == 25);
  assert(get_param(np, CGAL::internal_np::do_sample_faces).v == 26);
  assert(get_param(np, CGAL::internal_np::number_of_points_on_faces).v == 27);
  assert(get_param(np, CGAL::internal_np::number_of_points_per_face).v == 28);
  assert(get_param(np, CGAL::internal_np::grid_spacing).v == 29);
  assert(get_param(np, CGAL::internal_np::number_of_points_per_edge).v == 30);
  assert(get_param(np, CGAL::internal_np::number_of_points_on_edges).v == 31);
  assert(get_param(np, CGAL::internal_np::nb_points_per_area_unit).v == 32);
  assert(get_param(np, CGAL::internal_np::nb_points_per_distance_unit).v == 33);
  assert(get_param(np, CGAL::internal_np::throw_on_self_intersection).v == 43);
  assert(get_param(np, CGAL::internal_np::clip_volume).v == 44);
  assert(get_param(np, CGAL::internal_np::use_compact_clipper).v == 45);
<<<<<<< HEAD
  assert(get_param(np, CGAL::internal_np::erase_all_duplicates).v == 48);
  assert(get_param(np, CGAL::internal_np::require_same_orientation).v == 49);
  assert(get_param(np, CGAL::internal_np::use_bool_op_to_clip_surface).v == 50);
=======
  assert(get_param(np, CGAL::internal_np::gradient_descent_precision).v == 47);
  assert(get_param(np, CGAL::internal_np::use_explicit_scheme).v == 48);
>>>>>>> b66ffa3d

    // Named parameters that we use in the package 'Surface Mesh Simplification'
  assert(get_param(np, CGAL::internal_np::get_cost_policy).v == 34);
  assert(get_param(np, CGAL::internal_np::get_placement_policy).v == 35);

    // To-be-documented named parameters
  assert(get_param(np, CGAL::internal_np::face_normal).v == 36);
  assert(get_param(np, CGAL::internal_np::random_seed).v == 37);
  assert(get_param(np, CGAL::internal_np::do_project).v == 38);

    // Internal named parameters
  assert(get_param(np, CGAL::internal_np::weight_calculator).v == 39);
  assert(get_param(np, CGAL::internal_np::preserve_genus).v == 40);
  assert(get_param(np, CGAL::internal_np::verbosity_level).v == 41);
  assert(get_param(np, CGAL::internal_np::use_binary_mode).v == 51);
  assert(get_param(np, CGAL::internal_np::projection_functor).v == 42);
  assert(get_param(np, CGAL::internal_np::apply_per_connected_component).v == 46);
  assert(get_param(np, CGAL::internal_np::output_iterator).v == 47);


  // Test types

    // Named parameters from Boost
  check_same_type<0>(get_param(np, boost::vertex_index));
  check_same_type<1>(get_param(np, boost::graph_visitor));

    // Named parameters that we use in CGAL
  check_same_type<2>(get_param(np, CGAL::internal_np::vertex_point));
  check_same_type<3>(get_param(np, CGAL::internal_np::halfedge_index));
  check_same_type<4>(get_param(np, CGAL::internal_np::edge_index));
  check_same_type<5>(get_param(np, CGAL::internal_np::face_index));

  check_same_type<6>(get_param(np, CGAL::internal_np::edge_is_constrained));
  check_same_type<7>(get_param(np, CGAL::internal_np::first_index));
  check_same_type<8>(get_param(np, CGAL::internal_np::number_of_iterations));

  check_same_type<800000001>(get_param(np, CGAL::internal_np::METIS_options));
  check_same_type<800000002>(get_param(np, CGAL::internal_np::vertex_partition_id));
  check_same_type<800000003>(get_param(np, CGAL::internal_np::face_partition_id));
  check_same_type<800000004>(get_param(np, CGAL::internal_np::vertex_to_vertex_output_iterator));
  check_same_type<800000005>(get_param(np, CGAL::internal_np::halfedge_to_halfedge_output_iterator));
  check_same_type<800000006>(get_param(np, CGAL::internal_np::face_to_face_output_iterator));
  check_same_type<800000007>(get_param(np, CGAL::internal_np::vertex_to_vertex_map));
  check_same_type<800000008>(get_param(np, CGAL::internal_np::halfedge_to_halfedge_map));
  check_same_type<800000009>(get_param(np, CGAL::internal_np::face_to_face_map));

    // Named parameters that we use in the package 'Mesh_3'
  check_same_type<9>(get_param(np, CGAL::internal_np::vertex_feature_degree));

    // Named parameters used in the package 'Polygon Mesh Processing'
  check_same_type<10>(get_param(np, CGAL::internal_np::geom_traits));
  check_same_type<11>(get_param(np, CGAL::internal_np::vertex_incident_patches));
  check_same_type<12>(get_param(np, CGAL::internal_np::density_control_factor));
  check_same_type<13>(get_param(np, CGAL::internal_np::use_delaunay_triangulation));
  check_same_type<14>(get_param(np, CGAL::internal_np::fairing_continuity));
  check_same_type<15>(get_param(np, CGAL::internal_np::sparse_linear_solver));
  check_same_type<16>(get_param(np, CGAL::internal_np::number_of_relaxation_steps));
  check_same_type<17>(get_param(np, CGAL::internal_np::protect_constraints));
  check_same_type<18>(get_param(np, CGAL::internal_np::relax_constraints));
  check_same_type<43>(get_param(np, CGAL::internal_np::collapse_constraints));
  check_same_type<19>(get_param(np, CGAL::internal_np::vertex_is_constrained));
  check_same_type<20>(get_param(np, CGAL::internal_np::face_patch));
  check_same_type<21>(get_param(np, CGAL::internal_np::random_uniform_sampling));
  check_same_type<22>(get_param(np, CGAL::internal_np::grid_sampling));
  check_same_type<23>(get_param(np, CGAL::internal_np::monte_carlo_sampling));
  check_same_type<24>(get_param(np, CGAL::internal_np::do_sample_edges));
  check_same_type<25>(get_param(np, CGAL::internal_np::do_sample_vertices));
  check_same_type<26>(get_param(np, CGAL::internal_np::do_sample_faces));
  check_same_type<27>(get_param(np, CGAL::internal_np::number_of_points_on_faces));
  check_same_type<28>(get_param(np, CGAL::internal_np::number_of_points_per_face));
  check_same_type<29>(get_param(np, CGAL::internal_np::grid_spacing));
  check_same_type<30>(get_param(np, CGAL::internal_np::number_of_points_per_edge));
  check_same_type<31>(get_param(np, CGAL::internal_np::number_of_points_on_edges));
  check_same_type<32>(get_param(np, CGAL::internal_np::nb_points_per_area_unit));
  check_same_type<33>(get_param(np, CGAL::internal_np::nb_points_per_distance_unit));
  check_same_type<43>(get_param(np, CGAL::internal_np::throw_on_self_intersection));
  check_same_type<44>(get_param(np, CGAL::internal_np::clip_volume));
  check_same_type<45>(get_param(np, CGAL::internal_np::use_compact_clipper));
<<<<<<< HEAD
  check_same_type<48>(get_param(np, CGAL::internal_np::erase_all_duplicates));
  check_same_type<49>(get_param(np, CGAL::internal_np::require_same_orientation));
  check_same_type<50>(get_param(np, CGAL::internal_np::use_bool_op_to_clip_surface));
=======
  check_same_type<47>(get_param(np, CGAL::internal_np::gradient_descent_precision));
  check_same_type<48>(get_param(np, CGAL::internal_np::use_explicit_scheme));
>>>>>>> b66ffa3d

    // Named parameters that we use in the package 'Surface Mesh Simplification'
  check_same_type<34>(get_param(np, CGAL::internal_np::get_cost_policy));
  check_same_type<35>(get_param(np, CGAL::internal_np::get_placement_policy));

    // To-be-documented named parameters
  check_same_type<36>(get_param(np, CGAL::internal_np::face_normal));
  check_same_type<37>(get_param(np, CGAL::internal_np::random_seed));
  check_same_type<38>(get_param(np, CGAL::internal_np::do_project));

    // Internal named parameters
  check_same_type<39>(get_param(np, CGAL::internal_np::weight_calculator));
  check_same_type<40>(get_param(np, CGAL::internal_np::preserve_genus));
  check_same_type<41>(get_param(np, CGAL::internal_np::verbosity_level));
  check_same_type<51>(get_param(np, CGAL::internal_np::use_binary_mode));
  check_same_type<42>(get_param(np, CGAL::internal_np::projection_functor));
  check_same_type<46>(get_param(np, CGAL::internal_np::apply_per_connected_component));
  check_same_type<47>(get_param(np, CGAL::internal_np::output_iterator));
}

int main()
{
  test(CGAL::parameters::vertex_index_map(A<0>(0))
                         .visitor(A<1>(1))
                         .vertex_point_map(A<2>(2))
                         .halfedge_index_map(A<3>(3))
                         .edge_index_map(A<4>(4))
                         .face_index_map(A<5>(5))
                         .edge_is_constrained_map(A<6>(6))
                         .first_index(A<7>(7))
                         .number_of_iterations(A<8>(8))
                         .METIS_options(A<800000001>(800000001))
                         .vertex_partition_id_map(A<800000002>(800000002))
                         .face_partition_id_map(A<800000003>(800000003))
                         .vertex_to_vertex_output_iterator(A<800000004>(800000004))
                         .halfedge_to_halfedge_output_iterator(A<800000005>(800000005))
                         .face_to_face_output_iterator(A<800000006>(800000006))
                         .vertex_to_vertex_map(A<800000007>(800000007))
                         .halfedge_to_halfedge_map(A<800000008>(800000008))
                         .face_to_face_map(A<800000009>(800000009))
                         .vertex_feature_degree_map(A<9>(9))
                         .geom_traits(A<10>(10))
                         .vertex_incident_patches_map(A<11>(11))
                         .density_control_factor(A<12>(12))
                         .use_delaunay_triangulation(A<13>(13))
                         .fairing_continuity(A<14>(14))
                         .sparse_linear_solver(A<15>(15))
                         .number_of_relaxation_steps(A<16>(16))
                         .protect_constraints(A<17>(17))
                         .relax_constraints(A<18>(18))
                         .collapse_constraints(A<43>(43))
                         .vertex_is_constrained_map(A<19>(19))
                         .face_patch_map(A<20>(20))
                         .use_random_uniform_sampling(A<21>(21))
                         .use_grid_sampling(A<22>(22))
                         .use_monte_carlo_sampling(A<23>(23))
                         .do_sample_edges(A<24>(24))
                         .do_sample_vertices(A<25>(25))
                         .do_sample_faces(A<26>(26))
                         .number_of_points_on_faces(A<27>(27))
                         .number_of_points_per_face(A<28>(28))
                         .grid_spacing(A<29>(29))
                         .number_of_points_per_edge(A<30>(30))
                         .number_of_points_on_edges(A<31>(31))
                         .number_of_points_per_area_unit(A<32>(32))
                         .number_of_points_per_distance_unit(A<33>(33))
                         .get_cost(A<34>(34))
                         .get_placement(A<35>(35))
                         .face_normal_map(A<36>(36))
                         .random_seed(A<37>(37))
                         .do_project(A<38>(38))
                         .weight_calculator(A<39>(39))
                         .preserve_genus(A<40>(40))
                         .verbosity_level(A<41>(41))
                         .use_binary_mode(A<51>(51))
                         .projection_functor(A<42>(42))
                         .throw_on_self_intersection(A<43>(43))
                         .clip_volume(A<44>(44))
                         .use_compact_clipper(A<45>(45))
                         .use_bool_op_to_clip_surface(A<50>(50))
                         .apply_per_connected_component(A<46>(46))
<<<<<<< HEAD
                         .output_iterator(A<47>(47))
                         .erase_all_duplicates(A<48>(48))
                         .require_same_orientation(A<49>(49))
=======
                         .gradient_descent_precision(A<47>(47))
                         .use_explicit_scheme(A<48>(48))
>>>>>>> b66ffa3d
       );

  return EXIT_SUCCESS;
}<|MERGE_RESOLUTION|>--- conflicted
+++ resolved
@@ -85,14 +85,12 @@
   assert(get_param(np, CGAL::internal_np::throw_on_self_intersection).v == 43);
   assert(get_param(np, CGAL::internal_np::clip_volume).v == 44);
   assert(get_param(np, CGAL::internal_np::use_compact_clipper).v == 45);
-<<<<<<< HEAD
   assert(get_param(np, CGAL::internal_np::erase_all_duplicates).v == 48);
   assert(get_param(np, CGAL::internal_np::require_same_orientation).v == 49);
   assert(get_param(np, CGAL::internal_np::use_bool_op_to_clip_surface).v == 50);
-=======
-  assert(get_param(np, CGAL::internal_np::gradient_descent_precision).v == 47);
-  assert(get_param(np, CGAL::internal_np::use_explicit_scheme).v == 48);
->>>>>>> b66ffa3d
+  assert(get_param(np, CGAL::internal_np::gradient_descent_precision).v == 54);
+  assert(get_param(np, CGAL::internal_np::use_explicit_scheme).v == 55);
+
 
     // Named parameters that we use in the package 'Surface Mesh Simplification'
   assert(get_param(np, CGAL::internal_np::get_cost_policy).v == 34);
@@ -171,14 +169,11 @@
   check_same_type<43>(get_param(np, CGAL::internal_np::throw_on_self_intersection));
   check_same_type<44>(get_param(np, CGAL::internal_np::clip_volume));
   check_same_type<45>(get_param(np, CGAL::internal_np::use_compact_clipper));
-<<<<<<< HEAD
   check_same_type<48>(get_param(np, CGAL::internal_np::erase_all_duplicates));
   check_same_type<49>(get_param(np, CGAL::internal_np::require_same_orientation));
   check_same_type<50>(get_param(np, CGAL::internal_np::use_bool_op_to_clip_surface));
-=======
-  check_same_type<47>(get_param(np, CGAL::internal_np::gradient_descent_precision));
-  check_same_type<48>(get_param(np, CGAL::internal_np::use_explicit_scheme));
->>>>>>> b66ffa3d
+  check_same_type<54>(get_param(np, CGAL::internal_np::gradient_descent_precision));
+  check_same_type<55>(get_param(np, CGAL::internal_np::use_explicit_scheme));
 
     // Named parameters that we use in the package 'Surface Mesh Simplification'
   check_same_type<34>(get_param(np, CGAL::internal_np::get_cost_policy));
@@ -260,14 +255,11 @@
                          .use_compact_clipper(A<45>(45))
                          .use_bool_op_to_clip_surface(A<50>(50))
                          .apply_per_connected_component(A<46>(46))
-<<<<<<< HEAD
                          .output_iterator(A<47>(47))
                          .erase_all_duplicates(A<48>(48))
-                         .require_same_orientation(A<49>(49))
-=======
-                         .gradient_descent_precision(A<47>(47))
-                         .use_explicit_scheme(A<48>(48))
->>>>>>> b66ffa3d
+                         .gradient_descent_precision(A<54>(54))
+                         .use_explicit_scheme(A<55>(55))
+                         .require_same_orientation(A<52>(52))
        );
 
   return EXIT_SUCCESS;
