// Copyright (c) 2015  GeometryFactory (France).  All rights reserved.
//
// This file is part of CGAL (www.cgal.org)
//
// $URL$
// $Id$
// SPDX-License-Identifier: LGPL-3.0-or-later OR LicenseRef-Commercial
//
//
// Author(s)     : Andreas Fabri

#ifndef CGAL_BOOST_GRAPH_COPY_FACE_GRAPH_H
#define CGAL_BOOST_GRAPH_COPY_FACE_GRAPH_H

#include <CGAL/config.h>
#include <CGAL/iterator.h>
#include <CGAL/Kernel_traits.h>
#include <CGAL/Cartesian_converter.h>

#include <CGAL/boost/graph/Euler_operations.h>
#include <CGAL/boost/graph/iterator.h>
#include <CGAL/boost/graph/helpers.h>
#include <CGAL/boost/graph/Named_function_parameters.h>
#include <CGAL/boost/graph/named_params_helper.h>
#include <CGAL/property_map.h>
#include <boost/unordered_map.hpp>
#include <boost/utility/enable_if.hpp>
#include <boost/function_output_iterator.hpp>

namespace CGAL {

namespace internal {

template <typename SourceMesh, typename TargetMesh,
          typename V2V, typename H2H, typename F2F,
          typename Src_vpm, typename Tgt_vpm>
void copy_face_graph_impl(const SourceMesh& sm, TargetMesh& tm,
                          V2V v2v, H2H h2h, F2F f2f,
                          Src_vpm sm_vpm, Tgt_vpm tm_vpm )
{
  typedef typename boost::graph_traits<SourceMesh>::vertex_descriptor sm_vertex_descriptor;
  typedef typename boost::graph_traits<TargetMesh>::vertex_descriptor tm_vertex_descriptor;
  typedef typename boost::graph_traits<TargetMesh>::halfedge_iterator tm_halfedge_iterator;

  typedef typename boost::graph_traits<SourceMesh>::face_descriptor sm_face_descriptor;
  typedef typename boost::graph_traits<TargetMesh>::face_descriptor tm_face_descriptor;

  typedef typename boost::graph_traits<SourceMesh>::halfedge_descriptor sm_halfedge_descriptor;
  typedef typename boost::graph_traits<TargetMesh>::halfedge_descriptor tm_halfedge_descriptor;

  typedef typename boost::graph_traits<SourceMesh>::edge_descriptor sm_edge_descriptor;
  typedef typename boost::graph_traits<TargetMesh>::edge_descriptor tm_edge_descriptor;

  Cartesian_converter<typename Kernel_traits<typename boost::property_traits<Src_vpm>::value_type>::type,
                      typename Kernel_traits<typename boost::property_traits<Tgt_vpm>::value_type>::type >
    conv;

  typedef CGAL::dynamic_halfedge_property_t<tm_halfedge_descriptor> Dyn_h_tag;
  typename boost::property_map<SourceMesh, Dyn_h_tag >::const_type hs_to_ht = get(Dyn_h_tag(), sm);

  std::vector<tm_halfedge_descriptor> tm_border_halfedges;
  std::vector<sm_halfedge_descriptor> sm_border_halfedges;

  const tm_face_descriptor tm_null_face = boost::graph_traits<TargetMesh>::null_face();
  const tm_vertex_descriptor tm_null_vertex = boost::graph_traits<TargetMesh>::null_vertex();

  reserve(tm, static_cast<typename boost::graph_traits<TargetMesh>::vertices_size_type>(vertices(sm).size()),
              static_cast<typename boost::graph_traits<TargetMesh>::edges_size_type>(edges(sm).size()),
              static_cast<typename boost::graph_traits<TargetMesh>::faces_size_type>(faces(sm).size()) );

  //insert halfedges and create each vertex when encountering its halfedge
  for(sm_edge_descriptor sm_e : edges(sm))
  {
    tm_edge_descriptor tm_e = add_edge(tm);
    sm_halfedge_descriptor sm_h = halfedge(sm_e, sm), sm_h_opp = opposite(sm_h, sm);
    tm_halfedge_descriptor tm_h = halfedge(tm_e, tm), tm_h_opp = opposite(tm_h, tm);

    // set next pointers to itself (in case previous garbage is present)
    set_next( tm_h, tm_h, tm );
    set_next( tm_h_opp, tm_h_opp, tm );

    put(hs_to_ht, sm_h, tm_h);
    put(hs_to_ht, sm_h_opp, tm_h_opp);
    *h2h++=std::make_pair(sm_h, tm_h);
    *h2h++=std::make_pair(sm_h_opp, tm_h_opp);

    if ( is_border(sm_h, sm) ){
      tm_border_halfedges.push_back( tm_h );
      sm_border_halfedges.push_back( sm_h );
      set_face(tm_h, tm_null_face, tm);
      CGAL_assertion(next(tm_h, tm) == tm_h );
    }

    if( is_border(sm_h_opp, sm) ){
      tm_border_halfedges.push_back( tm_h_opp );
      sm_border_halfedges.push_back( sm_h_opp );
      set_face(tm_h_opp, tm_null_face, tm);
      CGAL_assertion(next(tm_h_opp, tm) == tm_h_opp );
    }

    //create a copy of interior vertices only once
    sm_vertex_descriptor sm_h_src = source(sm_h,sm), sm_h_tgt = target(sm_h,sm);
    if ( halfedge(sm_h_tgt,sm)==sm_h )
    {
      tm_vertex_descriptor tm_h_tgt = add_vertex(tm);
      *v2v++=std::make_pair(sm_h_tgt, tm_h_tgt);
      set_halfedge(tm_h_tgt, tm_h, tm);
      set_target(tm_h, tm_h_tgt, tm);
      put(tm_vpm, tm_h_tgt, conv(get(sm_vpm, sm_h_tgt)));
    }
    else
      set_target(tm_h, tm_null_vertex, tm);
    if ( halfedge(sm_h_src,sm)==sm_h_opp )
    {
      tm_vertex_descriptor tm_h_src = add_vertex(tm);
      *v2v++=std::make_pair(sm_h_src, tm_h_src);
      set_halfedge(tm_h_src, tm_h_opp, tm);
      set_target(tm_h_opp, tm_h_src, tm);
      put(tm_vpm, tm_h_src, conv(get(sm_vpm, sm_h_src)));
    }
    else
      set_target(tm_h_opp, tm_null_vertex, tm);
  }
  //create faces and connect halfedges
  for(sm_face_descriptor sm_f : faces(sm))
  {
    tm_face_descriptor tm_f = add_face(tm);
    *f2f++=std::make_pair(sm_f, tm_f);

    sm_halfedge_descriptor sm_h_i=halfedge(sm_f, sm);
    tm_halfedge_descriptor tm_h_prev = get(hs_to_ht, prev(sm_h_i, sm));
    set_halfedge(tm_f, tm_h_prev, tm);

    CGAL_precondition(*halfedges_around_face(sm_h_i, sm).first == sm_h_i);
    for(sm_halfedge_descriptor sm_h : halfedges_around_face(sm_h_i, sm))
    {
      tm_halfedge_descriptor tm_h = get(hs_to_ht, sm_h);
      set_next(tm_h_prev, tm_h, tm);
      set_face(tm_h, tm_f, tm);
      tm_h_prev=tm_h;
    }
  }

  // update next/prev of tm border halfedges
  std::size_t nb_border_hedges = tm_border_halfedges.size();
  for (std::size_t i=0; i< nb_border_hedges; ++i)
  {
    tm_halfedge_descriptor tm_h = tm_border_halfedges[i];

    if ( next(tm_h, tm) != tm_h )
      continue; //already set

    tm_halfedge_descriptor tm_h_prev = tm_h;
    CGAL_precondition(*halfedges_around_face(sm_border_halfedges[i], sm).first == sm_border_halfedges[i]);
    for(sm_halfedge_descriptor sm_h :
                  halfedges_around_face(next(sm_border_halfedges[i], sm), sm))
    {
      CGAL_assertion(next(tm_h_prev, tm) == tm_h_prev);
      tm_h = get(hs_to_ht, sm_h);
      set_next(tm_h_prev, tm_h, tm);
      tm_h_prev=tm_h;
    }
  }
  // update halfedge vertex of all but the vertex halfedge
  for(tm_vertex_descriptor v : vertices(tm))
  {
    tm_halfedge_descriptor h = halfedge(v, tm);
    tm_halfedge_descriptor next_around_vertex=h;
    do{
      next_around_vertex=opposite(next(next_around_vertex, tm), tm);
      set_target(next_around_vertex, v, tm);
    }while(h != next_around_vertex);
  }

<<<<<<< HEAD
template <typename SourceMesh, typename TargetMesh,
          typename V2V, typename H2H, typename F2F,
          typename Src_vpm, typename Tgt_vpm>
void copy_face_graph(const SourceMesh& sm, TargetMesh& tm,
                     Tag_false,
                     V2V v2v, H2H h2h, F2F f2f,
                     Src_vpm sm_vpm, Tgt_vpm tm_vpm )
{
  typedef typename boost::graph_traits<SourceMesh>::halfedge_descriptor sm_halfedge_descriptor;
  typedef typename boost::graph_traits<TargetMesh>::halfedge_descriptor tm_halfedge_descriptor;

  boost::unordered_map<sm_halfedge_descriptor,
                       tm_halfedge_descriptor> hash_map(num_halfedges(sm));
  copy_face_graph_impl(sm, tm,
                       boost::make_assoc_property_map(hash_map),
                       v2v, h2h, f2f,
                       sm_vpm, tm_vpm);
}

template <typename SourceMesh, typename TargetMesh,
          typename V2V, typename H2H, typename F2F,
          typename Src_vpm, typename Tgt_vpm>
void copy_face_graph(const SourceMesh& sm, TargetMesh& tm,
                     Tag_true,
                     V2V v2v, H2H h2h, F2F f2f,
                     Src_vpm sm_vpm, Tgt_vpm tm_vpm )
{
  typedef typename boost::graph_traits<TargetMesh>::halfedge_descriptor tm_halfedge_descriptor;
  std::vector<tm_halfedge_descriptor> hedges(num_halfedges(sm));

  copy_face_graph_impl(sm, tm,
                       bind_property_maps(get_initialized_halfedge_index_map(sm),
                                          make_property_map(hedges)),
                       v2v, h2h, f2f,
                       sm_vpm, tm_vpm);
=======
  // detect if there are some non-manifold umbrellas and fix missing halfedge target pointers
  for (tm_halfedge_iterator it=halfedges(tm).first; it!=halfedges(tm).second; ++it)
  {
    if (target(*it, tm) == tm_null_vertex)
    {
      // create and fill a map from target halfedge to source halfedge
      typedef CGAL::dynamic_halfedge_property_t<sm_halfedge_descriptor> Dyn_th_tag;
      typename boost::property_map<TargetMesh, Dyn_th_tag >::type ht_to_hs = get(Dyn_th_tag(), tm);
      for (sm_halfedge_descriptor hs : halfedges(sm))
        put(ht_to_hs, get(hs_to_ht, hs), hs);

      for(; it!=halfedges(tm).second; ++it)
      {
        if (target(*it, tm) == tm_null_vertex)
        {
          // we recover tm_v using the halfedge associated to the target vertex of
          // the halfedge in sm corresponding to *it. This is working because we
          // set the vertex halfedge pointer to the "same" halfedges.
          tm_vertex_descriptor tm_v =
            target( get(hs_to_ht, halfedge(target(get(ht_to_hs, *it), sm), sm)), tm);
          for(tm_halfedge_descriptor ht : halfedges_around_target(*it, tm))
            set_target(ht, tm_v, tm);
        }
      }
      break;
    }
  }
>>>>>>> 9a17c8d9
}

} // end of namespace internal
namespace impl
{
template<typename PMAP>
struct Output_iterator_functor
{
  typedef typename boost::property_traits<PMAP>::key_type input_t;
  typedef typename boost::property_traits<PMAP>::value_type output_t;
  PMAP map;
  Output_iterator_functor(PMAP map)
    :map(map)
  {
  }
  void operator()(const typename std::pair<input_t, output_t>& pair)
  {
    put(map, pair.first, pair.second);
  }

};

template<typename PMAP>
boost::function_output_iterator<Output_iterator_functor<PMAP> > make_functor(PMAP map)
{
  return boost::make_function_output_iterator(Output_iterator_functor<PMAP>(map));
}

inline Emptyset_iterator make_functor(const internal_np::Param_not_found&)
{
  return Emptyset_iterator();
}
}//end of impl

/*!
  \ingroup PkgBGLHelperFct

  copies a source model of `FaceListGraph` into a target model of a
  `FaceListGraph`. `OutputIterators` can be provided to produce a
  mapping between source and target elements. The target graph is not
  cleared.

  \tparam SourceMesh a model of `FaceListGraph`.
          The descriptor types `boost::graph_traits<SourceMesh>::%vertex_descriptor`
          and `boost::graph_traits<SourceMesh>::%face_descriptor` must be
          models of `Hashable`.
  \tparam TargetMesh a model of `FaceListGraph`
  \tparam NamedParameters1 a sequence of \ref pmp_namedparameters "Named Parameters"
  \tparam NamedParameters2 a sequence of \ref pmp_namedparameters "Named Parameters"

  The types `sm_vertex_descriptor` and `sm_face_descriptor` must be models of the concept `Hashable`.

  \param sm the source mesh
  \param tm the target mesh
  \param np1 optional sequence of \ref pmp_namedparameters "Named Parameters" among the ones listed below

  \cgalNamedParamsBegin
    \cgalParamBegin{vertex_point_map}
      the property map with the points associated to the vertices of `sm` .
      If this parameter is omitted, an internal property map for
      `CGAL::vertex_point_t` should be available in `SourceMesh`
    \cgalParamEnd
    \cgalParamBegin{vertex_to_vertex_output_iterator} an `OutputIterator` containing the
      pairs source-vertex, target-vertex. If this parameter is given, then
      `vertex_to_vertex_map` cannot be used.
    \cgalParamEnd
    \cgalParamBegin{halfedge_to_halfedge_output_iterator} an `OutputIterator` containing the
      pairs source-halfedge, target-halfedge. If this parameter is given, then
      `halfedge_to_halfedge_map` cannot be used.
    \cgalParamEnd
    \cgalParamBegin{face_to_face_output_iterator} an `OutputIterator` containing the
      pairs source-face, target-face. If this parameter is given, then
      `face_to_face_map` cannot be used.
    \cgalParamEnd
    \cgalParamBegin{vertex_to_vertex_map} a `ReadWritePropertyMap` containing the
      pairs source-vertex, target-vertex.
    \cgalParamEnd
    \cgalParamBegin{halfedge_to_halfedge_map} a `ReadWritePropertyMap` containing the
      pairs source-halfedge, target-halfedge.
    \cgalParamEnd
    \cgalParamBegin{face_to_face_map} a `ReadWritePropertyMap` containing the
      pairs source-face, target-face.
    \cgalParamEnd
  \cgalNamedParamsEnd

  \param np2 optional sequence of \ref pmp_namedparameters "Named Parameters" among the ones listed below

  \cgalNamedParamsBegin
    \cgalParamBegin{vertex_point_map}
      the property map with the points associated to the vertices of `tm`.
      If this parameter is omitted, an internal property map for
      `CGAL::vertex_point_t` should be available in `TargetMesh`
    \cgalParamEnd
  \cgalNamedParamsEnd

  The points from `sm` to `tm` are converted using
  `CGAL::Cartesian_converter<SourceKernel, TargetKernel>`.
  `SourceKernel` and `TargetKernel` are deduced using `CGAL::Kernel_traits`
  from the value types of the vertex_point_maps.

  Other properties are not copied.
*/
template <typename SourceMesh, typename TargetMesh,
          #ifndef DOXYGEN_RUNNING
          typename T1, typename Tag1, typename Base1,
          typename T2, typename Tag2, typename Base2
          #else
          typename NamedParameters1, typename NamedParameters2
          #endif
          >
void copy_face_graph(const SourceMesh& sm, TargetMesh& tm,
                     #ifndef DOXYGEN_RUNNING
                     const CGAL::Named_function_parameters<T1,Tag1,Base1>& np1,
                     const CGAL::Named_function_parameters<T2,Tag2,Base2>& np2
                     #else
                     const NamedParameters1& np1,
                     const NamedParameters2& np2
                     #endif
                     )
{
  using parameters::choose_parameter;
  using parameters::get_parameter;

<<<<<<< HEAD
  internal::copy_face_graph(sm, tm,
                            CGAL::graph_has_property<SourceMesh,boost::halfedge_index_t>(),
                            choose_parameter(get_parameter(np1, internal_np::vertex_to_vertex_output_iterator),
                                             impl::make_functor(get_parameter(np1, internal_np::vertex_to_vertex_map))),
                            choose_parameter(get_parameter(np1, internal_np::halfedge_to_halfedge_output_iterator),
                                             impl::make_functor(get_parameter(np1, internal_np::halfedge_to_halfedge_map))),
                            choose_parameter(get_parameter(np1, internal_np::face_to_face_output_iterator),
                                             impl::make_functor(get_parameter(np1, internal_np::face_to_face_map))),
                            choose_parameter(get_parameter(np1, internal_np::vertex_point),
                                             get(vertex_point, sm)),
                            choose_parameter(get_parameter(np2, internal_np::vertex_point),
                                             get(vertex_point, tm)));
=======
  internal::copy_face_graph_impl(
    sm,
    tm,
    choose_parameter(get_parameter(np1, internal_np::vertex_to_vertex_output_iterator),
                 impl::make_functor(get_parameter(np1, internal_np::vertex_to_vertex_map))),
    choose_parameter(get_parameter(np1, internal_np::halfedge_to_halfedge_output_iterator),
                 impl::make_functor(get_parameter(np1, internal_np::halfedge_to_halfedge_map))),
    choose_parameter(get_parameter(np1, internal_np::face_to_face_output_iterator),
                 impl::make_functor(get_parameter(np1, internal_np::face_to_face_map))),
    choose_parameter(get_parameter(np1, internal_np::vertex_point),
                 get(vertex_point, sm)),
    choose_parameter(get_parameter(np2, internal_np::vertex_point),
                 get(vertex_point, tm)));
>>>>>>> 9a17c8d9
}

template <typename SourceMesh, typename TargetMesh>
void copy_face_graph(const SourceMesh& sm, TargetMesh& tm)
{
  copy_face_graph(sm, tm, parameters::all_default(), parameters::all_default());
}

template <typename SourceMesh, typename TargetMesh,
          typename T, typename Tag, typename Base >
void copy_face_graph(const SourceMesh& sm, TargetMesh& tm,
                     const CGAL::Named_function_parameters<T,Tag,Base>& np)
{
  copy_face_graph(sm, tm, np, parameters::all_default());
}

#if !defined(DOXYGEN_RUNNING) && !defined(CGAL_NO_DEPRECATED_CODE)
template <typename SourceMesh, typename TargetMesh,
          typename V2V, typename H2H, typename F2F,
          typename Src_vpm, typename Tgt_vpm>
void copy_face_graph(const SourceMesh& sm, TargetMesh& tm,
                     V2V v2v, H2H h2h, F2F f2f,
                     Src_vpm sm_vpm, Tgt_vpm tm_vpm )
{
  internal::copy_face_graph_impl(sm, tm,
                                 v2v, h2h, f2f,
                                 sm_vpm, tm_vpm);
}


template <typename SourceMesh, typename TargetMesh, typename V2V>
void copy_face_graph(const SourceMesh& sm, TargetMesh& tm, V2V v2v)
{ copy_face_graph(sm, tm, v2v, Emptyset_iterator(), Emptyset_iterator(),
                  get(vertex_point, sm), get(vertex_point, tm)); }

template <typename SourceMesh, typename TargetMesh, typename V2V, typename H2H>
void copy_face_graph(const SourceMesh& sm, TargetMesh& tm, V2V v2v, H2H h2h)
{ copy_face_graph(sm, tm, v2v, h2h, Emptyset_iterator(),
                  get(vertex_point, sm), get(vertex_point, tm)); }

template <typename SourceMesh, typename TargetMesh, typename V2V, typename H2H, typename F2F>
void copy_face_graph(const SourceMesh& sm, TargetMesh& tm, V2V v2v, H2H h2h, F2F f2f)
{ copy_face_graph(sm, tm, v2v, h2h, f2f,
                  get(vertex_point, sm), get(vertex_point, tm)); }

template <typename SourceMesh, typename TargetMesh, typename V2V, typename H2H, typename F2F, typename Src_vpm>
void copy_face_graph(const SourceMesh& sm, TargetMesh& tm, V2V v2v, H2H h2h, F2F f2f, Src_vpm sm_vpm)
{ copy_face_graph(sm, tm, v2v, h2h, f2f,
                  sm_vpm, get(vertex_point, tm)); }
#endif

} // namespace CGAL

#endif //  CGAL_BOOST_GRAPH_COPY_FACE_GRAPH_H<|MERGE_RESOLUTION|>--- conflicted
+++ resolved
@@ -172,43 +172,6 @@
     }while(h != next_around_vertex);
   }
 
-<<<<<<< HEAD
-template <typename SourceMesh, typename TargetMesh,
-          typename V2V, typename H2H, typename F2F,
-          typename Src_vpm, typename Tgt_vpm>
-void copy_face_graph(const SourceMesh& sm, TargetMesh& tm,
-                     Tag_false,
-                     V2V v2v, H2H h2h, F2F f2f,
-                     Src_vpm sm_vpm, Tgt_vpm tm_vpm )
-{
-  typedef typename boost::graph_traits<SourceMesh>::halfedge_descriptor sm_halfedge_descriptor;
-  typedef typename boost::graph_traits<TargetMesh>::halfedge_descriptor tm_halfedge_descriptor;
-
-  boost::unordered_map<sm_halfedge_descriptor,
-                       tm_halfedge_descriptor> hash_map(num_halfedges(sm));
-  copy_face_graph_impl(sm, tm,
-                       boost::make_assoc_property_map(hash_map),
-                       v2v, h2h, f2f,
-                       sm_vpm, tm_vpm);
-}
-
-template <typename SourceMesh, typename TargetMesh,
-          typename V2V, typename H2H, typename F2F,
-          typename Src_vpm, typename Tgt_vpm>
-void copy_face_graph(const SourceMesh& sm, TargetMesh& tm,
-                     Tag_true,
-                     V2V v2v, H2H h2h, F2F f2f,
-                     Src_vpm sm_vpm, Tgt_vpm tm_vpm )
-{
-  typedef typename boost::graph_traits<TargetMesh>::halfedge_descriptor tm_halfedge_descriptor;
-  std::vector<tm_halfedge_descriptor> hedges(num_halfedges(sm));
-
-  copy_face_graph_impl(sm, tm,
-                       bind_property_maps(get_initialized_halfedge_index_map(sm),
-                                          make_property_map(hedges)),
-                       v2v, h2h, f2f,
-                       sm_vpm, tm_vpm);
-=======
   // detect if there are some non-manifold umbrellas and fix missing halfedge target pointers
   for (tm_halfedge_iterator it=halfedges(tm).first; it!=halfedges(tm).second; ++it)
   {
@@ -236,7 +199,6 @@
       break;
     }
   }
->>>>>>> 9a17c8d9
 }
 
 } // end of namespace internal
@@ -360,9 +322,7 @@
   using parameters::choose_parameter;
   using parameters::get_parameter;
 
-<<<<<<< HEAD
-  internal::copy_face_graph(sm, tm,
-                            CGAL::graph_has_property<SourceMesh,boost::halfedge_index_t>(),
+  internal::copy_face_graph_impl(sm, tm,
                             choose_parameter(get_parameter(np1, internal_np::vertex_to_vertex_output_iterator),
                                              impl::make_functor(get_parameter(np1, internal_np::vertex_to_vertex_map))),
                             choose_parameter(get_parameter(np1, internal_np::halfedge_to_halfedge_output_iterator),
@@ -373,21 +333,6 @@
                                              get(vertex_point, sm)),
                             choose_parameter(get_parameter(np2, internal_np::vertex_point),
                                              get(vertex_point, tm)));
-=======
-  internal::copy_face_graph_impl(
-    sm,
-    tm,
-    choose_parameter(get_parameter(np1, internal_np::vertex_to_vertex_output_iterator),
-                 impl::make_functor(get_parameter(np1, internal_np::vertex_to_vertex_map))),
-    choose_parameter(get_parameter(np1, internal_np::halfedge_to_halfedge_output_iterator),
-                 impl::make_functor(get_parameter(np1, internal_np::halfedge_to_halfedge_map))),
-    choose_parameter(get_parameter(np1, internal_np::face_to_face_output_iterator),
-                 impl::make_functor(get_parameter(np1, internal_np::face_to_face_map))),
-    choose_parameter(get_parameter(np1, internal_np::vertex_point),
-                 get(vertex_point, sm)),
-    choose_parameter(get_parameter(np2, internal_np::vertex_point),
-                 get(vertex_point, tm)));
->>>>>>> 9a17c8d9
 }
 
 template <typename SourceMesh, typename TargetMesh>
