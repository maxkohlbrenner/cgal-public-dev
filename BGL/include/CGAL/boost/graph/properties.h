// Copyright (c) 2007  GeometryFactory (France).  All rights reserved.
//
// This file is part of CGAL (www.cgal.org); you can redistribute it and/or
// modify it under the terms of the GNU Lesser General Public License as
// published by the Free Software Foundation; either version 3 of the License,
// or (at your option) any later version.
//
// Licensees holding a valid commercial license may use this file in
// accordance with the commercial license agreement provided with the software.
//
// This file is provided AS IS with NO WARRANTY OF ANY KIND, INCLUDING THE
// WARRANTY OF DESIGN, MERCHANTABILITY AND FITNESS FOR A PARTICULAR PURPOSE.
//
// $URL$
// $Id$
// SPDX-License-Identifier: LGPL-3.0+
// 
//
// Author(s)     : Andreas Fabri, Fernando Cacciola


#ifndef CGAL_BOOST_GRAPH_BGL_PROPERTIES_H
#define CGAL_BOOST_GRAPH_BGL_PROPERTIES_H

#include <CGAL/property_map.h>
#include <boost/graph/properties.hpp>
#include <boost/graph/graph_traits.hpp>
#include <boost/foreach.hpp>
#include <CGAL/Dynamic_property_map.h>

#include <CGAL/basic.h>
#include <string>

namespace CGAL{
/// \ingroup PkgBGLProperties
/// \brief graph_has_property is used to indicate if
/// a model of `HalfedgeGraph` or `FaceGraph`
/// has an internal property associated with the
/// given `PropertyTag`.
///
/// It inherits from `CGAL::Tag_true` if there is a
/// default internal property map for the
/// corresponding property tag and from
/// `CGAL::Tag_false` otherwise.
///
/// \tparam Graph a model of `HalfedgeGraph` or `FaceGraph`
/// \tparam PropertyTag the type of a property tag
/// referring to the property of interest.
///
template<typename Graph, typename PropertyTag>
struct graph_has_property
#ifndef DOXYGEN_RUNNING
    : CGAL::Tag_false
#endif
{};
}
/// Boost Namespace
namespace boost {

/// \ingroup PkgBGLProperties
/// @{

/// A property tag which refers to the geometric embedding property
/// of a vertex of a \ref HalfedgeGraph.
enum vertex_point_t          { vertex_point          };
enum vertex_external_index_t { vertex_external_index } ;

/// A property tag which refers to the property
/// of a halfedge of being a border halfedge.
enum edge_external_index_t   { edge_external_index   } ;

/// A property tag which identifies the *index* property of
/// a halfedge of a \ref HalfedgeGraph.
enum halfedge_index_t        { halfedge_index        };
enum halfedge_external_index_t   { halfedge_external_index   } ;

/// A property tag which identifies the *index* property of
/// a face of a \ref FaceGraph.
enum face_index_t            { face_index            };
enum face_external_index_t   { face_external_index   } ;

  
struct cgal_no_property
{
  typedef bool type;
  typedef const bool const_type;
};

/// @}

// Introduce those two tags so we can use BOOST_INSTALL_PROPERTY
// macro. This is dangerous because we now rely on implementation
// details.
struct halfedge_property_tag { };
struct face_property_tag { };

BOOST_INSTALL_PROPERTY(vertex, point);
BOOST_INSTALL_PROPERTY(vertex, external_index);
BOOST_INSTALL_PROPERTY(halfedge, external_index);
BOOST_INSTALL_PROPERTY(edge, external_index);
BOOST_INSTALL_PROPERTY(face, index);
BOOST_INSTALL_PROPERTY(face, external_index);
} // boost

namespace CGAL {
using boost::vertex_point_t;
using boost::vertex_point;
using boost::vertex_external_index_t;
using boost::vertex_external_index;
using boost::halfedge_index_t;
using boost::halfedge_index;
using boost::halfedge_external_index_t;
using boost::halfedge_external_index;
using boost::edge_external_index_t;
using boost::edge_external_index;
using boost::face_index_t;
using boost::face_index;
using boost::face_external_index_t;
using boost::face_external_index;
} // CGAL

namespace CGAL{
namespace helpers {

// matches read-write property maps
template <class PolygonMesh, class FaceIndexMap, class Tag>
void init_face_indices(PolygonMesh& pm,
                       FaceIndexMap& fid,
                       boost::read_write_property_map_tag,
                       Tag)
{
  typename boost::property_traits<FaceIndexMap>::value_type i = 0;
  BOOST_FOREACH(typename boost::graph_traits<PolygonMesh>::face_descriptor fd,
                faces(pm))
  {
    put(fid, fd, i);
    ++i;
  }
}
template <class PolygonMesh, class VertexIndexMap, class Tag>
void init_vertex_indices(PolygonMesh& pm,
                         VertexIndexMap& vid,
                         boost::read_write_property_map_tag,
                         Tag)
{
  typename boost::property_traits<VertexIndexMap>::value_type i = 0;
  BOOST_FOREACH(typename boost::graph_traits<PolygonMesh>::vertex_descriptor vd,
                vertices(pm))
  {
    put(vid, vd, i);
    ++i;
  }
}
template <class PolygonMesh, class HalfedgeIndexMap, class Tag>
void init_halfedge_indices(PolygonMesh& pm,
                           HalfedgeIndexMap& hid,
                           boost::read_write_property_map_tag,
                           Tag)
{
  typename boost::property_traits<HalfedgeIndexMap>::value_type i = 0;
  BOOST_FOREACH(typename boost::graph_traits<PolygonMesh>::halfedge_descriptor hd,
                halfedges(pm))
  {
    put(hid, hd, i);
    ++i;
  }
}

// matches mutable Lvalue property maps
template <class PolygonMesh, class FaceIndexMap>
void init_face_indices(PolygonMesh& pm,
                       FaceIndexMap& fid,
                       boost::lvalue_property_map_tag,
                       boost::false_type)
{
  init_face_indices(pm, fid,
    boost::read_write_property_map_tag(), boost::false_type());
}
template <class PolygonMesh, class VertexIndexMap>
void init_vertex_indices(PolygonMesh& pm,
                         VertexIndexMap& vid,
                         boost::lvalue_property_map_tag,
                         boost::false_type)
{
  init_vertex_indices(pm, vid,
    boost::read_write_property_map_tag(), boost::false_type());
}
template <class PolygonMesh, class HalfedgeIndexMap>
void init_halfedge_indices(PolygonMesh& pm,
                         HalfedgeIndexMap& hid,
                         boost::lvalue_property_map_tag,
                         boost::false_type)
{
  init_halfedge_indices(pm, hid,
    boost::read_write_property_map_tag(), boost::false_type());
}

// matches all other types of property map
template <class PolygonMesh, class FaceIndexMap, class MapTag, class Tag>
void init_face_indices(PolygonMesh&, FaceIndexMap, MapTag, Tag)
{}
template <class PolygonMesh, class VertexIndexMap, class MapTag, class Tag>
void init_vertex_indices(PolygonMesh&, VertexIndexMap, MapTag, Tag)
{}
template <class PolygonMesh, class HalfedgeIndexMap, class MapTag, class Tag>
void init_halfedge_indices(PolygonMesh&, HalfedgeIndexMap, MapTag, Tag)
{}

template <class PolygonMesh, class FaceIndexMap>
void init_face_indices(PolygonMesh& pm, FaceIndexMap fid)
{
  init_face_indices(pm, fid,
                    typename boost::property_traits<FaceIndexMap>::category(),
                    typename boost::is_const<
                      typename boost::remove_reference<
                        typename boost::property_traits<FaceIndexMap>::reference
                            >::type >::type() );
}

template <class PolygonMesh, class VertexIndexMap>
void init_vertex_indices(PolygonMesh& pm, VertexIndexMap vid)
{
  init_vertex_indices(pm, vid,
                      typename boost::property_traits<VertexIndexMap>::category(),
                      typename boost::is_const<
                        typename boost::remove_reference<
                          typename boost::property_traits<VertexIndexMap>::reference
                            >::type >::type() );
}

template <class PolygonMesh, class HalfedgeIndexMap>
void init_halfedge_indices(PolygonMesh& pm, HalfedgeIndexMap hid)
{
  init_halfedge_indices(pm, hid,
                        typename boost::property_traits<HalfedgeIndexMap>::category(),
                        typename boost::is_const<
                          typename boost::remove_reference<
                            typename boost::property_traits<HalfedgeIndexMap>::reference
                              >::type >::type() );
}

} //namespace helpers

<<<<<<< HEAD
namespace internal {
  
  template<typename Polyhedron, typename Handle>
struct Index_accessor
    : boost::put_get_helper< std::size_t&, Index_accessor<Polyhedron,Handle> >
{
  typedef boost::lvalue_property_map_tag category;
  typedef std::size_t&                   reference;
  typedef std::size_t                    value_type;
  typedef Handle                         key_type;

  reference operator[](Handle h) const { return h->id(); }
};

template<typename Handle>
struct Edge_index_accessor
  : boost::put_get_helper< std::size_t, Edge_index_accessor<Handle> >
{
  typedef boost::readable_property_map_tag category;
  typedef std::size_t                      reference;
  typedef std::size_t                      value_type;
  typedef Handle                           key_type;

  reference operator[](Handle h) const { return h.id(); }
};

template<typename Handle, typename ValueType, typename Reference>
struct Point_accessor
  : boost::put_get_helper< Reference, Point_accessor<Handle, ValueType, Reference> >
{
  typedef boost::lvalue_property_map_tag category;
  typedef Reference                      reference;
  typedef ValueType                      value_type;
  typedef Handle                         key_type;

  reference operator[](Handle h) const { return h->point(); }
};

} // namespace internal

=======

// Needed by PMP::detec_features and Mesh_3
enum vertex_feature_degree_t    { vertex_feature_degree };
enum edge_is_feature_t          { edge_is_feature };

enum vertex_time_stamp_t        { vertex_time_stamp};
enum halfedge_time_stamp_t      { halfedge_time_stamp};
enum face_time_stamp_t          { face_time_stamp};

template <typename ID>
struct vertex_incident_patches_t {
  typedef ID type;
};

template <typename ID>
struct face_patch_id_t {
  typedef ID type;
};

>>>>>>> 598fd59e
} // namespace CGAL


#endif // CGAL_BOOST_GRAPH_BGL_PROPERTIES_H<|MERGE_RESOLUTION|>--- conflicted
+++ resolved
@@ -241,7 +241,6 @@
 
 } //namespace helpers
 
-<<<<<<< HEAD
 namespace internal {
   
   template<typename Polyhedron, typename Handle>
@@ -282,8 +281,6 @@
 
 } // namespace internal
 
-=======
-
 // Needed by PMP::detec_features and Mesh_3
 enum vertex_feature_degree_t    { vertex_feature_degree };
 enum edge_is_feature_t          { edge_is_feature };
@@ -302,7 +299,6 @@
   typedef ID type;
 };
 
->>>>>>> 598fd59e
 } // namespace CGAL
 
 
