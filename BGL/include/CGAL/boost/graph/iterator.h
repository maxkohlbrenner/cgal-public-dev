// Copyright (c) 2014  GeometryFactory (France).  All rights reserved.
//
// This file is part of CGAL (www.cgal.org)
//
// $URL$
// $Id$
// SPDX-License-Identifier: LGPL-3.0-or-later OR LicenseRef-Commercial
//
//
// Author(s)     : Andreas Fabri

#ifndef CGAL_BGL_ITERATORS_H
#define CGAL_BGL_ITERATORS_H

#include <stdexcept>

#include <boost/graph/graph_traits.hpp>
#include <boost/iterator/iterator_adaptor.hpp>

#include <CGAL/Iterator_range.h>
#include <CGAL/assertions.h>
#include <CGAL/circulator_bases.h>
#include <CGAL/boost/graph/internal/helpers.h>

namespace CGAL {

/// \cond SKIP_IN_MANUAL

namespace internal {

template <typename G>
struct Edge {
  const G* g;

  Edge()
    : g(nullptr)
  {}

  Edge(const G& g)
    : g(&g)
  {}

  typedef typename boost::graph_traits<G>::edge_descriptor result_type;
  typedef typename boost::graph_traits<G>::halfedge_descriptor argument_type;

  result_type operator()(argument_type h) const
  {
    return edge(h, *g);
  }
};

template <typename G>
struct Opposite_edge {
  const G* g;

  Opposite_edge()
    : g(nullptr)
  {}

  Opposite_edge(const G& g)
    : g(&g)
  {}

  typedef typename boost::graph_traits<G>::edge_descriptor result_type;
  typedef typename boost::graph_traits<G>::halfedge_descriptor argument_type;

  result_type operator()(argument_type h) const
  {
    return edge(opposite(h,*g), *g);
  }
};

template <typename G>
struct Opposite_halfedge {
  const G* g;

  Opposite_halfedge()
    : g(nullptr)
  {}

  Opposite_halfedge(const G& g)
    : g(&g)
  {}

  typedef typename boost::graph_traits<G>::halfedge_descriptor result_type;
  typedef typename boost::graph_traits<G>::halfedge_descriptor argument_type;

  result_type operator()(argument_type h) const
  {
    return opposite(h,*g);
  }
};

template <typename G>
struct Target {
  const G* g;

  Target()
    : g(nullptr)
  {}

  Target(const G& g)
    : g(&g)
  {}

  typedef typename boost::graph_traits<G>::vertex_descriptor result_type;
  typedef typename boost::graph_traits<G>::halfedge_descriptor argument_type;

  result_type operator()(argument_type h) const
  {
    return target(h,*g);
  }
};

template <typename G>
struct Source {
  const G* g;

  Source()
    : g(nullptr)
  {}

  Source(const G& g)
    : g(&g)
  {}

  typedef typename boost::graph_traits<G>::vertex_descriptor result_type;
  typedef typename boost::graph_traits<G>::halfedge_descriptor argument_type;

  result_type operator()(argument_type h) const
  {
    return source(h,*g);
  }
};

template <typename G>
struct Face {
  const G* g;

  Face()
    : g(nullptr)
  {}

  Face(const G& g)
    : g(&g)
  {}

  typedef typename boost::graph_traits<G>::face_descriptor result_type;
  typedef typename boost::graph_traits<G>::halfedge_descriptor argument_type;

  result_type operator()(argument_type h) const
  {
    return face(h,*g);
  }
};
template <typename G>
struct Opposite_face {
  const G* g;

  Opposite_face()
    : g(nullptr)
  {}

  Opposite_face(const G& g)
    : g(&g)
  {}

  typedef typename boost::graph_traits<G>::face_descriptor result_type;
  typedef typename boost::graph_traits<G>::halfedge_descriptor argument_type;

  result_type operator()(argument_type h) const
  {
    return face(opposite(h,*g),*g);
  }
};
} // namespace internal
/// \endcond

/**
 * \ingroup PkgBGLIterators
 * A bidirectional iterator with value type `boost::graph_traits<Graph>::%halfedge_descriptor` over all halfedges having the same vertex as source.
 * Let `h` be a halfedge of graph `g`. For a `Halfedge_around_source_iterator` `havi` with `h = *havi;`
 * the following holds: Either `++havi` is the past the end iterator, or `next(opposite(h,g),g) == *++havi`.
 * \tparam Graph must be a model of the concept `HalfedgeGraph`
 * \cgalModels `BidirectionalIterator`
 */
template <typename Graph>
class Halfedge_around_source_iterator {
  typedef Halfedge_around_source_iterator Self;
public:
#ifndef DOXYGEN_RUNNING
  typedef typename boost::graph_traits<Graph>::halfedge_descriptor halfedge_descriptor;
  typedef typename boost::graph_traits<Graph>::halfedge_descriptor vertex_descriptor;
  typedef std::bidirectional_iterator_tag     iterator_category;
  typedef halfedge_descriptor                 value_type;
  typedef value_type*                         pointer;
  typedef const value_type&                   reference;
  typedef std::ptrdiff_t                      difference_type;

private:
  halfedge_descriptor anchor, pos;
  const Graph* g;
  int      winding;
#endif

public:
  Halfedge_around_source_iterator()
    : anchor(), pos(), g(nullptr), winding(0)
  {}

  Halfedge_around_source_iterator(halfedge_descriptor hd, const Graph& g, int n=0)
    : anchor(hd), pos(hd), g(&g), winding((hd==halfedge_descriptor())?1:n)
  {}

#ifndef DOXYGEN_RUNNING
<<<<<<< HEAD
  // design pattern: "safe bool"
  // will be replaced by explicit operator bool with C++11
  typedef void (Halfedge_around_source_iterator::*bool_type)() const;
=======
>>>>>>> 1b843297

  explicit operator bool() const
  {
    return (! (this->base() == nullptr));
  }

  bool operator==( const Self& i) const {
    CGAL_assertion( anchor == anchor);
    return  ( g == i.g) && ( pos == i.pos) && ( winding == i.winding);
  }

  bool operator!=( const Self& i) const {
    return !(*this == i);
  }

  bool operator== (void* ) const
  {
    return g == nullptr;
  }

  reference operator*() const
  {
    return pos;
  }

  pointer operator->() const
  {
    return &pos;
  }

  Self& operator++() {
    pos = next(opposite(pos,*g),*g);
    if ( pos == anchor)
      ++winding;
    return *this;
  }
  Self  operator++(int) {
    Self tmp = *this;
    ++*this;
    return tmp;
  }
  Self& operator--() {
    if ( pos == anchor)
      --winding;
    pos = opposite(prev(pos,*g),*g);
    return *this;
  }
  Self  operator--(int) {
    Self tmp = *this;
    --*this;
    return tmp;
  }
#endif
};

/**
 * \ingroup PkgBGLIterators
 * A bidirectional iterator with value type `boost::graph_traits<Graph>::%halfedge_descriptor` over all halfedges having the same vertex as target.
 * Let `h` be a halfedge of graph `g`. For a `Halfedge_around_target_iterator` `havi` with `h = *havi;`
 * the following holds: Either `++havi` is the past the end iterator, or `opposite(next(h,g),g) == *++havi`.
 * \tparam Graph must be a model of the concept `HalfedgeGraph`
 * \cgalModels `BidirectionalIterator`
 */

template <typename Graph>
class Halfedge_around_target_iterator {
  typedef Halfedge_around_target_iterator Self;

public:
#ifndef DOXYGEN_RUNNING
  typedef typename boost::graph_traits<Graph>::halfedge_descriptor halfedge_descriptor;
  typedef typename boost::graph_traits<Graph>::halfedge_descriptor vertex_descriptor;
  typedef std::bidirectional_iterator_tag     iterator_category;
  typedef halfedge_descriptor                 value_type;
  typedef value_type*                         pointer;
  typedef const value_type&                   reference;
  typedef std::ptrdiff_t                      difference_type;

private:
  halfedge_descriptor anchor, pos;
  const Graph* g;
  int      winding;
#endif

public:
  Halfedge_around_target_iterator()
    : anchor(), pos(), g(nullptr), winding(0)
  {}

  Halfedge_around_target_iterator(halfedge_descriptor hd, const Graph& g, int n=0)
    : anchor(hd), pos(hd), g(&g), winding((hd==halfedge_descriptor())?1:n)
  {}

#ifndef DOXYGEN_RUNNING
<<<<<<< HEAD
  // design pattern: "safe bool"
  // will be replaced by explicit operator bool with C++11
  typedef void (Halfedge_around_target_iterator::*bool_type)() const;

  void this_type_does_not_support_comparisons() const {}
=======
>>>>>>> 1b843297

  explicit operator bool() const
  {
    return (! (this->base() == nullptr));
  }

  bool operator==( const Self& i) const {
    CGAL_assertion( anchor == anchor);
    return  ( g == i.g) && ( pos == i.pos) && ( winding == i.winding);
  }

  bool operator!=( const Self& i) const {
    return !(*this == i);
  }

  bool operator== (void* ) const
  {
    return g == nullptr;
  }

  reference operator*() const
  {
    return pos;
  }

  pointer operator->() const
  {
    return &pos;
  }

  Self& operator++() {
    pos = opposite(next(pos,*g),*g);
    if ( pos == anchor)
      ++winding;
    return *this;
  }
  Self  operator++(int) {
    Self tmp = *this;
    ++*this;
    return tmp;
  }
  Self& operator--() {
    if ( pos == anchor)
      --winding;
    pos = prev(opposite(pos,*g),*g);
    return *this;
  }
  Self  operator--(int) {
    Self tmp = *this;
    --*this;
    return tmp;
  }
#endif
};


/**
 * \ingroup PkgBGLIterators
 * A bidirectional iterator  with value type `boost::graph_traits<Graph>::%halfedge_descriptor` over all halfedges incident to the same face or border.
 * Let `h` be a halfedge of graph `g`. For a `Halfedge_around_face_iterator` `hafi` with  `h = *hafi`
 * the following holds: Either `++hafi` is the past the end iterator, or `next(h,g) == *++hafi`.
 * \tparam Graph must be a model of the concept `HalfedgeGraph`
 * \cgalModels `BidirectionalIterator`
 */

template <typename Graph>
class Halfedge_around_face_iterator {
#ifndef DOXYGEN_RUNNING
  typedef Halfedge_around_face_iterator Self;

public:
  typedef typename boost::graph_traits<Graph>::halfedge_descriptor halfedge_descriptor;
  typedef std::bidirectional_iterator_tag      iterator_category;
  typedef halfedge_descriptor                 value_type;
  typedef value_type*                         pointer;
  typedef value_type&                         reference;
  typedef std::ptrdiff_t                      difference_type;

#endif

  Halfedge_around_face_iterator()
    : pos(), g(0)
  {}

  Halfedge_around_face_iterator(halfedge_descriptor hd, const Graph& g, int n=0)
    : anchor(hd), pos(hd), g(&g), winding((hd == halfedge_descriptor())?1:n)
  {}
#ifndef DOXYGEN_RUNNING
  reference         operator *  ( )       { return  pos; }
  const value_type& operator *  ( ) const { return  pos; }
  pointer           operator -> ( )       { return &pos; }
  const value_type* operator -> ( ) const { return &pos; }

<<<<<<< HEAD
  // design pattern: "safe bool"
  // will be replaced by explicit operator bool with C++11
  typedef void (Halfedge_around_face_iterator::*bool_type)() const;

  void this_type_does_not_support_comparisons() const {}

  operator bool_type() const
=======
  explicit operator bool() const
>>>>>>> 1b843297
  {
    return (! (this->base() == nullptr));
  }

  bool operator==( const Self& i) const {
    CGAL_assertion( anchor == anchor);
    return  ( g == i.g) && ( pos == i.pos) && ( winding == i.winding);
  }

  bool operator!=( const Self& i) const {
    return !(*this == i);
  }

  Self& operator++()
  {
    CGAL_assertion(g != nullptr);
    pos = next(pos,*g);
    if ( pos == anchor)
      ++winding;
    return *this;
  }

  Self operator++(int)
  {
    CGAL_assertion(g != nullptr);
    Self tmp = *this;
    ++*this;
    return tmp;
  }

  Self& operator--()
  {
    CGAL_assertion(g != nullptr);
    if ( pos == anchor)
      --winding;

    pos = prev(pos,*g);
    return *this;
  }

  Self operator--(int)
  {
    CGAL_assertion(g != nullptr);
    Self tmp = *this;
    --*this;
    return tmp;
  }
#endif
private:
  halfedge_descriptor anchor, pos;
  const Graph* g;
  int      winding;
};


template <typename Graph>
class Halfedge_around_target_circulator;

/**
 * \ingroup PkgBGLIterators
 * A bidirectional circulator  with value type `boost::graph_traits<Graph>::%halfedge_descriptor` over all halfedges having the same vertex as source.
 * Let `h` be a halfedge of graph `g`. For a `Halfedge_around_source_circulator` `havc` with `h = *havc;`
 * the following holds: `next(opposite(h,g),g) == *++havc`.
 * \tparam Graph must be a model of the concept `HalfedgeGraph`
 * \cgalModels `BidirectionalCirculator`
 */
template <typename Graph>
class Halfedge_around_source_circulator
#ifndef DOXYGEN_RUNNING
 : public boost::iterator_adaptor<
             Halfedge_around_source_circulator<Graph>                    // Derived
             , Halfedge_around_target_circulator<Graph>                  // Base
             , typename boost::graph_traits<Graph>::halfedge_descriptor  // Value
             , Bidirectional_circulator_tag                              // CategoryOrTraversal
             , typename boost::graph_traits<Graph>::halfedge_descriptor  // Reference
             >
#endif
{
private:
  internal::Opposite_halfedge<Graph> opp;

#ifndef DOXYGEN_RUNNING
  typedef typename boost::graph_traits<Graph>::halfedge_descriptor halfedge_descriptor;
  typedef typename boost::graph_traits<Graph>::vertex_descriptor vertex_descriptor;
#endif

public:

#ifndef DOXYGEN_RUNNING
  typedef std::size_t size_type;
#endif

  Halfedge_around_source_circulator()
  {}

  Halfedge_around_source_circulator(halfedge_descriptor hd, const Graph& g)
    : Halfedge_around_source_circulator::iterator_adaptor_(Halfedge_around_target_circulator<Graph>(opposite(hd,g),g)), opp(g)
  {}

  Halfedge_around_source_circulator(vertex_descriptor vd, const Graph& g)
    : Halfedge_around_source_circulator::iterator_adaptor_(Halfedge_around_target_circulator<Graph>(halfedge(vd,g),g)), opp(g)
  {}
<<<<<<< HEAD
  // design pattern: "safe bool"
  // will be replaced by explicit operator bool with C++11
  typedef void (Halfedge_around_source_circulator::*bool_type)() const;

  void this_type_does_not_support_comparisons() const {}
=======
>>>>>>> 1b843297

  explicit operator bool() const
  {
    return (! (this->base_reference() == nullptr));
  }

  bool operator== (void*) const
  {
    return this->base_reference() == nullptr;
  }

  bool operator!= (void*) const
  {
    return this->base_reference() != nullptr;
  }

private:
  friend class boost::iterator_core_access;
  typename  boost::graph_traits<Graph>::halfedge_descriptor dereference() const { return opp(*this->base_reference()); }
};


/**
 * \ingroup PkgBGLIterators
 * A bidirectional circulator  with value type `boost::graph_traits<Graph>::%face_descriptor` over all faces incident to the same vertex.
 * It circulates over the same halfedges as the `Halfedge_around_target_circulator`.
 *
 * \tparam Graph must be a model of the concept `HalfedgeGraph`
 * \cgalModels `BidirectionalCirculator`
 */

template <typename Graph>
class Face_around_target_circulator
#ifndef DOXYGEN_RUNNING
  : public boost::iterator_adaptor<
             Face_around_target_circulator<Graph>                    // Derived
             , Halfedge_around_target_circulator<Graph>                  // Base
             , typename boost::graph_traits<Graph>::face_descriptor  // Value
             , Bidirectional_circulator_tag                              // CategoryOrTraversal
             , typename boost::graph_traits<Graph>::face_descriptor  // Reference
             >
#endif
{
  typedef typename boost::graph_traits<Graph>::halfedge_descriptor halfedge_descriptor;
  internal::Face<Graph> fct;

public:

  Face_around_target_circulator()
  {}

  Face_around_target_circulator(halfedge_descriptor hd, const Graph& g)
    : Face_around_target_circulator::iterator_adaptor_(Halfedge_around_target_circulator<Graph>(hd,g)), fct(g)
  {}
#ifndef DOXYGEN_RUNNING
  typedef std::size_t size_type;

<<<<<<< HEAD
  // design pattern: "safe bool"
  // will be replaced by explicit operator bool with C++11
  typedef void (Face_around_target_circulator::*bool_type)() const;

  void this_type_does_not_support_comparisons() const {}

  operator bool_type() const
=======
  explicit operator bool() const
>>>>>>> 1b843297
  {
    return (! (this->base_reference() == nullptr));
  }

  bool operator== (void*) const
  {
    return this->base_reference() == nullptr;
  }

  bool operator!= (void*) const
  {
    return this->base_reference() != nullptr;
  }


private:
  friend class boost::iterator_core_access;
  typename  boost::graph_traits<Graph>::face_descriptor dereference() const { return fct(*this->base_reference()); }
#endif

};


/**
 * \ingroup PkgBGLIterators
 * A bidirectional circulator  with value type `boost::graph_traits<Graph>::%halfedge_descriptor` over all halfedges having the same vertex as target.
 * Let `h` be a halfedge of graph `g`. For a `Halfedge_around_target_circulator` `havc` with `h = *havc;`
 * the following holds: `opposite(next(h,g),g) == *++havc`.
 * \tparam Graph must be a model of the concept `HalfedgeGraph`
 * \cgalModels `BidirectionalCirculator`
 */



template <typename Graph>
class Halfedge_around_target_circulator {
  typedef Halfedge_around_target_circulator Self;

public:
#ifndef DOXYGEN_RUNNING
  typedef typename boost::graph_traits<Graph>::halfedge_descriptor halfedge_descriptor;
  typedef typename boost::graph_traits<Graph>::vertex_descriptor vertex_descriptor;
  typedef Bidirectional_circulator_tag        iterator_category;
  typedef halfedge_descriptor                 value_type;
  typedef value_type*                         pointer;
  typedef value_type&                         reference;
  typedef std::ptrdiff_t                      difference_type;
  typedef std::size_t                         size_type;
#endif

  Halfedge_around_target_circulator()
    : g(0)
  {}

  Halfedge_around_target_circulator(halfedge_descriptor pos, const Graph& g)
    : pos(pos), g(&g)
  {}

  Halfedge_around_target_circulator(vertex_descriptor vd, const Graph& g)
    : pos(halfedge(vd,g)), g(&g)
  {}

#ifndef DOXYGEN_RUNNING
  reference         operator *  ( )       { return  pos; }
  const value_type& operator *  ( ) const { return  pos; }
  pointer           operator -> ( )       { return &pos; }
  const value_type* operator -> ( ) const { return &pos; }

  bool       operator == ( const Self& other) const { return  g == other.g && pos == other.pos; }
  bool       operator != ( const Self& other) const { return  g != other.g || pos != other.pos; }

<<<<<<< HEAD

  // design pattern: "safe bool"
  // will be replaced by explicit operator bool with C++11
  typedef void (Halfedge_around_target_circulator::*bool_type)() const;

  void this_type_does_not_support_comparisons() const {}

  operator bool_type() const
=======
  explicit operator bool() const
>>>>>>> 1b843297
  {
    return (! (g == nullptr));
  }


  bool operator== (void* ) const
  {
    return g == nullptr;
  }

  bool operator!= (void* ) const
  {
    return g != nullptr;
  }


  Self& operator++()
  {
    CGAL_assertion(g != nullptr);
    pos = opposite(next(pos,*g),*g);
    return *this;
  }

  Self operator++(int)
  {
    CGAL_assertion(g != nullptr);
    Self tmp = *this;
    ++*this;
    return tmp;
  }

  Self& operator--()
  {
    CGAL_assertion(g != nullptr);
    pos = prev(opposite(pos,*g),*g);
    return *this;
  }

  Self operator--(int)
  {
    CGAL_assertion(g != nullptr);
    Self tmp = *this;
    --*this;
    return tmp;
  }
#endif

private:
  halfedge_descriptor pos;
  const Graph* g;
};


/**
 * \ingroup PkgBGLIterators
 * A bidirectional circulator  with value type `boost::graph_traits<Graph>::%halfedge_descriptor` over all halfedges incident to the same face or border.
 * Let `h` be a halfedge of graph `g`. For a `Halfedge_around_face_circulator` `hafc` with  `h = *hafc`
 * the following holds:  `next(h,g) == *++hafc`.
 * \tparam Graph must be a model of the concept `HalfedgeGraph`
 * \cgalModels `BidirectionalCirculator`
 */

template <typename Graph>
class Halfedge_around_face_circulator {
  typedef Halfedge_around_face_circulator Self;

public:
#ifndef DOXYGEN_RUNNING
  typedef typename boost::graph_traits<Graph>::halfedge_descriptor halfedge_descriptor;
  typedef Bidirectional_circulator_tag        iterator_category;
  typedef halfedge_descriptor                 value_type;
  typedef value_type*                         pointer;
  typedef value_type&                         reference;
  typedef std::ptrdiff_t                      difference_type;
  typedef std::size_t                         size_type;
#endif

  Halfedge_around_face_circulator()
    : pos(), g(0)
  {}

  Halfedge_around_face_circulator(halfedge_descriptor pos, const Graph& g)
    : pos(pos), g(&g)
  {}
#ifndef DOXYGEN_RUNNING
  reference         operator *  ( )       { return  pos; }
  const value_type& operator *  ( ) const { return  pos; }
  pointer           operator -> ( )       { return &pos; }
  const value_type* operator -> ( ) const { return &pos; }

  bool       operator == ( const Self& other) const { return  g == other.g && pos == other.pos; }
  bool       operator != ( const Self& other) const { return  g != other.g || pos != other.pos; }

<<<<<<< HEAD

  // design pattern: "safe bool"
  // will be replaced by explicit operator bool with C++11
  typedef void (Halfedge_around_face_circulator::*bool_type)() const;

  void this_type_does_not_support_comparisons() const {}

  operator bool_type() const
=======
  explicit operator bool() const
>>>>>>> 1b843297
  {
    return (! (g == nullptr));
  }

  bool operator== (void* ) const
  {
    return g == nullptr;
  }

  bool operator!= (void* ) const
  {
    return g != nullptr;
  }

  Self& operator++()
  {
    CGAL_assertion(g != nullptr);
    pos = next(pos,*g);
    return *this;
  }

  Self operator++(int)
  {
    CGAL_assertion(g != nullptr);
    Self tmp = *this;
    ++*this;
    return tmp;
  }

  Self& operator--()
  {
    CGAL_assertion(g != nullptr);
    pos = prev(pos,*g);
    return *this;
  }

  Self operator--(int)
  {
    CGAL_assertion(g != nullptr);
    Self tmp = *this;
    --*this;
    return tmp;
  }
#endif

private:
  halfedge_descriptor pos;
  const Graph* g;
};


/**
 * \ingroup PkgBGLIterators
 * returns an iterator range over all halfedges with vertex `source(h,g)` as source.
 */
template<typename Graph>
Iterator_range<Halfedge_around_source_iterator<Graph> >
halfedges_around_source(typename boost::graph_traits<Graph>::halfedge_descriptor h, const Graph& g)
{
  typedef Halfedge_around_source_iterator<Graph> I;
  return make_range(I(h,g), I(h,g,1));
}

/**
 * \ingroup PkgBGLIterators
 * returns an iterator range over all halfedges with vertex `v` as source.
 */
template<typename Graph>
Iterator_range<Halfedge_around_source_iterator<Graph> >
halfedges_around_source(typename boost::graph_traits<Graph>::vertex_descriptor v, const Graph& g)
{
  return halfedges_around_source(opposite(halfedge(v,g),g),g);
}

/**
 * \ingroup PkgBGLIterators
 * returns an iterator range over all halfedges with vertex `target(h,g)` as target.
 */
template<typename Graph>
Iterator_range<Halfedge_around_target_iterator<Graph> >
halfedges_around_target(typename boost::graph_traits<Graph>::halfedge_descriptor h, const Graph& g)
{
  typedef Halfedge_around_target_iterator<Graph> I;
  return make_range(I(h,g), I(h,g,1));
}

/**
 * \ingroup PkgBGLIterators
 * returns an iterator range over all halfedges with vertex `v` as target.
 */
template<typename Graph>
Iterator_range<Halfedge_around_target_iterator<Graph> >
halfedges_around_target(typename boost::graph_traits<Graph>::vertex_descriptor v, const Graph& g)
{
  return halfedges_around_target(halfedge(v,g),g);
}

/**
 * \ingroup PkgBGLIterators
 * returns an iterator range over all halfedges incident to the same face or border as `h`.
 */
template<typename Graph>
Iterator_range<Halfedge_around_face_iterator<Graph> >
halfedges_around_face(typename boost::graph_traits<Graph>::halfedge_descriptor h, const Graph& g)
{
  typedef Halfedge_around_face_iterator<Graph> I;
  return make_range(I(h,g), I(h,g,1));
}

/**
 * \ingroup PkgBGLIterators
 * A bidirectional iterator with value type `boost::graph_traits<Graph>::%face_descriptor`.
 * It iterates over the same halfedges as the `Halfedge_around_face_iterator`,
 * and provides the face descriptor associated to the opposite halfedge.  The face descriptor
 * may be the null face, and it may be several times the same face descriptor.
 *
 * \tparam Graph must be a model of the concept `HalfedgeGraph`
 * \cgalModels `BidirectionalCirculator`
 */
template <typename Graph>
class Face_around_face_iterator
#ifndef DOXYGEN_RUNNING
  : public boost::iterator_adaptor<
            Face_around_face_iterator<Graph>                       // Derived
             , Halfedge_around_face_iterator<Graph>                // Base
             , typename boost::graph_traits<Graph>::face_descriptor  // Value
             , std::bidirectional_iterator_tag                       // CategoryOrTraversal
             , typename boost::graph_traits<Graph>::face_descriptor  // Reference
             >
#endif
{
  typedef typename boost::graph_traits<Graph>::halfedge_descriptor halfedge_descriptor;
  internal::Opposite_face<Graph> fct;
public:

  Face_around_face_iterator()
  {}

  Face_around_face_iterator(halfedge_descriptor h, const Graph& g, int n = 0)
    : Face_around_face_iterator::iterator_adaptor_(Halfedge_around_face_iterator<Graph>(h,g,(h==halfedge_descriptor())?1:n)), fct(g)
  {}
private:
  friend class boost::iterator_core_access;
  typename  boost::graph_traits<Graph>::face_descriptor dereference() const { return fct(*this->base_reference()); }
};


/**
 * \ingroup PkgBGLIterators
 * A bidirectional circulator  with value type `boost::graph_traits<Graph>::%face_descriptor`.
 * It circulates over the same halfedges as the `Halfedge_around_face_circulator`,
 * and provides the face descriptor associated to the opposite halfedge.  The face descriptor
 * may be the null face, and it may be several times the same face descriptor.
 *
 * \tparam Graph must be a model of the concept `HalfedgeGraph`
 * \cgalModels `BidirectionalCirculator`
 */
template <typename Graph>
class Face_around_face_circulator
{};

/**
 * \ingroup PkgBGLIterators
 * A bidirectional iterator with value type `boost::graph_traits<Graph>::%face_descriptor`.
 * It iterates over the same halfedges as the `Halfedge_around_face_iterator`,
 * and provides the face descriptor associated to the opposite halfedge.  The face descriptor
 * may be the null face, and it may be several times the same face descriptor.
 *
 * \tparam Graph must be a model of the concept `HalfedgeGraph`
 * \cgalModels `BidirectionalIterator`
 */
template <typename Graph>
class Face_around_target_iterator
#ifndef DOXYGEN_RUNNING
  : public boost::iterator_adaptor<
            Face_around_target_iterator<Graph>                       // Derived
             , Halfedge_around_target_iterator<Graph>                // Base
             , typename boost::graph_traits<Graph>::face_descriptor  // Value
             , std::bidirectional_iterator_tag                       // CategoryOrTraversal
             , typename boost::graph_traits<Graph>::face_descriptor  // Reference
             >
#endif
{
  typedef typename boost::graph_traits<Graph>::halfedge_descriptor halfedge_descriptor;

  internal::Face<Graph> fct;

public:

  Face_around_target_iterator()
  {}

  Face_around_target_iterator(halfedge_descriptor h, const Graph& g, int n = 0)
    : Face_around_target_iterator::iterator_adaptor_(Halfedge_around_target_iterator<Graph>(h,g,(h==halfedge_descriptor())?1:n)), fct(g)
  {}

private:
  friend class boost::iterator_core_access;
  typename  boost::graph_traits<Graph>::face_descriptor dereference() const { return fct(*this->base_reference()); }
};

/**
 * \ingroup PkgBGLIterators
 * returns an iterator range over all faces around  vertex `target(h,g)`.
 */
template<typename Graph>
Iterator_range<Face_around_target_iterator<Graph> >
faces_around_target(typename boost::graph_traits<Graph>::halfedge_descriptor h, const Graph& g)
{
  typedef Face_around_target_iterator<Graph> I;
  return make_range(I(h,g), I(h,g,1));
}

/**
 * \ingroup PkgBGLIterators
 * returns an iterator range over all edge-adjacent faces to the same face `face(h,g)`.
 */
template<typename Graph>
Iterator_range<Face_around_face_iterator<Graph> >
faces_around_face(typename boost::graph_traits<Graph>::halfedge_descriptor h, const Graph& g)
{
  typedef Face_around_face_iterator<Graph> I;
  return make_range(I(h,g), I(h,g,1));
}

/**
 * \ingroup PkgBGLIterators
 * A bidirectional circulator with value type `boost::graph_traits<Graph>::%vertex_descriptor` over all vertices incident to the same face or border.
 * \tparam Graph must be a model of the concept `HalfedgeGraph`
 * \cgalModels `BidirectionalIterator`
 */
template <typename Graph>
class Vertex_around_face_circulator
#ifndef DOXYGEN_RUNNING
  : public boost::iterator_adaptor<
             Vertex_around_face_circulator<Graph>                    // Derived
             , Halfedge_around_face_circulator<Graph>                  // Base
             , typename boost::graph_traits<Graph>::vertex_descriptor  // Value
             , Bidirectional_circulator_tag                              // CategoryOrTraversal
             , typename boost::graph_traits<Graph>::vertex_descriptor  // Reference
             >
#endif
{
  internal::Target<Graph> fct;
  typedef typename boost::graph_traits<Graph>::halfedge_descriptor halfedge_descriptor;

public:
#ifndef DOXYGEN_RUNNING
  typedef std::size_t size_type;
#endif

  Vertex_around_face_circulator()
  {}

  Vertex_around_face_circulator(halfedge_descriptor h, const Graph& g)
    : Vertex_around_face_circulator::iterator_adaptor_(Halfedge_around_face_circulator<Graph>(h,g)), fct(g)
  {}

#ifndef DOXYGEN_RUNNING
<<<<<<< HEAD
  // design pattern: "safe bool"
  // will be replaced by explicit operator bool with C++11
  typedef void (Vertex_around_face_circulator::*bool_type)() const;

  void this_type_does_not_support_comparisons() const {}
=======
>>>>>>> 1b843297

  explicit operator bool() const
  {
    return (! (this->base_reference() == nullptr));
  }

  bool operator== (void*) const
  {
    return this->base_reference()== nullptr;
  }

  bool operator!= (void*) const
  {
    return this->base_reference()!= nullptr;
  }

private:
  friend class boost::iterator_core_access;
  typename  boost::graph_traits<Graph>::vertex_descriptor dereference() const { return fct(*this->base_reference()); }
#endif
};

/**
 * \ingroup PkgBGLIterators
 * A bidirectional iterator  with value type `boost::graph_traits<Graph>::%vertex_descriptor`
 *  over all vertices incident to the same face or border.
 * \tparam Graph must be a model of the concept `HalfedgeGraph`
 * \cgalModels `BidirectionalIterator`
 */
template <typename Graph>
class Vertex_around_face_iterator
#ifndef DOXYGEN_RUNNING
   : public boost::iterator_adaptor<
            Vertex_around_face_iterator<Graph>                       // Derived
             , Halfedge_around_face_iterator<Graph>                // Base
             , typename boost::graph_traits<Graph>::vertex_descriptor  // Value
             , std::bidirectional_iterator_tag                       // CategoryOrTraversal
             , typename boost::graph_traits<Graph>::vertex_descriptor  // Reference
             >
#endif
{
  typedef typename boost::graph_traits<Graph>::halfedge_descriptor halfedge_descriptor;

  internal::Target<Graph> fct;
public:

  Vertex_around_face_iterator()
  {}

  Vertex_around_face_iterator(halfedge_descriptor h, const Graph& g, int n = 0)
    : Vertex_around_face_iterator::iterator_adaptor_(Halfedge_around_face_iterator<Graph>(h,g,(h==halfedge_descriptor())?1:n)), fct(g)
  {}

#ifndef DOXYGEN_RUNNING
<<<<<<< HEAD
  // design pattern: "safe bool"
  // will be replaced by explicit operator bool with C++11
  typedef void (Vertex_around_face_iterator::*bool_type)() const;

  void this_type_does_not_support_comparisons() const {}
=======
>>>>>>> 1b843297

  explicit operator bool() const
  {
    return (! (this->base_reference() == nullptr));
  }

  bool operator== (void*) const
  {
    return this->base_reference()== nullptr;
  }
private:
  friend class boost::iterator_core_access;
  typename  boost::graph_traits<Graph>::vertex_descriptor dereference() const { return fct(*this->base_reference()); }
#endif
};


template <typename Graph>
class Opposite_edge_around_face_iterator
#ifndef DOXYGEN_RUNNING
  : public boost::iterator_adaptor<
            Opposite_edge_around_face_iterator<Graph>                       // Derived
             , Halfedge_around_face_iterator<Graph>                // Base
             , typename boost::graph_traits<Graph>::edge_descriptor  // Value
             , std::bidirectional_iterator_tag                       // CategoryOrTraversal
             , typename boost::graph_traits<Graph>::edge_descriptor  // Reference
             >
#endif
{
  typedef typename boost::graph_traits<Graph>::halfedge_descriptor halfedge_descriptor;
  internal::Opposite_edge<Graph> fct;
public:

  Opposite_edge_around_face_iterator()
  {}

  Opposite_edge_around_face_iterator(halfedge_descriptor h, const Graph& g, int n = 0)
    : Opposite_edge_around_face_iterator::iterator_adaptor_(Halfedge_around_face_iterator<Graph>(h,g,(h==halfedge_descriptor())?1:n)), fct(g)
  {}
private:
  friend class boost::iterator_core_access;
  typename  boost::graph_traits<Graph>::edge_descriptor dereference() const { return fct(*this->base_reference()); }
};

template<typename Graph>
Iterator_range<Opposite_edge_around_face_iterator<Graph> >
opposite_edges_around_face(typename boost::graph_traits<Graph>::halfedge_descriptor h, const Graph& g)
{
  typedef Opposite_edge_around_face_iterator<Graph> I;
  return make_range(I(h,g), I(h,g,1));
}

template <typename Graph>
class Edge_around_face_iterator
#ifndef DOXYGEN_RUNNING
  : public boost::iterator_adaptor<
            Edge_around_face_iterator<Graph>                       // Derived
             , Halfedge_around_face_iterator<Graph>                // Base
             , typename boost::graph_traits<Graph>::edge_descriptor  // Value
             , std::bidirectional_iterator_tag                       // CategoryOrTraversal
             , typename boost::graph_traits<Graph>::edge_descriptor  // Reference
             >
#endif
{
  typedef typename boost::graph_traits<Graph>::halfedge_descriptor halfedge_descriptor;
  internal::Edge<Graph> fct;
public:

  Edge_around_face_iterator()
  {}

  Edge_around_face_iterator(halfedge_descriptor h, const Graph& g, int n = 0)
    : Edge_around_face_iterator::iterator_adaptor_(Halfedge_around_face_iterator<Graph>(h,g,(h==halfedge_descriptor())?1:n)), fct(g)
  {}
private:
  friend class boost::iterator_core_access;
  typename  boost::graph_traits<Graph>::edge_descriptor dereference() const { return fct(*this->base_reference()); }
};

template<typename Graph>
Iterator_range<Edge_around_face_iterator<Graph> >
edges_around_face(typename boost::graph_traits<Graph>::halfedge_descriptor h, const Graph& g)
{
  typedef Edge_around_face_iterator<Graph> I;
  return make_range(I(h,g), I(h,g,1));
}



/**
 * \ingroup PkgBGLIterators
 * A bidirectional circulator with value type `boost::graph_traits<Graph>::%vertex_descriptor` over all vertices adjacent to the same vertex.
 * It circulates over the same halfedges as the `Halfedge_around_target_circulator`.
 *
 * \tparam Graph must be a model of the concept `HalfedgeGraph`
 * \cgalModels `BidirectionalCirculator`
 */
template <typename Graph>
class Vertex_around_target_circulator
#ifndef DOXYGEN_RUNNING
  : public boost::iterator_adaptor<
            Vertex_around_target_circulator<Graph>                       // Derived
             , Halfedge_around_target_circulator<Graph>                // Base
             , typename boost::graph_traits<Graph>::vertex_descriptor  // Value
             , Bidirectional_circulator_tag                       // CategoryOrTraversal
             , typename boost::graph_traits<Graph>::vertex_descriptor  // Reference
             >
#endif
{
  internal::Source<Graph> fct;
public:
#ifndef DOXYGEN_RUNNING
  typedef typename boost::graph_traits<Graph>::halfedge_descriptor halfedge_descriptor;
  typedef std::size_t size_type;
#endif

  Vertex_around_target_circulator()
  {}

  Vertex_around_target_circulator(halfedge_descriptor h, const Graph& g)
    : Vertex_around_target_circulator::iterator_adaptor_(Halfedge_around_target_circulator<Graph>(h,g)), fct(g)
  {}

#ifndef DOXYGEN_RUNNING
<<<<<<< HEAD
  // design pattern: "safe bool"
  // will be replaced by explicit operator bool with C++11
  typedef void (Vertex_around_target_circulator::*bool_type)() const;

  void this_type_does_not_support_comparisons() const {}
=======
>>>>>>> 1b843297

  explicit operator bool() const
  {
    return (! (this->base_reference() == nullptr));
  }

  bool operator== (void*) const
  {
    return this->base_reference()== nullptr;
  }

  bool operator!= (void*) const
  {
    return this->base_reference()!= nullptr;
  }

private:
  friend class boost::iterator_core_access;
  typename  boost::graph_traits<Graph>::vertex_descriptor dereference() const { return fct(*this->base_reference()); }
#endif
};



/**
 * \ingroup PkgBGLIterators
 * A bidirectional iterator with value type `boost::graph_traits<Graph>::%vertex_descriptor` over all vertices adjacent to the same vertex.
 * It iterates over the same halfedges as the `Halfedge_around_target_iterator`.
 *
 * \tparam Graph must be a model of the concept `HalfedgeGraph`
 * \cgalModels `BidirectionalIterator`
 */
template <typename Graph>
class Vertex_around_target_iterator
#ifndef DOXYGEN_RUNNING
  : public boost::iterator_adaptor<
            Vertex_around_target_iterator<Graph>                       // Derived
             , Halfedge_around_target_iterator<Graph>                // Base
             , typename boost::graph_traits<Graph>::vertex_descriptor  // Value
             , std::bidirectional_iterator_tag                       // CategoryOrTraversal
             , typename boost::graph_traits<Graph>::vertex_descriptor  // Reference
             >
#endif
{
  typedef typename boost::graph_traits<Graph>::halfedge_descriptor halfedge_descriptor;
  internal::Source<Graph> fct;

public:

  Vertex_around_target_iterator()
  {}

  Vertex_around_target_iterator(halfedge_descriptor h, const Graph& g, int n = 0)
    : Vertex_around_target_iterator::iterator_adaptor_(Halfedge_around_target_iterator<Graph>(h,g,(h==halfedge_descriptor())?1:n)), fct(g)
  {}

#ifndef DOXYGEN_RUNNING
<<<<<<< HEAD
  // design pattern: "safe bool"
  // will be replaced by explicit operator bool with C++11
  typedef void (Vertex_around_target_iterator::*bool_type)() const;
=======
>>>>>>> 1b843297

  explicit operator bool() const
  {
    return (! (this->base_reference() == nullptr));
  }
private:
  friend class boost::iterator_core_access;
  typename  boost::graph_traits<Graph>::vertex_descriptor dereference() const { return fct(*this->base_reference()); }
#endif
};


template <typename Graph>
Iterator_range<Vertex_around_target_iterator<Graph> >
adjacent_vertices(typename boost::graph_traits<Graph>::halfedge_descriptor h, const Graph& g)
{
  typedef Vertex_around_target_iterator<Graph> I;
  return make_range(I(h,g), I(h,g,1));
}


template <typename Graph>
Iterator_range<Vertex_around_target_iterator<Graph> >
adjacent_vertices(typename boost::graph_traits<Graph>::vertex_descriptor v, const Graph& g)
{
  typedef Vertex_around_target_iterator<Graph> I;
  return make_range(I(halfedge(v,g),g), I(halfedge(v,g),g,1));
}

/**
 * \ingroup PkgBGLIterators
 * returns an iterator range over all vertices adjacent to the vertex `target(h,g)`.
 */
template <typename Graph>
Iterator_range<Vertex_around_target_iterator<Graph> >
vertices_around_target(typename boost::graph_traits<Graph>::halfedge_descriptor h, const Graph& g)
{
  typedef Vertex_around_target_iterator<Graph> I;
  return make_range(I(h,g), I(h,g,1));
}

template <typename Graph>
Iterator_range<Vertex_around_target_iterator<Graph> >
vertices_around_target(typename boost::graph_traits<Graph>::vertex_descriptor v, const Graph& g)
{
  typedef Vertex_around_target_iterator<Graph> I;
  return make_range(I(halfedge(v,g),g), I(halfedge(v,g),g,1));
}
/**
 * \ingroup PkgBGLIterators
 * returns an iterator range over all vertices adjacent to the face `face(h,g)`.
 */
template <typename Graph>
Iterator_range<Vertex_around_face_iterator<Graph> >
vertices_around_face(typename boost::graph_traits<Graph>::halfedge_descriptor h, const Graph& g)
{
  typedef Vertex_around_face_iterator<Graph> I;
  return make_range(I(h,g), I(h,g,1));
}


template <class Graph>
class Out_edge_iterator
  : public boost::iterator_adaptor<
             Out_edge_iterator<Graph>                                // Derived
             , Halfedge_around_target_iterator<Graph>                // Base
             , typename boost::graph_traits<Graph>::edge_descriptor  // Value
             , std::bidirectional_iterator_tag                       // CategoryOrTraversal
             , typename boost::graph_traits<Graph>::edge_descriptor  // Reference
             >
{
  typedef typename boost::graph_traits<Graph>::halfedge_descriptor halfedge_descriptor;
private:
  internal::Opposite_edge<Graph> opp;
public:
  Out_edge_iterator()
  {}

  Out_edge_iterator(halfedge_descriptor h, const Graph& g, int n = 0)
    : Out_edge_iterator::iterator_adaptor_(Halfedge_around_target_iterator<Graph>(h,g,(h==halfedge_descriptor())?1:n)), opp(g) {}

<<<<<<< HEAD
  // design pattern: "safe bool"
  // will be replaced by explicit operator bool with C++11
  typedef void (Out_edge_iterator::*bool_type)() const;

  void this_type_does_not_support_comparisons() const {}

  operator bool_type() const
=======
  explicit operator bool() const
>>>>>>> 1b843297
  {
    return (! (this->base_reference() == nullptr));
  }


private:
  friend class boost::iterator_core_access;
  typename  boost::graph_traits<Graph>::edge_descriptor dereference() const { return opp(*this->base_reference()); }
};




template <class Graph>
class In_edge_iterator
  : public boost::iterator_adaptor<
             In_edge_iterator<Graph>                                 // Derived
             , Halfedge_around_target_iterator<Graph>                // Base
             , typename boost::graph_traits<Graph>::edge_descriptor  // Value
             , std::bidirectional_iterator_tag                       // CategoryOrTraversal
             , typename boost::graph_traits<Graph>::edge_descriptor  // Reference
             >
{
  typedef typename boost::graph_traits<Graph>::halfedge_descriptor halfedge_descriptor;
private:
  internal::Edge<Graph> fct;
public:
  In_edge_iterator()
  {}

  In_edge_iterator(halfedge_descriptor h, const Graph& g, int n = 0)
    : In_edge_iterator::iterator_adaptor_(Halfedge_around_target_iterator<Graph>(h,g,(h==halfedge_descriptor())?1:n)), fct(g)
  {}

<<<<<<< HEAD
  // design pattern: "safe bool"
  // will be replaced by explicit operator bool with C++11
  typedef void (In_edge_iterator::*bool_type)() const;

  void this_type_does_not_support_comparisons() const {}

  operator bool_type() const
=======
  explicit operator bool() const
>>>>>>> 1b843297
  {
    return (! (this->base_reference() == nullptr));
  }

 private:
    friend class boost::iterator_core_access;
  typename  boost::graph_traits<Graph>::edge_descriptor dereference() const { return fct(*this->base_reference()); }
};






} // CGAL


#endif /* CGAL_BGL_ITERATORS_H */<|MERGE_RESOLUTION|>--- conflicted
+++ resolved
@@ -213,12 +213,6 @@
   {}
 
 #ifndef DOXYGEN_RUNNING
-<<<<<<< HEAD
-  // design pattern: "safe bool"
-  // will be replaced by explicit operator bool with C++11
-  typedef void (Halfedge_around_source_iterator::*bool_type)() const;
-=======
->>>>>>> 1b843297
 
   explicit operator bool() const
   {
@@ -313,14 +307,6 @@
   {}
 
 #ifndef DOXYGEN_RUNNING
-<<<<<<< HEAD
-  // design pattern: "safe bool"
-  // will be replaced by explicit operator bool with C++11
-  typedef void (Halfedge_around_target_iterator::*bool_type)() const;
-
-  void this_type_does_not_support_comparisons() const {}
-=======
->>>>>>> 1b843297
 
   explicit operator bool() const
   {
@@ -414,17 +400,7 @@
   pointer           operator -> ( )       { return &pos; }
   const value_type* operator -> ( ) const { return &pos; }
 
-<<<<<<< HEAD
-  // design pattern: "safe bool"
-  // will be replaced by explicit operator bool with C++11
-  typedef void (Halfedge_around_face_iterator::*bool_type)() const;
-
-  void this_type_does_not_support_comparisons() const {}
-
-  operator bool_type() const
-=======
   explicit operator bool() const
->>>>>>> 1b843297
   {
     return (! (this->base() == nullptr));
   }
@@ -527,14 +503,6 @@
   Halfedge_around_source_circulator(vertex_descriptor vd, const Graph& g)
     : Halfedge_around_source_circulator::iterator_adaptor_(Halfedge_around_target_circulator<Graph>(halfedge(vd,g),g)), opp(g)
   {}
-<<<<<<< HEAD
-  // design pattern: "safe bool"
-  // will be replaced by explicit operator bool with C++11
-  typedef void (Halfedge_around_source_circulator::*bool_type)() const;
-
-  void this_type_does_not_support_comparisons() const {}
-=======
->>>>>>> 1b843297
 
   explicit operator bool() const
   {
@@ -592,17 +560,7 @@
 #ifndef DOXYGEN_RUNNING
   typedef std::size_t size_type;
 
-<<<<<<< HEAD
-  // design pattern: "safe bool"
-  // will be replaced by explicit operator bool with C++11
-  typedef void (Face_around_target_circulator::*bool_type)() const;
-
-  void this_type_does_not_support_comparisons() const {}
-
-  operator bool_type() const
-=======
   explicit operator bool() const
->>>>>>> 1b843297
   {
     return (! (this->base_reference() == nullptr));
   }
@@ -674,18 +632,7 @@
   bool       operator == ( const Self& other) const { return  g == other.g && pos == other.pos; }
   bool       operator != ( const Self& other) const { return  g != other.g || pos != other.pos; }
 
-<<<<<<< HEAD
-
-  // design pattern: "safe bool"
-  // will be replaced by explicit operator bool with C++11
-  typedef void (Halfedge_around_target_circulator::*bool_type)() const;
-
-  void this_type_does_not_support_comparisons() const {}
-
-  operator bool_type() const
-=======
   explicit operator bool() const
->>>>>>> 1b843297
   {
     return (! (g == nullptr));
   }
@@ -779,18 +726,7 @@
   bool       operator == ( const Self& other) const { return  g == other.g && pos == other.pos; }
   bool       operator != ( const Self& other) const { return  g != other.g || pos != other.pos; }
 
-<<<<<<< HEAD
-
-  // design pattern: "safe bool"
-  // will be replaced by explicit operator bool with C++11
-  typedef void (Halfedge_around_face_circulator::*bool_type)() const;
-
-  void this_type_does_not_support_comparisons() const {}
-
-  operator bool_type() const
-=======
   explicit operator bool() const
->>>>>>> 1b843297
   {
     return (! (g == nullptr));
   }
@@ -1050,14 +986,6 @@
   {}
 
 #ifndef DOXYGEN_RUNNING
-<<<<<<< HEAD
-  // design pattern: "safe bool"
-  // will be replaced by explicit operator bool with C++11
-  typedef void (Vertex_around_face_circulator::*bool_type)() const;
-
-  void this_type_does_not_support_comparisons() const {}
-=======
->>>>>>> 1b843297
 
   explicit operator bool() const
   {
@@ -1112,14 +1040,6 @@
   {}
 
 #ifndef DOXYGEN_RUNNING
-<<<<<<< HEAD
-  // design pattern: "safe bool"
-  // will be replaced by explicit operator bool with C++11
-  typedef void (Vertex_around_face_iterator::*bool_type)() const;
-
-  void this_type_does_not_support_comparisons() const {}
-=======
->>>>>>> 1b843297
 
   explicit operator bool() const
   {
@@ -1244,14 +1164,6 @@
   {}
 
 #ifndef DOXYGEN_RUNNING
-<<<<<<< HEAD
-  // design pattern: "safe bool"
-  // will be replaced by explicit operator bool with C++11
-  typedef void (Vertex_around_target_circulator::*bool_type)() const;
-
-  void this_type_does_not_support_comparisons() const {}
-=======
->>>>>>> 1b843297
 
   explicit operator bool() const
   {
@@ -1309,12 +1221,6 @@
   {}
 
 #ifndef DOXYGEN_RUNNING
-<<<<<<< HEAD
-  // design pattern: "safe bool"
-  // will be replaced by explicit operator bool with C++11
-  typedef void (Vertex_around_target_iterator::*bool_type)() const;
-=======
->>>>>>> 1b843297
 
   explicit operator bool() const
   {
@@ -1396,17 +1302,7 @@
   Out_edge_iterator(halfedge_descriptor h, const Graph& g, int n = 0)
     : Out_edge_iterator::iterator_adaptor_(Halfedge_around_target_iterator<Graph>(h,g,(h==halfedge_descriptor())?1:n)), opp(g) {}
 
-<<<<<<< HEAD
-  // design pattern: "safe bool"
-  // will be replaced by explicit operator bool with C++11
-  typedef void (Out_edge_iterator::*bool_type)() const;
-
-  void this_type_does_not_support_comparisons() const {}
-
-  operator bool_type() const
-=======
   explicit operator bool() const
->>>>>>> 1b843297
   {
     return (! (this->base_reference() == nullptr));
   }
@@ -1441,17 +1337,7 @@
     : In_edge_iterator::iterator_adaptor_(Halfedge_around_target_iterator<Graph>(h,g,(h==halfedge_descriptor())?1:n)), fct(g)
   {}
 
-<<<<<<< HEAD
-  // design pattern: "safe bool"
-  // will be replaced by explicit operator bool with C++11
-  typedef void (In_edge_iterator::*bool_type)() const;
-
-  void this_type_does_not_support_comparisons() const {}
-
-  operator bool_type() const
-=======
   explicit operator bool() const
->>>>>>> 1b843297
   {
     return (! (this->base_reference() == nullptr));
   }
