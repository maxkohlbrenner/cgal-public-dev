// Copyright (c) 2014  GeometryFactory (France).  All rights reserved.
//
// This file is part of CGAL (www.cgal.org); you can redistribute it and/or
// modify it under the terms of the GNU Lesser General Public License as
// published by the Free Software Foundation; either version 3 of the License,
// or (at your option) any later version.
//
// Licensees holding a valid commercial license may use this file in
// accordance with the commercial license agreement provided with the software.
//
// This file is provided AS IS with NO WARRANTY OF ANY KIND, INCLUDING THE
// WARRANTY OF DESIGN, MERCHANTABILITY AND FITNESS FOR A PARTICULAR PURPOSE.
//
// $URL$
// $Id$
// 
//
// Author(s)     : Philipp Moeller

#ifndef CGAL_EULER_OPERATIONS_H
#define CGAL_EULER_OPERATIONS_H

#include <stdexcept>

#include <boost/graph/graph_traits.hpp>
#include <CGAL/boost/graph/properties.h>

#include <CGAL/assertions.h>
#include <CGAL/boost/graph/helpers.h>
#include <CGAL/boost/graph/internal/helpers.h>
#include <CGAL/boost/graph/iterator.h>

namespace CGAL {

/// \cond SKIP_IN_MANUAL

namespace EulerImpl {

template<typename Graph>
typename boost::graph_traits<Graph>::halfedge_descriptor
join_face(typename boost::graph_traits<Graph>::halfedge_descriptor h,
          Graph& g)
{
 typedef typename boost::graph_traits<Graph> Traits;
  typedef typename Traits::halfedge_descriptor           halfedge_descriptor;

  typedef typename Traits::face_descriptor               face_descriptor;


  halfedge_descriptor hop = opposite(h,g);
  halfedge_descriptor hprev = prev(h, g), gprev = prev(hop, g);
  face_descriptor f = face(h, g), f2 = face(hop, g);

  internal::remove_tip(hprev, g);

  internal::remove_tip(gprev, g);

  if(! is_border(hop,g)){
    remove_face(f2, g);
  }
  bool fnull = is_border(h,g);

  
  halfedge_descriptor hprev2 = hprev;
  while(hprev2 != gprev) {
    hprev2 = next(hprev2, g);
    set_face(hprev2, f, g);
  }
  
  if (! fnull)
    set_halfedge(f, hprev, g);
  set_halfedge(target(hprev,g), hprev, g);
  set_halfedge(target(gprev,g), gprev, g);
  //  internal::set_constant_vertex_is_border(g, target(h, g));
  //  internal::set_constant_vertex_is_border(g, target(opposite(h, g), g));

  remove_edge(edge(h, g), g);
  return hprev;

}
} // namespace EulerImpl

/// \endcond

  namespace Euler {
/// \ingroup PkgBGLEulerOperations
/// @{


/**  
 * joins the two vertices incident to `h`, (that is `source(h, g)` and
 * `target(h, g)`) and removes `source(h,g)`. Returns the predecessor
 * of `h` around the vertex, i.e., `prev(opposite(h,g))`.  The
 * invariant `join_vertex(split_vertex(h,g),g)` returns `h`.  The
 * time complexity is linear in the degree of the vertex removed.
 *
 * \image html join_vertex.svg
 *
 * \tparam Graph must be a model of `MutableFaceGraph`
 *
 * \param g the graph
 * \param h the halfedge which incident vertices are joint
 *
 * \returns `prev(opposite(h,g))`
 *
 * \pre The size of the faces incident to `h` and `opposite(h,g)` is at least 4.
 *
 * \post `source(h, g)` is invalidated
 * \post `h` is invalidated 
 * 
 * \sa `split_vertex()`
 */
template<typename Graph>
typename boost::graph_traits<Graph>::halfedge_descriptor
join_vertex(typename boost::graph_traits<Graph>::halfedge_descriptor h,
            Graph& g)
{
  typedef typename boost::graph_traits<Graph>              Traits;
  typedef typename Traits::halfedge_descriptor             halfedge_descriptor;
  typedef typename Traits::vertex_descriptor               vertex_descriptor;
  typedef Halfedge_around_target_iterator<Graph>           halfedge_around_vertex_iterator;

  halfedge_descriptor hop = opposite(h, g)
    , hprev = prev(hop, g)
    , gprev = prev(h, g)
    , hnext = next(hop, g)
    , gnext = next(h, g);
  vertex_descriptor v_to_remove = target(hop, g)
    , v = target(h, g);

  // this assertion fires needlessly
  // CGAL_precondition(std::distance(
  //                     halfedges_around_face(e, g).first,
  //                     halfedges_around_face(e, g).second) >= 4);

  CGAL_assertion( halfedge(v_to_remove, v, g).first == h );

  halfedge_around_vertex_iterator ieb, iee;
  for(boost::tie(ieb, iee) = halfedges_around_target(hop, g); ieb != iee; ++ieb) {
    CGAL_assertion( target(*ieb,g) == v_to_remove);
    set_target(*ieb ,v , g);
  }

  set_next(hprev, hnext, g);
  set_next(gprev, gnext, g);
  set_halfedge(v, gprev, g);
  // internal::set_constant_vertex_is_border(g, v);

  remove_edge(edge(h, g), g);
  remove_vertex(v_to_remove, g);

  return hprev;
}



/** 
 * splits the target vertex `v` of `h1` and `h2`, and connects the new vertex
 * and `v` with a new edge. Let `hnew` be `opposite(next(h1, g), g)` after the
 * split. The split regroups the halfedges around the two vertices. The
 * edge sequence `hnew`, `opposite(next(h2, g), g)`, ..., `h1`
 * remains around the old vertex, while the halfedge sequence
 * `opposite(hnew, g)`, `opposite(next(h1, g), g)` (before the
 * split), ..., `h2` is regrouped around the new vertex. The split
 * returns `hnew`, i.e., the new edge incident to vertex `v`. The
 * time is proportional to the distance from `h1` to `h2` around the
 * vertex.
 *
 * \image html split_vertex.svg
 *
 * \tparam Graph must be a model of  `MutableFaceGraph`
 *
 * \param g the graph
 * \param h1 halfedge descriptor
 * \param h2 halfedge descriptor
 *
 * \returns `hnew`
 *
 * \pre `target(h1, g) == target(h2, g)`, that is  `h1` and `h2` are incident to the same vertex
 * \pre `h1 != h2`, that is no antennas
 *
 * \sa `join_vertex()`
 *
 */
template<typename Graph>
typename boost::graph_traits<Graph>::halfedge_descriptor
split_vertex(typename boost::graph_traits<Graph>::halfedge_descriptor h1,
             typename boost::graph_traits<Graph>::halfedge_descriptor h2,
             Graph& g)
{
  CGAL_assertion(h1 != h2);
  CGAL_assertion(target(h1, g) == target(h2, g));

  typename boost::graph_traits<Graph>::halfedge_descriptor 
    hnew = halfedge(add_edge(g), g),
    hnewopp = opposite(hnew, g);
  typename boost::graph_traits<Graph>::vertex_descriptor
    vnew = add_vertex(g);
  internal::insert_halfedge(hnew, h2, g);
  internal::insert_halfedge(hnewopp, h1, g);
  set_target(hnew, target(h1, g), g);
  
  typename boost::graph_traits<Graph>::halfedge_descriptor 
    end = hnewopp;
  do
  {
    set_target(hnewopp, vnew, g);
    hnewopp = opposite(next(hnewopp, g), g);
  } while (hnewopp != end);

  internal::set_vertex_halfedge(hnew, g);
  // internal::set_constant_vertex_is_border(g, target(hnew, g));
  internal::set_vertex_halfedge(hnewopp, g);
  // internal::set_constant_vertex_is_border(g, target(hnewopp, g));
  return hnew;
}

/**
 * splits the halfedge `h` into two halfedges inserting a new vertex that is a copy of `vertex(opposite(h,g),g)`.
 * Is equivalent to `opposite(split_vertex( prev(h,g), opposite(h,g),g), g)`.
 * \returns the new halfedge `hnew` pointing to the inserted vertex. The new halfedge is followed by the old halfedge, i.e., `next(hnew,g) == h`.
 */
template<typename Graph>
typename boost::graph_traits<Graph>::halfedge_descriptor
split_edge(typename boost::graph_traits<Graph>::halfedge_descriptor h, Graph& g)
{ return opposite(split_vertex(prev(h,g), opposite(h,g),g), g); }


/**
 * joins the two faces incident to `h` and `opposite(h,g)`. 
 * The faces may be holes.
 *
 * If `Graph` is a model of `MutableFaceGraph`
 * the face incident to `opposite(h,g)` is removed.
 *
 * `join_face()` and `split_face()` are inverse operations, that is
 * `join_face(split_face(h,g),g)` returns `h`.
 *
 * \image html join_face.svg
 *
 * \tparam Graph must be a model of `MutableFaceGraph`.
 * \param g the graph
 * \param h the halfedge incident to one of the faces to be joined.
 *
 * \returns `prev(h,g)`
 *
 * \pre `out_degree(source(h,g)), g)) >= 3`
 * \pre `out_degree(target(h,g)) >= 3`
 *
 * \sa `split_face()`
 */
template<typename Graph>
typename boost::graph_traits<Graph>::halfedge_descriptor
join_face(typename boost::graph_traits<Graph>::halfedge_descriptor h,
          Graph& g)
{
  return EulerImpl::join_face(h,g);
}



/**
 * splits the face incident to `h1` and `h2`.  Creates the opposite
 * halfedges `h3` and `h4`, such that `next(h1,g) == h3` and `next(h2,g) == h4`.
 * Performs the inverse operation to `join_face()`. 
 *
 * If `Graph` is a model of `MutableFaceGraph` and if the update of faces is not disabled
 * a new face incident to `h4` is added. 
 *
 * \image html split_face.svg
 *
 * \tparam Graph must be a model of `MutableFaceGraph`
 *
 * \param g the graph
 * \param h1
 * \param h2
 *
 * \returns `h3`
 *
 * \pre `h1` and `h2` are incident to the same face
 * \pre `h1 != h2`
 * \pre `next(h1,g) != h2` and `next(h2,g) != h1` (no loop)
 */
template<typename Graph>
typename boost::graph_traits<Graph>::halfedge_descriptor
split_face(typename boost::graph_traits<Graph>::halfedge_descriptor h1,
           typename boost::graph_traits<Graph>::halfedge_descriptor h2,
           Graph& g)
{ 
  typedef typename boost::graph_traits<Graph> Traits;
  typedef typename Traits::halfedge_descriptor halfedge_descriptor;
  typedef typename Traits::face_descriptor face_descriptor;
  halfedge_descriptor hnew = halfedge(add_edge(g), g);
  face_descriptor fnew = add_face(g);
  internal::insert_tip( hnew, h2, g);
  internal::insert_tip( opposite(hnew, g), h1, g);
  set_face( hnew, face(h1,g), g);
  internal::set_face_in_face_loop(opposite(hnew,g), fnew, g);
  set_halfedge(face(hnew,g), hnew, g);
  set_halfedge(face(opposite(hnew,g),g), opposite(hnew,g), g);
  return hnew; 
}

  
/**
 * glues the cycle of halfedges of `h1` and `h2` together.
 * The vertices in the cycle of `h2` get removed.
 * If `h1` or `h2` are not border halfedges their faces get removed.
 * The vertices on the face cycle of `h1` get removed.
 * The invariant `join_loop(h1, split_loop(h1,h2,h3,g), g)` returns `h1` and keeps 
 * the graph unchanged.
 * 
 * \image html join_loop.svg
 *
 * \tparam Graph must be a `MutableFaceGraph`
 *
 * \returns `h1`. 
 *
 * \pre The faces incident to `h` and `g` are different and have equal number of edges.
 */
template<typename Graph>
typename boost::graph_traits<Graph>::halfedge_descriptor
join_loop(typename boost::graph_traits<Graph>::halfedge_descriptor h1,
          typename boost::graph_traits<Graph>::halfedge_descriptor h2,
          Graph& g)
{
  typedef typename boost::graph_traits<Graph>              Traits;
  typedef typename Traits::halfedge_descriptor             halfedge_descriptor;

  CGAL_precondition( is_border(h1,g) || face(h1, g) != face(h2, g));
  if (! is_border(h1,g))
    remove_face(face(h1, g), g);
  if (! is_border(h2,g))
    remove_face(face(h2,g), g);
  halfedge_descriptor hi = h1;
  halfedge_descriptor gi = h2;
  CGAL_assertion_code( std::size_t termination_count = 0;)
  do {
    CGAL_assertion( ++termination_count != 0);
    halfedge_descriptor hii = hi;
    halfedge_descriptor gii = gi;
    hi = next(hi, g);
    // gi = find_prev(gi); // Replaced by search around vertex.
    set_face( hii, face( opposite(gii, g), g), g);
    set_halfedge(face(hii, g), hii, g);
    remove_vertex(target(opposite(gii, g), g), g);
    if ( next(opposite(next(opposite(gii,g), g), g), g) == gii) {
      gi = opposite(next(opposite(gii,g),g), g);
    } else {
      set_next(hii, next(opposite(gii,g), g), g);
      gii = opposite(next(opposite(gii, g), g), g);
      set_target( gii, target(hii, g), g);
      while ( next(opposite(next(gii, g), g), g) != gi) {
        CGAL_assertion( ++termination_count != 0);
        gii = opposite(next(gii,g), g);
        set_target( gii, target(hii, g), g);
      }
      gi = opposite(next(gii,g), g);
      set_next(gii, hi, g);
    }
  } while ( hi != h1);
  CGAL_assertion( gi == h2);
  do {
    halfedge_descriptor gii = gi;
    gi = next(gi, g);
    remove_edge(edge(gii,g), g);
  } while ( gi != h2);
  return h1;
}


/**
 * cuts the graph along the cycle `(h1,h2,h3)` changing the genus 
 * (halfedge `h3` runs on the backside of the three dimensional figure below).
 * Three new vertices, three new pairs of halfedges,
 * and two new triangular faces are created.
 *
 * `h1`, `h2`, and `h3` will be incident to the first new face. 
 *
 * Note that `split_loop()` does not deal with properties of new vertices, halfedges, and faces.
 *
 * \image html split_loop.svg
 * 
 * \tparam Graph must be a `MutableFaceGraph`
 *
 * \returns the halfedge incident to the second new face.
 *
 * \pre `h1`, `h2`, and `h3` denote distinct, consecutive halfedges of the graph 
 * and form a cycle: i.e., `target(h1) == target(opposite(h2,g),g)`, … , 
 * `target(h3,g) == target(opposite(h1,g),g)`. 
 * \pre The six faces incident to `h1`, `h2`, and `h3` are all distinct.
 */
  template<typename Graph>
typename boost::graph_traits<Graph>::halfedge_descriptor
split_loop(typename boost::graph_traits<Graph>::halfedge_descriptor h1,
           typename boost::graph_traits<Graph>::halfedge_descriptor h2,
           typename boost::graph_traits<Graph>::halfedge_descriptor h3,
           Graph& g)
{
  typedef typename boost::graph_traits<Graph>              Traits;
  typedef typename Traits::halfedge_descriptor             halfedge_descriptor;
  typedef typename Traits::face_descriptor                 face_descriptor;

  halfedge_descriptor h = h1, i = h2, j = h3;
   CGAL_precondition( h != i);
        CGAL_precondition( h != j);
        CGAL_precondition( i != j);
        CGAL_precondition( target(h,g) == target(opposite(i,g),g));
        CGAL_precondition( target(i,g) == target(opposite(j,g),g));
        CGAL_precondition( target(j,g) == target(opposite(h,g),g));
        // Create a copy of the triangle.
        halfedge_descriptor hnew = internal::copy(h,g);
        halfedge_descriptor inew = internal::copy(i,g);
        halfedge_descriptor jnew = internal::copy(j,g);
        internal::close_tip( hnew, add_vertex(g), g);
        internal::close_tip( inew, add_vertex(g), g);
        internal::close_tip( jnew, add_vertex(g), g);
        internal::insert_tip( opposite(inew, g), hnew, g);
        internal::insert_tip( opposite(jnew, g), inew, g);
        internal::insert_tip( opposite(hnew, g), jnew, g);
        // Make the new incidences with the old stucture.
        CGAL_assertion_code( std::size_t termination_count = 0;)
          if ( next(h,g) != i) {
            halfedge_descriptor nh = next(h, g);
            set_next(h, i, g);
            set_next(hnew, nh, g);
            nh = opposite(nh, g);
            while ( next(nh, g) != i) {
                CGAL_assertion( ++termination_count != 0);
                set_target( nh, target(hnew,g), g);
                nh = opposite(next(nh, g), g);
            }
            set_target( nh, target(hnew,g), g);
            set_next(nh, inew, g);
        }
        if ( next(i, g) != j) {
          halfedge_descriptor nh = next(i, g);
          set_next(i, j, g);
          set_next(inew, nh, g);
          nh = opposite(nh,g);
          while ( next(nh,g) != j) {
                CGAL_assertion( ++termination_count != 0);
                set_target( nh, target(inew, g), g);
                nh = opposite(next(nh, g), g);
            }
          set_target( nh, target(inew, g), g);
          set_next(nh, jnew, g);

        }
        if ( next(j,g) != h) {
          halfedge_descriptor nh = next(j, g);
          set_next(j, h, g);
          set_next(jnew, nh, g);
          nh = opposite(nh, g);
          while ( next(nh,g) != h) {
                CGAL_assertion( ++termination_count != 0);
                set_target( nh, target(jnew, g), g);
                nh = opposite(next(nh, g), g);
            }
          set_target(nh, target(jnew, g), g);
          set_next(nh, hnew, g);
        }
        // Fill the holes with two new faces.
        face_descriptor f = add_face(g);
        set_face( h, f, g);
        set_face( i, f, g);
        set_face( j, f, g);
        set_halfedge(face(h,g), h, g);
        f = add_face(g);
        set_face( opposite(hnew, g), f, g);
        set_face( opposite(inew, g), f, g);
        set_face( opposite(jnew, g), f, g);
        set_halfedge(face(opposite(hnew,g),g), opposite(hnew,g), g);
        // Take care of maybe changed halfedge pointers.
        set_halfedge(face(hnew, g), hnew, g);
        set_halfedge(face(inew, g), inew, g);
        set_halfedge(face(jnew, g), jnew, g);
        set_halfedge(target(hnew, g), hnew, g);
        set_halfedge(target(inew, g), inew, g);
        set_halfedge(target(jnew, g), jnew, g);
        return opposite(hnew, g);
}


/**
 * removes the incident face of `h` and changes all halfedges incident to the face into border halfedges 
 * or removes them from the graph if they were already border halfedges.
 *
 * If this creates isolated vertices they get removed as well. 
 *
 * \image html remove_face.svg
 * \image html remove_face_and_vertex.svg
 *
 * \tparam Graph must be a model of `MutableFaceGraph`
 *
 * \pre `h` is not a border halfedge
 *
 * \sa `make_hole()` for a more specialized variant.
 */
template< typename Graph >
void remove_face(typename boost::graph_traits<Graph>::halfedge_descriptor h,
                 Graph& g)
{
  typedef typename boost::graph_traits<Graph>            Traits;
  typedef typename Traits::halfedge_descriptor           halfedge_descriptor;
  typedef typename Traits::face_descriptor               face_descriptor;

  CGAL_precondition(! is_border(h,g));
  face_descriptor f = face(h, g);

  halfedge_descriptor end = h;
  do {
    internal::set_border(h,g);
    halfedge_descriptor nh = next(h, g);
    bool h_border = is_border(opposite(h, g),g);
    bool nh_bborder = is_border(opposite(nh, g),g);

    if(h_border && nh_bborder && next(opposite(nh, g), g) == opposite(h, g)) {
      remove_vertex(target(h, g), g);
      if(h != end)
        remove_edge(edge(h, g), g);
    } else {
      if(nh_bborder) {
        internal::set_vertex_halfedge(opposite(next(opposite(nh, g), g), g), g);
        internal::remove_tip(h, g);
        //internal::set_constant_vertex_is_border(g, target(h, g));
      }
      if(h_border) {
        internal::set_vertex_halfedge(opposite(next(h, g), g), g);
        internal::remove_tip(prev(opposite(h, g), g), g);
        //internal::set_constant_vertex_is_border(g, target(prev(opposite(h, g), g), g));
        if(h != end)
          remove_edge(edge(h, g), g);
      }
    }
    h = nh;
  } while(h != end);
  remove_face(f, g);

  if(is_border(opposite(h, g),g))
    remove_edge(edge(h, g), g);
}

/**
* adds and returns the edge `e` connecting `s` and `t`
* halfedge(e, g) has s as source and t as target
*/
template<typename Graph>
typename boost::graph_traits<Graph>::edge_descriptor
add_edge(typename boost::graph_traits<Graph>::vertex_descriptor s,
         typename boost::graph_traits<Graph>::vertex_descriptor t,
         Graph& g)
{
  typename boost::graph_traits<Graph>::edge_descriptor e = add_edge(g);
  set_target(halfedge(e, g), t, g);
  set_target(opposite(halfedge(e, g), g), s, g);
  return e;
}

/**
* adds a new face defined by a range of vertices (identified by their descriptors,
* `boost::graph_traits<Graph>::%vertex_descriptor`).
* For each pair of consecutive vertices, the corresponding halfedge
* is added in `g` if new, and its connectivity is updated otherwise.
* The face can be added only at the boundary of `g`, or as a new connected component.
*
* @pre `vr` contains at least 3 vertices
* @returns the added face descriptor, or `boost::graph_traits<Graph>::%null_face()` if the face could not be added.
*/
template< typename Graph, typename VertexRange >
typename boost::graph_traits<Graph>::face_descriptor
add_face(const VertexRange& vr, Graph& g)
{
  typedef typename boost::graph_traits<Graph>::vertex_descriptor   vertex_descriptor;
  typedef typename boost::graph_traits<Graph>::halfedge_descriptor halfedge_descriptor;
  typedef typename boost::graph_traits<Graph>::face_descriptor     face_descriptor;
  typedef typename boost::graph_traits<Graph>::edge_descriptor     edge_descriptor;

  std::vector<vertex_descriptor> vertices(vr.begin(), vr.end()); // quick and dirty copy
  unsigned int n = (unsigned int)vertices.size();
  // don't allow degenerated faces
  CGAL_assertion(n > 2);

  std::vector<halfedge_descriptor> halfedges(n);
  std::vector<bool>                is_new(n);

  for (unsigned int i = 0, ii = 1; i<n; ++i, ++ii, ii %= n)
  {
    if ( ! internal::is_isolated(vertices[i], g)
      && ! is_border(vertices[i], g))
      return boost::graph_traits<Graph>::null_face();

    std::pair<halfedge_descriptor, bool> he
      = halfedge(vertices[i], vertices[ii], g);
    halfedges[i] = he.first;//collect if exists
    is_new[i] = !(he.second/*true if exists*/);

    if (!is_new[i] && !is_border(halfedges[i], g))
      return boost::graph_traits<Graph>::null_face();
  }

  halfedge_descriptor inner_next, inner_prev,
                      outer_next, outer_prev,
                      border_next, border_prev,
                      patch_start, patch_end;
  // cache for set_next and vertex' set_halfedge
  typedef std::pair<halfedge_descriptor, halfedge_descriptor> NextCacheEntry;
  typedef std::vector<NextCacheEntry>    NextCache;
  NextCache next_cache;
  next_cache.reserve(3 * n);

  // re-link patches if necessary
  for (unsigned int i = 0, ii = 1; i<n; ++i, ++ii, ii %= n)
  {
    if (!is_new[i] && !is_new[ii])
    {
      inner_prev = halfedges[i];
      inner_next = halfedges[ii];

      if (next(inner_prev, g) != inner_next)
      {
        // here comes the ugly part... we have to relink a whole patch

        // search a free gap
        // free gap will be between border_prev and border_next
        outer_prev = opposite(inner_next, g);
        outer_next = opposite(inner_prev, g);
        border_prev = outer_prev;
        do{
          border_prev = opposite(next(border_prev, g), g);
        }while (!is_border(border_prev, g) || border_prev == inner_prev);
        border_next = next(border_prev, g);
        CGAL_assertion(is_border(border_prev, g));
        CGAL_assertion(is_border(border_next, g));

        if (border_next == inner_next)
          return boost::graph_traits<Graph>::null_face();

        // other halfedges' indices
        patch_start = next(inner_prev, g);
        patch_end   = prev(inner_next, g);

        // relink
        next_cache.push_back(NextCacheEntry(border_prev, patch_start));
        next_cache.push_back(NextCacheEntry(patch_end, border_next));
        next_cache.push_back(NextCacheEntry(inner_prev, inner_next));
      }
    }
  }
  // create missing edges
  for (unsigned int i = 0, ii = 1; i<n; ++i, ++ii, ii %= n)
  {
    if (is_new[i])
    {
      edge_descriptor ne = add_edge(vertices[i], vertices[ii], g);
      halfedges[i] = halfedge(ne, g);
      CGAL_assertion(halfedges[i] != boost::graph_traits<Graph>::null_halfedge());

      set_face(opposite(halfedges[i], g), boost::graph_traits<Graph>::null_face(), g); // as it may be recycled we have to reset it  
      CGAL_assertion(source(halfedges[i], g) == vertices[i]);
    }
  }
  // create the face
  face_descriptor f = add_face(g);
  set_halfedge(f, halfedges[n - 1], g);

  // setup halfedges
  for (unsigned int i = 0, ii = 1; i<n; ++i, ++ii, ii %= n)
  {
    vertex_descriptor v = vertices[ii];
    inner_prev = halfedges[i];
    inner_next = halfedges[ii];

    unsigned int id = 0;
    if (is_new[i])  id |= 1;
    if (is_new[ii]) id |= 2;

    if (id)
    {
      outer_prev = opposite(inner_next, g);
      outer_next = opposite(inner_prev, g);

      // set outer links
      switch (id)
      {
      case 1: // prev is new, next is old
        border_prev = prev(inner_next, g);
        next_cache.push_back(NextCacheEntry(border_prev, outer_next));
        set_halfedge(v, border_prev, g);
        break;

      case 2: // next is new, prev is old
        border_next = next(inner_prev, g);
        next_cache.push_back(NextCacheEntry(outer_prev, border_next));
        set_halfedge(v, outer_prev, g);
        break;

      case 3: // both are new
        if (halfedge(v, g) == boost::graph_traits<Graph>::null_halfedge())
        {
          set_halfedge(v, outer_prev, g);
          next_cache.push_back(NextCacheEntry(outer_prev, outer_next));
        }
        else
        {
          border_prev = halfedge(v, g);
          border_next = next(border_prev, g);
          next_cache.push_back(NextCacheEntry(border_prev, outer_next));
          next_cache.push_back(NextCacheEntry(outer_prev, border_next));
        }
        break;
      }

      // set inner link
      next_cache.push_back(NextCacheEntry(inner_prev, inner_next));
    }

    // set face index
    set_face(halfedges[i], f, g);
  }

  // process next halfedge cache
  typename NextCache::const_iterator ncIt(next_cache.begin()), ncEnd(next_cache.end());
  for (; ncIt != ncEnd; ++ncIt)
    set_next(ncIt->first, ncIt->second, g);

  // adjust vertices' halfedge index
  for (unsigned int i = 0; i<n; ++i)
    internal::adjust_incoming_halfedge(vertices[i], g);

  return f;
}


  /**
   * removes the incident face of `h` and changes all halfedges incident to the face into border halfedges. See `remove_face(g,h)` for a more generalized variant.
   *
   * \pre None of the incident edges of the face is a border edge.
   */
template< typename Graph>
void make_hole(typename boost::graph_traits<Graph>::halfedge_descriptor h,
               Graph& g)
{
  typedef typename boost::graph_traits<Graph>            Traits;
  typedef typename Traits::face_descriptor               face_descriptor;
  typedef Halfedge_around_face_iterator<Graph>           halfedge_around_face_iterator;

  CGAL_precondition(! is_border(h,g));
  face_descriptor fd = face(h, g);
  halfedge_around_face_iterator hafib, hafie;
  for(boost::tie(hafib, hafie) = halfedges_around_face(h, g); 
      hafib != hafie; 
      ++hafib){
    CGAL_assertion(! is_border(opposite(*hafib,g),g));
    internal::set_border(*hafib, g);
  }
  remove_face(fd,g);  
}


    /** fills the hole incident to `h`.
<<<<<<< HEAD
     * \pre `h` must be a border halfedge
=======
     * \pre `h`must be a border halfedge
>>>>>>> 9356e59a
     */
template< typename Graph>
void fill_hole(typename boost::graph_traits<Graph>::halfedge_descriptor h,
               Graph& g)
{
  typedef typename boost::graph_traits<Graph>  Traits;
  typedef typename Traits::face_descriptor     face_descriptor;
  typedef typename Traits::halfedge_descriptor halfedge_descriptor;

  face_descriptor f = add_face(g);
  BOOST_FOREACH(halfedge_descriptor hd, halfedges_around_face(h,g)){
    set_face(hd, f,g);
  }
  set_halfedge(f,h,g);
}


/** 
 * creates a barycentric triangulation of the face incident to `h`. Creates a new
 * vertex and connects it to each vertex incident to `h` and splits `face(h, g)` 
 * into triangular faces.
 * `h` remains incident to
 * the original face. The time complexity is linear in the size of the face.
 *
 * \image html add_center_vertex.svg
 *
 * \returns the halfedge `next(h, g)` after the
 * operation, i.e., a halfedge pointing to the new vertex. 
 *
 * Note that `add_center_vertex()` does not deal with properties of new vertices, 
 * halfedges, and faces. 
 *  \pre `h` is not a border halfedge.
 *
 * \param g the graph
 * \param h halfedge descriptor
 * \tparam Graph must be a model of `MutableFaceGraph`
 * \sa `remove_center_vertex()`
 *
 */
template<typename Graph>
typename boost::graph_traits<Graph>::halfedge_descriptor
add_center_vertex(typename boost::graph_traits<Graph>::halfedge_descriptor h,
                  Graph& g) 
{
  typedef typename boost::graph_traits<Graph>              Traits;
  typedef typename Traits::vertex_descriptor               vertex_descriptor;
  typedef typename Traits::halfedge_descriptor             halfedge_descriptor;
  typedef typename Traits::face_descriptor                 face_descriptor;

  halfedge_descriptor hnew = halfedge(add_edge(g),g);
  vertex_descriptor vnew = add_vertex(g);
  internal::close_tip(hnew, vnew, g);
  internal::insert_tip(opposite(hnew, g), h, g);
  set_face(hnew, face(h, g), g);
  set_halfedge(face(h,g), h, g);
  halfedge_descriptor h2 = next(opposite(hnew, g), g);
  while ( next(h2, g) != hnew) {
    halfedge_descriptor gnew = halfedge(add_edge(g),g);
    internal::insert_tip( gnew, hnew, g);
    internal::insert_tip( opposite(gnew,g), h2, g);
    face_descriptor fnew = add_face(g);
    set_face( h2, fnew, g);
    set_face( gnew, fnew, g);
    set_face( next(gnew,g), fnew, g);
    set_halfedge(face(h2, g), h2, g);
    h2 = next(opposite(gnew, g), g);
  }
  set_face(next(hnew,g), face(hnew,g), g);
  internal::set_vertex_halfedge(hnew, g);
  return hnew;
}

/**
 * removes the vertex `target(h, g)` and all incident halfedges thereby merging all
 * incident faces.   The resulting face may not be triangulated. 
 * This function is the inverse operation of `add_center_vertex()`. 
 * The invariant `h == remove_center_vertex(add_center_vertex(h,g),g)` 
 * holds, if `h` is not a border halfedge. 
 *
 * \image html remove_center_vertex.svg
 *
 * \tparam Graph must be a model of `MutableFaceGraph`
 *
 * \param g the graph
 * \param h halfedge descriptor
 *
 * \returns `prev(h, g)`
 *
 * \pre None of the incident faces of `target(h,g)` is a
 * hole. There are at least two distinct faces incident to the faces
 * that are incident to `target(h,g)`. (This prevents the
 * operation from collapsing a volume into two faces glued together
 * with opposite orientations, such as would happen with any vertex of
 * a tetrahedron.)
 *
 * \sa `add_center_vertex()`
 *
 */
template<typename Graph>
typename boost::graph_traits<Graph>::halfedge_descriptor
remove_center_vertex(typename boost::graph_traits<Graph>::halfedge_descriptor h,
                     Graph& g) 
{
  typedef typename boost::graph_traits<Graph>              Traits;
  typedef typename Traits::halfedge_descriptor             halfedge_descriptor;

  // h points to the vertex that gets removed
  halfedge_descriptor h2    = opposite(next(h, g), g);
  halfedge_descriptor hret = prev(h, g);
  while (h2 != h) {
    halfedge_descriptor gprev = prev(h2, g);
    internal::set_vertex_halfedge(gprev, g);
    internal::remove_tip(gprev, g);

    remove_face(face(h2, g), g);

    halfedge_descriptor gnext = opposite(next(h2, g), g);
    remove_edge(edge(h2,g), g);
    h2 = gnext;
  }
  internal::set_vertex_halfedge(hret, g);
  internal::remove_tip(hret, g);
  remove_vertex(target(h, g), g);
  remove_edge(edge(h, g), g);
  internal::set_face_in_face_loop(hret, face(hret, g), g);
  set_halfedge(face(hret, g), hret, g);
  return hret;
}

/**
 * appends a new face to the border halfedge `h2` by connecting 
 * the tip of `h2` with the tip of `h1` with two new halfedges and a new vertex 
 * and creating a new face that is incident to `h2`. 
 * Note that `add_vertex_and_face_to_border()` does not deal with properties of new 
 * vertices, halfedges, and faces.
 * 
 * \image html add_vertex_and_face_to_border.svg
 *
 * \tparam Graph must be a model of `MutableFaceGraph`
 *
 * \returns the halfedge of the new edge that is incident to the new face
 * and the new vertex.
 *
 * \pre `h1` and `h2` are border halfedges
 * \pre `h1 != h2`,
 * \pre `h1` and `h2` are on the same border.
 */
template<typename Graph>
typename boost::graph_traits<Graph>::halfedge_descriptor
add_vertex_and_face_to_border(typename boost::graph_traits<Graph>::halfedge_descriptor h1,
                              typename boost::graph_traits<Graph>::halfedge_descriptor h2,
                              Graph& g)
{
  typename boost::graph_traits<Graph>::vertex_descriptor v = add_vertex(g);
  typename boost::graph_traits<Graph>::face_descriptor f = add_face(g);
  typename boost::graph_traits<Graph>::edge_descriptor e1 = add_edge(g);
  typename boost::graph_traits<Graph>::edge_descriptor e2 = add_edge(g);
  typename boost::graph_traits<Graph>::halfedge_descriptor he1= halfedge(e1, g);
  typename boost::graph_traits<Graph>::halfedge_descriptor he2= halfedge(e2, g);
  typename boost::graph_traits<Graph>::halfedge_descriptor ohe1= opposite(he1, g);
  typename boost::graph_traits<Graph>::halfedge_descriptor ohe2= opposite(he2, g);

  set_next(he1, next(h1,g),g);
  set_next(h1,ohe1,g);
  set_target(he1,target(h1,g),g);
  set_target(ohe1,v,g);

  set_next(he2,he1,g);
  set_next(ohe1,ohe2,g);
  set_target(he2,v,g);
  set_halfedge(v,ohe1,g);
  set_next(ohe2,next(h2,g),g);
  set_target(ohe2,target(h2,g),g);
  set_next(h2,he2,g);
  internal::set_border(ohe1,g);
  internal::set_border(ohe2,g);

  CGAL::Halfedge_around_face_iterator<Graph> hafib,hafie;
  for(boost::tie(hafib, hafie) = halfedges_around_face(he1, g);
      hafib != hafie;
      ++hafib){
    set_face(*hafib, f, g);
  }
  set_halfedge(f, he1, g);
  return ohe2;
}


/**
 * appends a new face incident to the border halfedge `h1` and `h2` by connecting the vertex `target(h2,g)` 
 * and the vertex `target(h1,g)` with a new halfedge, and filling this separated part of the hole 
 * with a new face, such that the new face is incident to `h2`. 
 *
 * \image html add_face_to_border.svg
 *
 * \tparam Graph must be a model of `MutableFaceGraph`
 *
 * \returns the halfedge of the new edge that is incident to the new face.
 *
 * \pre  `h1` and `h2` are border halfedges, 
 * \pre `h1 != h2`, 
 * \pre `next(h1,g) != h2`,
 * \pre `h1` and `h2` are on the same border.
 */
template<typename Graph>
typename boost::graph_traits<Graph>::halfedge_descriptor
add_face_to_border(typename boost::graph_traits<Graph>::halfedge_descriptor h1,
                   typename boost::graph_traits<Graph>::halfedge_descriptor h2,
                   Graph& g)
{
  CGAL_precondition(is_border(h1,g) == true);
  CGAL_precondition(is_border(h2,g) == true);
  CGAL_precondition(h1 != h2);
  CGAL_precondition(next(h1, g) != h2);

  typename boost::graph_traits<Graph>::face_descriptor f = add_face(g);
  typename boost::graph_traits<Graph>::edge_descriptor e = add_edge(g);
  typename boost::graph_traits<Graph>::halfedge_descriptor 
      newh= halfedge(e, g)
    , newhop = opposite(newh, g);

  set_next(newhop, next(h2, g), g);

  set_next(h2, newh, g);
  
  set_next(newh, next(h1, g), g);

  set_next(h1, newhop, g);
  
  set_target(newh, target(h1, g), g);
  set_target(newhop, target(h2, g), g);

  // make the vertices point to the border halfedge
  set_halfedge(target(h2,g), newhop, g);
  internal::set_border(newhop, g);

  CGAL::Halfedge_around_face_iterator<Graph> hafib,hafie;
  for(boost::tie(hafib, hafie) = halfedges_around_face(newh, g); 
      hafib != hafie; 
      ++hafib){
    set_face(*hafib, f, g);
  }

  set_halfedge(f, newh, g);

  return newh;
}


/**
 * collapses an edge in a graph.
 *
 * \tparam Graph must be a model of `MutableFaceGraph`
 * Let `v0` and `v1` be the source and target vertices, and let `e` and `e'` be the halfedges of edge `v0v1`.
 *
 * For `e`, let `en` and `ep` be the next and previous
 * halfedges, that is `en = next(e, g)`, `ep = prev(e, g)`, and let
 * `eno` and `epo` be their opposite halfedges, that is
 * `eno = opposite(en, g)` and `epo = opposite(ep, g)`.
 * Analoguously, for `e'` define  `en'`, `ep'`, `eno'`, and  `epo'`.
 *
 * Then, after the collapse of edge `v0v1` the following holds for `e` (and analoguously for `e'`)
 *
 * <UL>
 *   <LI>The edge `v0v1` is no longer in `g`.
 *   <LI>The faces incident to edge `v0v1` are no longer in `g`.
 *   <LI>Either `v0`, or `v1` is no longer in `g` while the other remains.
 *       Let `vgone` be the removed vertex and `vkept` be the remaining vertex.
 *   <LI>If `e` was a border halfedge, that is `is_border(e, g) == true`, then `next(ep,g) == en`, and `prev(en,g) == ep`.
 *   <LI>If `e` was not a border halfedge, that is `is_border(e, g) == false`, then `ep` and `epo` are no longer in `g` while `en` and `eno` are kept in `g`.
 *   <LI>For all halfedges `hv` in `halfedges_around_target(vgone, g)`, `target(*hv, g) == vkept` and `source(opposite(*hv, g), g) == vkept`.
 *   <LI>No other incidence information has changed in `g`.
 * </UL>
 * \returns vertex `vkept` (which can be either `v0` or `v1`).
 * \pre g must be a triangulated graph
 * \pre `satisfies_link_condition(v0v1,g) == true`.
 */
template<typename Graph>
typename boost::graph_traits<Graph>::vertex_descriptor
collapse_edge(typename boost::graph_traits<Graph>::edge_descriptor v0v1,
              Graph& g)
{
  typedef boost::graph_traits< Graph > Traits;
  typedef typename Traits::vertex_descriptor          vertex_descriptor;
  typedef typename Traits::halfedge_descriptor            halfedge_descriptor;

  halfedge_descriptor pq = halfedge(v0v1,g);
  halfedge_descriptor qp = opposite(pq, g);
  halfedge_descriptor pt = opposite(prev(pq, g), g);
  halfedge_descriptor qb = opposite(prev(qp, g), g);
  
  bool lTopFaceExists         = ! is_border(pq,g);
  bool lBottomFaceExists      = ! is_border(qp,g);
  bool lTopLeftFaceExists     = lTopFaceExists    && ! is_border(pt,g);
  bool lBottomRightFaceExists = lBottomFaceExists && ! is_border(qb,g);

  CGAL_precondition( !lTopFaceExists    || (lTopFaceExists    && ( degree(target(pt, g), g) > 2 ) ) ) ;
  CGAL_precondition( !lBottomFaceExists || (lBottomFaceExists && ( degree(target(qb, g), g) > 2 ) ) ) ;

  vertex_descriptor q = target(pq, g);
  vertex_descriptor p = source(pq, g);
#if 0
  if(lTopLeftFaceExists && lBottomRightFaceExists){
    std::cerr <<    " // do it low level" << std::endl;
    halfedge_descriptor qt = next(pq,g);
    halfedge_descriptor pb = next(qp,g);
    halfedge_descriptor ppt = prev(pt,g);
    halfedge_descriptor pqb = prev(qb,g);
    if(halfedge(q,g) == pq){
      set_halfedge(q, pqb,g);
    }
    vertex_descriptor t = target(qt,g);
    if(halfedge(t,g) == pt){
      set_halfedge(t, qt,g);
    } 
    vertex_descriptor b = target(pb,g);
    if(halfedge(b,g) == qb){
      set_halfedge(t, pb,g);
    }
    set_face(qt, face(pt,g),g);
    set_halfedge(face(qt,g),qt,g);
    set_face(pb, face(qb,g),g);
    set_halfedge(face(pb,g),pb,g);
    set_next(qt, next(pt,g),g);
    set_next(pb, next(qb,g),g);
    set_next(ppt, qt,g);
    set_next(pqb,pb,g);
    remove_face(face(pq,g),g);
    remove_face(face(qp,g),g);
    remove_edge(v0v1,g);
    remove_edge(edge(pt,g),g);
    remove_edge(edge(qb,g),g);
    remove_vertex(p,g);
    Halfedge_around_target_circulator<Graph> beg(ppt,g), end(pqb,g);
    while(beg != end){
      assert(target(*beg,g) == p);
      set_target(*beg,q,g);
      --beg;
    }

    return q;
    // return the vertex kept
  }
#endif

  bool lP_Erased = false, lQ_Erased = false ;

  if ( lTopFaceExists )
  { 
    CGAL_precondition( ! is_border(opposite(pt, g),g) ) ; // p-q-t is a face of the mesh
    if ( lTopLeftFaceExists )
    {
      //CGAL_ECMS_TRACE(3, "Removing p-t E" << pt.idx() << " (V" 
      //                << p.idx() << "->V" << target(pt, g).idx() 
      //                << ") by joining top-left face" ) ;

      join_face(pt,g);
    }
    else
    {
      //CGAL_ECMS_TRACE(3, "Removing p-t E" << pt.idx() << " (V" << p.idx() 
      //                << "->V" << target(pt, g).idx() << ") by erasing top face" ) ;

      remove_face(opposite(pt, g),g);

      if ( !lBottomFaceExists )
      {
        //CGAL_ECMS_TRACE(3, "Bottom face doesn't exist so vertex P already removed" ) ;

        lP_Erased = true ;
      }  
    } 
  }

  if ( lBottomFaceExists )
  {   
    CGAL_precondition( ! is_border(opposite(qb, g),g) ) ; // p-q-b is a face of the mesh
    if ( lBottomRightFaceExists )
    {
      //CGAL_ECMS_TRACE(3, "Removing q-b E" << qb.idx() << " (V" 
      //                << q.idx() << "->V" << target(qb, g).idx() 
      //                << ") by joining bottom-right face" ) ;

      join_face(qb,g);
    }
    else
    {
      //CGAL_ECMS_TRACE(3, "Removing q-b E" << qb.idx() << " (V" 
      //                << q.idx() << "->V" << target(qb, g).idx() 
      //                << ") by erasing bottom face" ) ;

      remove_face(opposite(qb, g),g);

      if ( !lTopFaceExists )
      {
        //CGAL_ECMS_TRACE(3, "Top face doesn't exist so vertex Q already removed" ) ;
        lQ_Erased = true ;
      }  
    }
  }

  CGAL_assertion( !lP_Erased || !lQ_Erased ) ;

  if ( !lP_Erased && !lQ_Erased )
  {
    //CGAL_ECMS_TRACE(3, "Removing vertex P by joining pQ" ) ;

    join_vertex(pq,g);
    lP_Erased = true ;
  }    
  
  CGAL_assertion(is_valid(g));

  return lP_Erased ? q : p ;
}

/**
 * Collapses the edge `v0v1` replacing it with v0 or v1, as described in the paragraph above
 * and guarantees that an edge `e2`, for which `get(edge_is_constrained_map, e2)==true`, 
 * is not removed after the collapse.
 * 
 *
 * \tparam Graph must be a model of `MutableFaceGraph`
 * \tparam EdgeIsConstrainedMap mut be a model of `ReadablePropertyMap` with the edge descriptor of `Graph` 
 *       as key type and a Boolean as value type. It indicates if an edge is constrained or not. 
 *
 * \pre This function requires `g` to be an oriented 2-manifold with or without boundaries. 
 *       Furthermore, the edge `v0v1` must satisfy the link condition, which guarantees that the surface mesh is also 2-manifold after the edge collapse. 
 * \pre `get(edge_is_constrained_map, v0v1)==false`. 
 * \pre  `v0` and `v1` are not both incident to a constrained edge. 
 */

template<typename Graph, typename EdgeIsConstrainedMap>
typename boost::graph_traits<Graph>::vertex_descriptor
collapse_edge(typename boost::graph_traits<Graph>::edge_descriptor v0v1,
              Graph& g
              , EdgeIsConstrainedMap Edge_is_constrained_map)
{
  typedef boost::graph_traits< Graph > Traits;
  typedef typename Traits::vertex_descriptor          vertex_descriptor;
  typedef typename Traits::halfedge_descriptor            halfedge_descriptor;

  halfedge_descriptor pq = halfedge(v0v1,g);
  CGAL_assertion( !get(Edge_is_constrained_map,v0v1) );

  halfedge_descriptor qp = opposite(pq,g);
  halfedge_descriptor pt = opposite(prev(pq,g),g);
  halfedge_descriptor qb = opposite(prev(qp,g),g);
  halfedge_descriptor tq = opposite(next(pq,g),g);
  halfedge_descriptor bp = opposite(next(qp,g),g);

  bool lTopFaceExists         = ! is_border(pq,g) ;
  bool lBottomFaceExists      = ! is_border(qp,g) ;

  vertex_descriptor q = target(pq,g);
  vertex_descriptor p = source(pq,g);

  //used to collect edges to remove from the surface
  halfedge_descriptor edges_to_erase[2];
  halfedge_descriptor* edges_to_erase_ptr=edges_to_erase;

  // If the top facet exists, we need to choose one out of the two edges which one disappears:
  //   p-t if it is not constrained and t-q otherwise
  if ( lTopFaceExists )
  {
    if ( !get(Edge_is_constrained_map,edge(pt,g)) )
    {
      *edges_to_erase_ptr++=pt;
    }
    else
    {
      *edges_to_erase_ptr++=tq;
    }
  }

  // If the bottom facet exists, we need to choose one out of the two edges which one disappears:
  //   q-b if it is not constrained and b-p otherwise
  if ( lBottomFaceExists )
  {
    if ( !get(Edge_is_constrained_map,edge(qb,g)) )
    {
      *edges_to_erase_ptr++=qb;
    }
    else{
      *edges_to_erase_ptr++=bp;
    }
  }

  if (lTopFaceExists && lBottomFaceExists)
  {
    if ( face(edges_to_erase[0],g) == face(edges_to_erase[1],g)
         && (! is_border(edges_to_erase[0],g)) )
    {
      // the vertex is of valence 3 and we simply need to remove the vertex
      // and its indicent edges
      bool lP_Erased = false;
      halfedge_descriptor edge =
        next(edges_to_erase[0],g) == edges_to_erase[1]?
          edges_to_erase[0]:edges_to_erase[1];
      if (target(edge,g) == p)
        lP_Erased = true;
      remove_center_vertex(edge,g);
      return lP_Erased? q : p;
    }
    else
    {
      if (!(is_border(edges_to_erase[0],g)))
        join_face(edges_to_erase[0],g);
      else
        remove_face(opposite(edges_to_erase[0],g),g);
      if (!is_border(edges_to_erase[1],g))
        join_face(edges_to_erase[1],g);
      else
        remove_face(opposite(edges_to_erase[1],g),g);
      join_vertex(pq,g);
      return q;
    }
  }
  else
  {
      if (lTopFaceExists)
      {
        if (!(is_border(edges_to_erase[0],g))){
          join_face(edges_to_erase[0],g);
          join_vertex(pq,g);
          return q;
        }
        bool lQ_Erased = is_border(opposite(next(pq,g),g),g);
        remove_face(opposite(edges_to_erase[0],g),g);
        return lQ_Erased?p:q;
      }

      if (! (is_border(edges_to_erase[0],g))){
        join_face(edges_to_erase[0],g);
        join_vertex(qp,g);
        return p;
      }
      bool lP_Erased= is_border(opposite(next(qp,g),g),g);
      remove_face(opposite(edges_to_erase[0],g),g);
      return lP_Erased?q:p;
  };
}

/// performs an edge flip, rotating the edge pointed by
/// `h` by one vertex in the direction of the face orientation.
/// \pre Both faces incident to `h` are triangles.
template<typename Graph>
void
flip_edge(typename boost::graph_traits<Graph>::halfedge_descriptor h,
          Graph& g)
{
  typedef boost::graph_traits<Graph> Traits;
  typedef typename Traits::vertex_descriptor   vertex_descriptor;
  typedef typename Traits::halfedge_descriptor halfedge_descriptor;
  typedef typename Traits::face_descriptor     face_descriptor;

  vertex_descriptor s = source(h,g); 
  vertex_descriptor t = target(h,g); 
  halfedge_descriptor nh = next(h,g), nnh = next(nh,g), oh = opposite(h,g), noh = next(oh,g), nnoh = next(noh,g);
  vertex_descriptor s2 = target(nh,g), t2 = target(noh,g);
  face_descriptor fh = face(h,g), foh = face(oh,g);

  assert(fh != Traits::null_face() && foh != Traits::null_face());

  if(halfedge(s,g) == oh){
    set_halfedge(s,nnh,g);
  }
  if(halfedge(t,g) == h){
    set_halfedge(t,nnoh,g);
  }
  set_next(h,nnoh,g);
  set_next(oh,nnh,g);
  set_target(h,t2,g);
  set_target(oh,s2,g);
  set_next(nh,h,g);
  set_next(noh,oh,g);
  set_next(nnoh,nh,g);
  set_next(nnh,noh,g);
  set_face(nnoh,fh,g);
  set_face(nnh,foh,g);
  set_halfedge(fh,h,g);
  set_halfedge(foh,oh,g);
}

/**
 *  \returns `true` if `e` satisfies the *link condition* \cgalCite{degn-tpec-98}, which guarantees that the surface is also 2-manifold after the edge collapse.
 */
  template<typename Graph>
bool
  satisfies_link_condition(typename boost::graph_traits<Graph>::edge_descriptor e,
                           Graph& g)
{
    typedef typename boost::graph_traits<Graph>::vertex_descriptor vertex_descriptor;
    typedef typename boost::graph_traits<Graph>::halfedge_descriptor halfedge_descriptor;
    typedef CGAL::Halfedge_around_source_iterator<Graph> out_edge_iterator;

    halfedge_descriptor v0_v1 = halfedge(e,g);
    halfedge_descriptor v1_v0 = opposite(v0_v1,g);
    
    vertex_descriptor v0 = target(v1_v0,g), v1 = target(v0_v1,g);

    vertex_descriptor vL = target(next(v0_v1,g),g);
    vertex_descriptor vR = target(next(v1_v0,g),g);

    out_edge_iterator eb1, ee1 ; 
    out_edge_iterator eb2, ee2 ; 


  // The following loop checks the link condition for v0_v1.
  // Specifically, that for every vertex 'k' adjacent to both 'p and 'q', 'pkq' is a face of the mesh.
  // 
  for ( boost::tie(eb1,ee1) = halfedges_around_source(v0,g) ;  eb1 != ee1 ; ++ eb1 )
  {
    halfedge_descriptor v0_k = *eb1;
    
    if ( v0_k != v0_v1 )
    {
      vertex_descriptor k = target(v0_k,g);
      
      for ( boost::tie(eb2,ee2) =  halfedges_around_source(k,g) ; eb2 != ee2 ; ++ eb2 )
      {
        halfedge_descriptor k_v1 = *eb2;

        if ( target(k_v1,g) == v1 )
        {
          // At this point we know p-q-k are connected and we need to determine if this triangle is a face of the mesh.
          //
          // Since the mesh is known to be triangular there are at most two faces sharing the edge p-q.
          //
          // If p->q is NOT a border edge, the top face is p->q->t where t is target(next(p->q))
          // If q->p is NOT a border edge, the bottom face is q->p->b where b is target(next(q->p))
          //
          // If k is either t or b then p-q-k *might* be a face of the mesh. It won't be if k==t but p->q is border
          // or k==b but q->b is a border (because in that case even though there exists triangles p->q->t (or q->p->b)
          // they are holes, not faces)
          // 
     
          bool lIsFace =   ( vL == k && (! is_border(v0_v1,g)) )
            || ( vR == k && (! is_border(v1_v0,g)) ) ;
                        
         

          if ( !lIsFace )
          {
            // CGAL_ECMS_TRACE(3,"  k=V" << get(Vertex_index_map,k) << " IS NOT in a face with p-q. NON-COLLAPSABLE edge." ) ;
            return false ;
          }  
          else 
          {
            //CGAL_ECMS_TRACE(4,"  k=V" << get(Vertex_index_map,k) << " is in a face with p-q") ;
          }
        }
      }  
    }
  }   
     
  
    if ( is_border(v0_v1,g) )
    {
      if ( next(next(next(v0_v1,g),g),g) == v0_v1 )
      {
        //CGAL_ECMS_TRACE(3,"  p-q belongs to an open triangle. NON-COLLAPSABLE edge." ) ;
        return false ;
      }
    }
    else if ( is_border(v1_v0,g) )
    {
      if ( next(next(next(v1_v0,g),g),g) == v1_v0 )
      {
        //CGAL_ECMS_TRACE(3,"  p-q belongs to an open triangle. NON-COLLAPSABLE edge." ) ;
        return false ;
      }
    }
    else
    {
      if ( is_border(v0,g) && is_border(v1,g) )
      {
        //CGAL_ECMS_TRACE(3,"  both p and q are boundary vertices but p-q is not. NON-COLLAPSABLE edge." ) ;
        return false ;
      }  
      else
      {
        if ( is_tetrahedron(v0_v1,g) )
        {
          //CGAL_ECMS_TRACE(3,"  p-q belongs to a tetrahedron. NON-COLLAPSABLE edge." ) ;
          return false ;
        }
      }
    }

  
  return true ;
}


/// @}

} // CGAL

} // CGAL


#endif /* CGAL_EULER_OPERATIONS_H */<|MERGE_RESOLUTION|>--- conflicted
+++ resolved
@@ -759,11 +759,7 @@
 
 
     /** fills the hole incident to `h`.
-<<<<<<< HEAD
      * \pre `h` must be a border halfedge
-=======
-     * \pre `h`must be a border halfedge
->>>>>>> 9356e59a
      */
 template< typename Graph>
 void fill_hole(typename boost::graph_traits<Graph>::halfedge_descriptor h,
