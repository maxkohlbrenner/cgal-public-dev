--- conflicted
+++ resolved
@@ -39,11 +39,11 @@
     template <class Parameter, class NamedParameters>
     struct Is_default
     {
-      typedef typename boost::lookup_named_param_def <
+      typedef typename internal_np::Lookup_named_param_def <
         Parameter,
         NamedParameters,
-        boost::param_not_found > ::type NP_type;
-      static const bool value = boost::is_same<NP_type, boost::param_not_found>::value;
+        internal_np::Param_not_found > ::type NP_type;
+      static const bool value = boost::is_same<NP_type, internal_np::Param_not_found>::value;
       typedef CGAL::Boolean_tag<value> type;
     };
   } // end of parameters namespace
@@ -478,13 +478,8 @@
 
   public:
     typedef DummySvdTraits NoTraits;
-<<<<<<< HEAD
-    
-    typedef typename internal_np::Lookup_named_param_def <
-=======
-
-    typedef typename boost::lookup_named_param_def <
->>>>>>> 4146c5c5
+
+    typedef typename internal_np::Lookup_named_param_def <
     internal_np::svd_traits_t,
     NamedParameters,
 #if defined(CGAL_EIGEN3_ENABLED)
