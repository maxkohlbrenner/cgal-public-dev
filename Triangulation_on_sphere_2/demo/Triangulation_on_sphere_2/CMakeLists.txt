--- conflicted
+++ resolved
@@ -32,12 +32,8 @@
 if(CGAL_Qt5_FOUND AND Qt5_FOUND AND TARGET CGAL::Eigen3_support)
   # Include this package's headers first
   include_directories(BEFORE ./ ./include)
-<<<<<<< HEAD
 
-  # ui file, created wih Qt Designer
-=======
   # ui file, created with Qt Designer
->>>>>>> 5f8930db
   qt5_wrap_ui( uis Mainwindow.ui )
 
   #qt5_generate_moc( main.cpp Mainwindow.moc)
