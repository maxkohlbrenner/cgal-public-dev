// Copyright (c) 1997, 2012, 2019 INRIA Sophia-Antipolis (France).
// All rights reserved.
//
// This file is part of CGAL (www.cgal.org).
//
// $URL$
// $Id$
// SPDX-License-Identifier: GPL-3.0-or-later OR LicenseRef-Commercial
//
// Author(s)     : Mariette Yvinec,
//                 Claudia Werner
//                 Mael Rouxel-Labbé

#ifndef CGAL_DELAUNAY_TRIANGULATION_ON_SPHERE_2_H
#define CGAL_DELAUNAY_TRIANGULATION_ON_SPHERE_2_H

#include <CGAL/license/Triangulation_on_sphere_2.h>

#include <CGAL/Triangulation_on_sphere_2.h>
#include <CGAL/Triangulation_on_sphere_face_base_2.h>
#include <CGAL/Triangulation_on_sphere_vertex_base_2.h>
#include <CGAL/assertions.h>

#include <CGAL/enum.h>
#include <CGAL/Origin.h>
#include <CGAL/utility.h>
#include <CGAL/spatial_sort_on_sphere.h>
#include <CGAL/Spatial_sort_traits_adapter_3.h>

#include <boost/property_map/function_property_map.hpp>

#include <algorithm>
#include <iostream>
#include <iterator>
#include <list>
#include <utility>
#include <vector>

namespace CGAL {

template <class Gt,
          class Tds = Triangulation_data_structure_2<
                        Triangulation_on_sphere_vertex_base_2<Gt>,
                        Triangulation_on_sphere_face_base_2<Gt> > >
class Delaunay_triangulation_on_sphere_2
  : public Triangulation_on_sphere_2<Gt, Tds>
{
  typedef Delaunay_triangulation_on_sphere_2<Gt, Tds> Self;
  typedef Triangulation_on_sphere_2<Gt, Tds>          Base;

public:
  typedef Gt                                      Geom_traits;
  typedef Tds                                     Triangulation_data_structure;

  typedef typename Geom_traits::FT                FT;
  typedef typename Geom_traits::Point_3           Point_3;
  typedef typename Geom_traits::Point_on_sphere_2 Point;
  typedef typename Geom_traits::Segment_3         Segment_3;
  typedef typename Geom_traits::Arc_on_sphere_2   Arc_on_sphere_2;

  typedef typename Base::size_type                size_type;

  typedef typename Base::Vertex                   Vertex;
  typedef typename Base::Vertex_handle            Vertex_handle;
  typedef typename Base::Edge                     Edge;
  typedef typename Base::Face_handle              Face_handle;

  typedef typename Base::Locate_type              Locate_type;

  typedef typename Base::Edge_circulator          Edge_circulator;
  typedef typename Base::Face_circulator          Face_circulator;
  typedef typename Base::Vertices_iterator        Vertices_iterator;
  typedef typename Base::All_edges_iterator       All_edges_iterator;
  typedef typename Base::All_faces_iterator       All_faces_iterator;

#ifndef CGAL_CFG_USING_BASE_MEMBER_BUG_2
  using Base::cw;
  using Base::ccw;
  using Base::tds;
  using Base::dimension;
  using Base::geom_traits;
  using Base::is_ghost;
  using Base::all_faces_begin;
  using Base::number_of_faces;
  using Base::number_of_vertices;
  using Base::point;
  using Base::all_faces_end;
  using Base::all_edges_begin;
  using Base::all_edges_end;
  using Base::vertices_begin;
  using Base::vertices_end;
  using Base::collinear_between;
  using Base::orientation_on_sphere;
  using Base::show_face;
  using Base::show_vertex;
  using Base::compare;
  using Base::VERTEX;
  using Base::EDGE;
  using Base::FACE;
  using Base::CONTOUR;
  using Base::OUTSIDE_CONVEX_HULL;
  using Base::OUTSIDE_AFFINE_HULL;
  using Base::NOT_ON_SPHERE;
  using Base::TOO_CLOSE;
#endif

  // class to sort points lexicographically.
  // This sorting is used for the symbolic perturbation in side_of_oriented_circle
  class Perturbation_order
  {
    const Self *t;
  public:
    Perturbation_order(const Self *tr) : t(tr) { }

    bool operator()(const Point* p, const Point* q) const
    {
      return t->compare(*p, *q) == SMALLER;
    }
  };

public:
  // CONSTRUCTORS
  Delaunay_triangulation_on_sphere_2(const Geom_traits& gt = Geom_traits()) : Base(gt) { }
  Delaunay_triangulation_on_sphere_2(const Point_3& center, const FT radius)
    : Base(center, radius)
  { }

  template <typename InputIterator>
  Delaunay_triangulation_on_sphere_2(InputIterator first, InputIterator beyond,
                                     const Point_3& center, const FT radius)
    : Base(center, radius)
  {
    insert(first, beyond);
  }

  template <typename InputIterator>
  Delaunay_triangulation_on_sphere_2(InputIterator first, InputIterator beyond,
                                     const Geom_traits& gt = Geom_traits())
    : Delaunay_triangulation_on_sphere_2(gt)
  {
    insert(first, beyond);
  }

  Delaunay_triangulation_on_sphere_2(const Delaunay_triangulation_on_sphere_2& other)
    : Base(static_cast<const Base&>(other))
  {
  }

  // Assignment
  Delaunay_triangulation_on_sphere_2& operator=(Delaunay_triangulation_on_sphere_2 other) // intentional copy
  {
    Base::swap(static_cast<Base&>(other));
    return *this;
  }

  // Destructor
  ~Delaunay_triangulation_on_sphere_2() = default;

  // Predicates & Constructions
  Oriented_side side_of_oriented_circle(const Point& p, const Point& q, const Point& r, const Point& s, bool perturb = false) const;
  Oriented_side side_of_oriented_circle(const Face_handle f, const Point& p, bool perturb = false) const;
  bool test_conflict(const Point& p, Face_handle fh) const;

  // INSERTION -------------------------------------------------------------------------------------
private:
  template <class OutputItFaces, class OutputItBoundaryEdges>
  std::pair<OutputItFaces, OutputItBoundaryEdges>
  non_recursive_propagate_conflicts(const Point& p,
                                    const Face_handle fh,
                                    const int i,
                                    std::pair<OutputItFaces,OutputItBoundaryEdges> pit) const
  {
    std::stack<std::pair<Face_handle, int> > stack;
    stack.emplace(fh, i);

    while(!stack.empty())
    {
      const Face_handle fh = stack.top().first;
      const int i = stack.top().second;
      stack.pop();
      Face_handle fn = fh->neighbor(i);
      if(!test_conflict(p, fn))
      {
        *(pit.second)++ = Edge(fn, fn->index(fh));
      }
      else
      {
        *(pit.first)++ = fn;
        int j = fn->index(fh);

        // In the non-recursive version, we walk via 'ccw(j)' first. Here, we are filling the stack
        // and the order is thus the opposite (we want the top element of the stack to be 'ccw(j)')
        stack.emplace(fn, cw(j));
        stack.emplace(fn, ccw(j));
      }
    }

    return pit;
  }

  template <typename OutputItFaces, typename OutputItBoundaryEdges>
  std::pair<OutputItFaces, OutputItBoundaryEdges>
  propagate_conflicts(const Point& p,
                      Face_handle fh,
                      int i,
                      std::pair<OutputItFaces, OutputItBoundaryEdges> pit,
                      int depth = 0) const
  {
    if(depth == 100)
      return non_recursive_propagate_conflicts(p, fh, i, pit);

    Face_handle fn = fh->neighbor(i);
    if(fn->tds_data().is_in_conflict())
      return pit;

    if(!test_conflict(p, fn))
    {
      *(pit.second)++ = Edge(fn, fn->index(fh));
    }
    else
    {
      *(pit.first)++ = fn;
      fn->tds_data().mark_in_conflict();
      int j = fn->index(fh);
      pit = propagate_conflicts(p, fn, ccw(j), pit, depth + 1);
      pit = propagate_conflicts(p, fn, cw(j), pit, depth + 1);
    }

    return pit;
  }

public:
  template <typename OutputItFaces, typename OutputItBoundaryEdges>
  std::pair<OutputItFaces,OutputItBoundaryEdges>
  get_conflicts_and_boundary(const Point& p,
                             OutputItFaces fit,
                             OutputItBoundaryEdges eit,
                             Face_handle fh) const
  {
    CGAL_precondition(dimension() == 2);
    CGAL_precondition(test_conflict(p, fh));

    *fit++ = fh;
    fh->tds_data().mark_in_conflict();

    std::pair<OutputItFaces, OutputItBoundaryEdges> pit = std::make_pair(fit, eit);
    pit = propagate_conflicts(p, fh, 0, pit);
    pit = propagate_conflicts(p, fh, 1, pit);
    pit = propagate_conflicts(p, fh, 2, pit);

    return std::make_pair(fit, eit);
  }

public:
  Vertex_handle insert(const Point& p, Face_handle f = Face_handle());

  // For convenience, when P3 != PoS2
  template <typename P>
  Vertex_handle insert(const P& p,
                       Face_handle f = Face_handle(),
                       std::enable_if_t<!std::is_same<P, Point>::value>* = nullptr)
  {
    CGAL_assertion((std::is_same<P, Point_3>::value));

    return insert(geom_traits().construct_point_on_sphere_2_object()(p), f);
  }

  Vertex_handle push_back(const Point& p, Face_handle f = Face_handle()) { return insert(p, f); }
  Vertex_handle insert(const Point& p, Locate_type lt, Face_handle loc, int li);
  Vertex_handle insert_first(const Point& p);
  Vertex_handle insert_second(const Point& p);
  Vertex_handle insert_third(const Point& p);
  Vertex_handle insert_outside_affine_hull_regular(const Point& p);
  Vertex_handle insert_cocircular(const Point& p, Locate_type lt, Face_handle loc);

  // Range insertion
private:
  template <typename Tr>
  struct Point_3_with_iterator
    : public Point_3
  {
    Point_3_with_iterator(const Point& p, Tr const * const tr)
      : Point_3(tr->geom_traits().construct_point_3_object()(p)), input_point_ptr(&p)
    { }

    const Point* input_point_ptr;
  };

public:
  // Input range has value type Point, with Point != Point_3
  template <typename InputIterator>
  size_type insert(InputIterator first, InputIterator beyond,
                   std::enable_if_t<
                              !std::is_same<typename std::iterator_traits<InputIterator>::value_type,
                                            Point_3>::value>* = nullptr);

  // Input range has value type Point_3, possibly with Point == Point_3
  template <typename InputIterator>
  size_type insert(InputIterator first, InputIterator beyond,
                   std::enable_if_t<
                              std::is_same<typename std::iterator_traits<InputIterator>::value_type,
                                           Point_3>::value>* = nullptr);

  bool update_ghost_faces(Vertex_handle v, bool first = false);

  // Removal
  void remove_1D(Vertex_handle v);
  void remove_2D(Vertex_handle v);
  void remove(Vertex_handle v);

  bool test_dim_down(Vertex_handle v);
  bool test_dim_up(const Point& p) const;
  void fill_hole_regular(std::list<Edge>& hole);

  // Dual
  Point_3 circumcenter(const Point_3& p0, const Point_3& p1, const Point_3& p2) const;
  Point_3 circumcenter(const Face_handle f) const;
  Point circumcenter_on_sphere(const Point& p0, const Point& p1, const Point& p2) const;
  Point circumcenter_on_sphere(const Face_handle f) const;
  Point_3 dual(const Face_handle f) const;
  Segment_3 dual(const Edge& e) const;
  Segment_3 dual(const Edge_circulator ec) const { return dual(*ec); }
  Segment_3 dual(const All_edges_iterator ei) const { return dual(*ei); }
  Point dual_on_sphere(const Face_handle f) const;
  Arc_on_sphere_2 dual_on_sphere(const Edge& e) const;
  Arc_on_sphere_2 dual_on_sphere(const Edge_circulator ec) const { return dual_on_sphere(*ec); }
  Arc_on_sphere_2 dual_on_sphere(const All_edges_iterator ei) const { return dual_on_sphere(*ei); }

  // Validity
  bool is_valid_face(Face_handle fh, bool verbose = false, int level = 0) const;
  bool is_valid(bool verbose = false, int level = 0) const;
};

// ------------------------ PREDICATES / CONSTRUCTIONS --------------------------------//

// computes the power test of 4 points. 'perturb' defines whether a symbolic perturbation
// is used (by default, perturb == false)
// in the perturbation the smallest vertex is in conflict with the others
template <typename Gt, typename Tds>
inline
Oriented_side
Delaunay_triangulation_on_sphere_2<Gt, Tds>::
side_of_oriented_circle(const Point& p0, const Point& p1, const Point& p2, const Point& p,
                        bool perturb) const
{
  Oriented_side os = Base::orientation(p0, p1, p2, p);
  if(os != ON_ORIENTED_BOUNDARY || !perturb)
    return os;

  // We are now in a degenerate case => we do a symbolic perturbation.
  // We sort the points lexicographically.
  const Point * points[3] = { &p0, &p1, &p2 };
  std::sort(points, points+3, Perturbation_order(this));

  if(points[0] == &p0)
  {
    if(compare(p, p0) == SMALLER)
      return ON_POSITIVE_SIDE;
    // In other words, coplanar_orientation(p0,p1,p,p2) == ON_NEGATIVE_SIDE
    if(orientation_on_sphere(p0,p1,p) == - orientation_on_sphere(p0,p1,p2))
      return ON_NEGATIVE_SIDE;
    if(orientation_on_sphere(p0,p2,p) == - orientation_on_sphere(p0,p2,p1))
      return ON_NEGATIVE_SIDE;

    return ON_POSITIVE_SIDE;
  }

  if(points[0] == &p1)
  {
    if(compare(p, p1) == SMALLER)
      return ON_POSITIVE_SIDE;
    if(orientation_on_sphere(p1,p0,p) == - orientation_on_sphere(p1,p0,p2))
      return ON_NEGATIVE_SIDE;
    if(orientation_on_sphere(p1,p2,p) == - orientation_on_sphere(p1,p2,p0))
      return ON_NEGATIVE_SIDE;

    return ON_POSITIVE_SIDE;
  }

  if(points[0] == &p2)
  {
    if(compare(p, p2) == SMALLER)
      return ON_POSITIVE_SIDE;
    if(orientation_on_sphere(p2,p1,p) == - orientation_on_sphere(p2,p1,p0))
      return ON_NEGATIVE_SIDE;
    if(orientation_on_sphere(p2,p0,p1) == - orientation_on_sphere(p2,p0,p))
      return ON_NEGATIVE_SIDE;

    return ON_POSITIVE_SIDE;
  }

  CGAL_assertion(false);
  return ON_NEGATIVE_SIDE;
}

template <typename Gt, typename Tds>
Oriented_side
Delaunay_triangulation_on_sphere_2<Gt, Tds>::
side_of_oriented_circle(const Face_handle f, const Point& p, bool perturb) const
{
  return side_of_oriented_circle(point(f, 0), point(f, 1), point(f, 2), p, perturb);
}

// tests whether there is a conflict between p and the face fh
template <typename Gt, typename Tds>
inline bool
Delaunay_triangulation_on_sphere_2<Gt, Tds>::
test_conflict(const Point& p, Face_handle fh) const
{
  return (side_of_oriented_circle(fh, p, true) != ON_NEGATIVE_SIDE);
}

// ------------------------ INSERTION --------------------------------//
// inserts a new point to a 1D triangulation, the new point is also coplanar with the existing points.
template <typename Gt, typename Tds>
typename Delaunay_triangulation_on_sphere_2<Gt, Tds>::Vertex_handle
Delaunay_triangulation_on_sphere_2<Gt, Tds>::
insert_cocircular(const Point& p,
                  Locate_type /*lt*/,
                  Face_handle loc)
{
  CGAL_precondition(!test_dim_up(p));
  CGAL_precondition(dimension() == 1);

  Vertex_handle v0 = loc->vertex(0);
  Vertex_handle v1 = loc->vertex(1);
  Vertex_handle v = tds().create_vertex();
  v->set_point(p);

  Face_handle f1 = tds().create_face(v0, v, Vertex_handle());
  Face_handle f2 = tds().create_face(v, v1, Vertex_handle());

  v->set_face(f1);
  v0->set_face(f1);
  v1->set_face(f2);

  tds().set_adjacency(f1,0, f2,1);
  tds().set_adjacency(f1,1, loc->neighbor(1),0);
  tds().set_adjacency(f2,0, loc->neighbor(0),1);

  tds().delete_face(loc);

  CGAL_postcondition(dimension() == 1);

  return v;
}

template <typename Gt, typename Tds>
typename Triangulation_on_sphere_2<Gt, Tds>::Vertex_handle
Delaunay_triangulation_on_sphere_2<Gt, Tds>::
insert_first(const Point& p)
{
  CGAL_precondition(number_of_vertices() == 0);
  Vertex_handle v = tds().insert_first();
  v->set_point(p);
  return v;
}

template <typename Gt, typename Tds>
typename Triangulation_on_sphere_2<Gt, Tds>::Vertex_handle
Delaunay_triangulation_on_sphere_2<Gt, Tds>::
insert_second(const Point& p)
{
  CGAL_precondition(number_of_vertices() == 1);
  Vertex_handle v = tds().insert_second();
  v->set_point(p);
  return v;
}

template <typename Gt, typename Tds>
typename Triangulation_on_sphere_2<Gt, Tds>::Vertex_handle
Delaunay_triangulation_on_sphere_2<Gt, Tds>::
insert_third(const Point& p)
{
  CGAL_assertion(number_of_vertices() == 2);

  Vertex_handle v = vertices_begin();
  Vertex_handle u = v->face()->neighbor(0)->vertex(0);
  Vertex_handle nv;

  // orientation is given by the first 2 points
  if(collinear_between(point(v), point(u), p) ||
     orientation_on_sphere(point(u), point(v), p) == LEFT_TURN)
  {
    nv = Base::tds().insert_dim_up(v, false);
  }
  else
  {
    nv = Base::tds().insert_dim_up(v, true);
  }

  nv->set_point(p);

  CGAL_assertion_code(Face_handle f = all_edges_begin()->first;)
  CGAL_assertion(orientation_on_sphere(point(f, 0),
                                       point(f, 1),
                                       point(f->neighbor(0), 1)) != RIGHT_TURN);

  return nv;
}

//inserts a new point which lies outside the affine hull of the other points
template <typename Gt, typename Tds>
typename Triangulation_on_sphere_2<Gt, Tds>::Vertex_handle
Delaunay_triangulation_on_sphere_2<Gt, Tds>::
insert_outside_affine_hull_regular(const Point& p)
{
  CGAL_precondition(dimension() == 1 && number_of_vertices() >= 3);

  bool conform = false;
  Face_handle f = (all_edges_begin())->first;
  Face_handle fn = f->neighbor(0);
  const Point& p0 = point(f, 0);
  const Point& p1 = point(f, 1);
  const Point& p2 = point(fn, 1);

  CGAL_assertion(orientation_on_sphere(p0, p1, p2) != NEGATIVE);
  Orientation orient2 = side_of_oriented_circle(p0, p1, p2, p);

  if(orient2 == POSITIVE)
    conform = true;

  // find smallest vertex this step garanties a unique triangulation
  Vertex_handle w = vertices_begin();
  Vertices_iterator vi;
  for(vi=vertices_begin(); vi!=vertices_end(); ++vi)
  {
    if(compare(point(vi), point(w)) == SMALLER)
      w = vi;
  }

  Vertex_handle v = tds().insert_dim_up(w, conform);
  v->set_point(p);

  update_ghost_faces(v, true /*dimension is increasing to 2*/);

  return v;
}

// inserts a point which location is known. Calls the corresponding insert-function
// e.g. insert_first
template <typename Gt, typename Tds>
typename Delaunay_triangulation_on_sphere_2<Gt, Tds>::Vertex_handle
Delaunay_triangulation_on_sphere_2<Gt, Tds>::
insert(const Point& p, Locate_type lt, Face_handle loc, int /*li*/)
{
  Vertex_handle v;
  switch(dimension())
  {
    case -2: // empty
      return insert_first(p);
    case -1: // 1 vertex
      return insert_second(p);
    case 0: // 2 vertices
      return insert_third(p);
    case 1:
    {
      if(test_dim_up(p))
        return insert_outside_affine_hull_regular(p);
      else
        return insert_cocircular(p, lt, loc);
    }
    case 2:
    {
      std::vector<Face_handle> faces;
      std::vector<Edge> edges;
      faces.reserve(32);
      edges.reserve(32);

      get_conflicts_and_boundary(p, std::back_inserter(faces), std::back_inserter(edges), loc);

      for(Face_handle fh : faces)
        fh->tds_data().clear();

      v = tds().star_hole(edges.begin(), edges.end());
      v->set_point(p);

      for(Face_handle f : faces)
        tds().delete_face(f);

      if(lt != FACE)
        update_ghost_faces(v);

      return v;
    }
  }

  CGAL_assertion(false);
  return v;
}

template <typename Gt, typename Tds>
typename Delaunay_triangulation_on_sphere_2<Gt, Tds>::Vertex_handle
Delaunay_triangulation_on_sphere_2<Gt, Tds>::
insert(const Point& p, Face_handle start)
{
  Locate_type lt;
  int li;
  Face_handle loc = Base::locate(p, lt, li, start);

  switch(lt)
  {
    case NOT_ON_SPHERE:
      return Vertex_handle();
    case TOO_CLOSE:
    {
      CGAL_assertion(loc != Face_handle());
      return loc->vertex(li);
    }
    case VERTEX:
    {
      if(number_of_vertices() == 1)
        return vertices_begin();

      return loc->vertex(li);
    }
    default: // the point can be inserted
      return insert(p, lt, loc, li);
  }
}

template <typename Gt, typename Tds>
template <typename InputIterator>
typename Delaunay_triangulation_on_sphere_2<Gt, Tds>::size_type
Delaunay_triangulation_on_sphere_2<Gt, Tds>::
insert(InputIterator first, InputIterator beyond,
       std::enable_if_t<
                  !std::is_same<typename std::iterator_traits<InputIterator>::value_type,
                                Point_3>::value>*)
{
  typedef Point_3_with_iterator<Self>                                P3_wit;

  CGAL_static_assertion((std::is_same<typename std::iterator_traits<InputIterator>::value_type, Point>::value));
  CGAL_static_assertion(!(std::is_same<Point, Point_3>::value));

  const size_type n = number_of_vertices();

  // On paper, Spatial_sort_traits_adapter_3 should be used. However, it is not compatible
  // with spatial_sort_on_sphere() because of the way Transform_coordinates_traits_3 were written:
  // there are hard calls to x(), y(), and z() whereas it should have been calls to Compute_x_3 & such.

  std::vector<Point> input_points(first, beyond);

  std::vector<P3_wit> p3_points;
  p3_points.reserve(std::distance(first, beyond));
  for(const Point& p : input_points)
    p3_points.push_back(P3_wit(p, this));

  CGAL::cpp98::random_shuffle(p3_points.begin(), p3_points.end());

  // @todo:
  // - bench this
  // - should points not on the sphere already be filtered because it might mess up the sort?
  spatial_sort_on_sphere(p3_points.begin(), p3_points.end(),
                         geom_traits(), square(geom_traits().radius()), geom_traits().center());

  // Reordering could be done in-place, but not worth the hassle for now
  std::vector<Point> points;
  points.reserve(input_points.size());
  for(const P3_wit& p3wi : p3_points)
  {
    CGAL_assertion(p3wi.input_point_ptr != nullptr);
    points.push_back(*(p3wi.input_point_ptr));
  }

  Face_handle hint;
  Vertex_handle v;
  for(const Point& p : points)
  {
    v = insert(p, hint);
    if(v != Vertex_handle()) // can happen e.g. if the point is not on the sphere
      hint = v->face();
  }

  return number_of_vertices() - n;
}

template <typename Gt, typename Tds>
template <typename InputIterator>
typename Delaunay_triangulation_on_sphere_2<Gt, Tds>::size_type
Delaunay_triangulation_on_sphere_2<Gt, Tds>::
insert(InputIterator first, InputIterator beyond,
       std::enable_if_t<
                  std::is_same<typename std::iterator_traits<InputIterator>::value_type,
                               Point_3>::value>*)
{
  const size_type n = number_of_vertices();

  std::vector<Point_3> points(first, beyond);
  CGAL::cpp98::random_shuffle(points.begin(), points.end());

  spatial_sort_on_sphere(points.begin(), points.end(), geom_traits(),
                         square(geom_traits().radius()), geom_traits().center());

  Face_handle hint;
  for(const Point_3& p : points)
  {
    Vertex_handle v = insert(p, hint);
    if(v != Vertex_handle()) // could happen if the point is not on the sphere
      hint = v->face();
  }

  return number_of_vertices() - n;
}

/*
 * method to test and mark faces incident to v as ghost-faces or solid-faces.
 * the Boolean 'first' defines whether the dimension of the triangulation increased
 * from 1 to 2 by inserting v. If this is the case, all faces are tested.
 */
template <typename Gt, typename Tds>
bool
Delaunay_triangulation_on_sphere_2<Gt, Tds>::
update_ghost_faces(Vertex_handle v, bool first)
{
  CGAL_assertion(dimension() == 2);

  bool ghost_found = false;

  if(first) // first time dimension 2
  {
    for(All_faces_iterator fi=all_faces_begin(); fi!=all_faces_end(); ++fi)
    {
      if(orientation_on_sphere(fi) != POSITIVE)
      {
        fi->set_ghost(true);
        ghost_found = true;
      }
      else
      {
        fi->set_ghost(false);
      }
    }
  }
  else // not first
  {
    CGAL_assertion(v != Vertex_handle());
    Face_circulator fc = this->incident_faces(v, v->face());
    Face_circulator done(fc);
    do
    {
      if(orientation_on_sphere(fc) != POSITIVE)
      {
        fc->set_ghost(true);
        ghost_found = true;
      }
      else
      {
        fc->set_ghost(false);
      }
    }
    while(++fc != done);
  }

  return ghost_found;
}

//-------------------------------------REMOVAL----------------------------------------------------//
template <typename Gt, typename Tds>
void
Delaunay_triangulation_on_sphere_2<Gt, Tds>::
remove_1D(Vertex_handle v)
{
  CGAL_precondition(v != Vertex_handle());

  tds().remove_1D(v);
}

template <typename Gt, typename Tds>
void
Delaunay_triangulation_on_sphere_2<Gt, Tds>::
remove_2D(Vertex_handle v)
{
  CGAL_precondition(dimension() == 2);

  if(test_dim_down(v)) // resulting triangulation has dim 1
  {
    tds().remove_dim_down(v);
  }
  else
  {
    std::list<Edge> hole;
    tds().make_hole(v, hole);
    fill_hole_regular(hole);
  }
}

template <typename Gt, typename Tds>
void
Delaunay_triangulation_on_sphere_2<Gt, Tds>::
remove(Vertex_handle v)
{
  CGAL_precondition(v != Vertex_handle());

  if(number_of_vertices() <= 3)
    tds().remove_dim_down(v);
  else if(dimension() == 2)
    remove_2D(v);
  else
    remove_1D(v);
}

// tests whether the dimension will decrease when removing v from the triangulation.
template <typename Gt, typename Tds>
bool
Delaunay_triangulation_on_sphere_2<Gt, Tds>::
test_dim_down(Vertex_handle v)
{
  CGAL_precondition(dimension() == 2 && number_of_vertices() >= 4);

  bool will_decrease = true;
  if(number_of_vertices() == 4)
    return will_decrease;

  Vertices_iterator it = (vertices_begin() != v) ? vertices_begin() : std::next(vertices_begin());
  Vertices_iterator it2 = std::next(it, (std::next(it) != v) ? 1 : 2);
  Vertices_iterator it3 = std::next(it2, (std::next(it2) != v) ? 1 : 2);
  Vertices_iterator it4 = std::next(it3, (std::next(it3) != v) ? 1 : 2);

  for(;;)
  {
    if(it4 == vertices_end())
      break;

    CGAL_assertion(it != v && it2 != v && it3 != v && it4 != v);

    if(side_of_oriented_circle(it->point(), it2->point(), it3->point(), it4->point()) != ON_ORIENTED_BOUNDARY)
      return false;

    std::advance(it, (std::next(it) != v) ? 1 : 2);
    std::advance(it2, (std::next(it2) != v) ? 1 : 2);
    std::advance(it3, (std::next(it3) != v) ? 1 : 2);
    std::advance(it4, (std::next(it4) != v) ? 1 : 2);
  }

  return true;
}

// tests whether the dimension will increase when adding p to the triangulation.
template <typename Gt, typename Tds>
bool
Delaunay_triangulation_on_sphere_2<Gt, Tds>::
test_dim_up(const Point& p) const
{
  CGAL_precondition(dimension() == 1);

  const Face_handle f = all_edges_begin()->first;
  const Vertex_handle v1 = f->vertex(0);
  const Vertex_handle v2 = f->vertex(1);
  const Vertex_handle v3 = f->neighbor(0)->vertex(1);

  return (side_of_oriented_circle(point(v1), point(v2), point(v3), p) != ON_ORIENTED_BOUNDARY);
}

//fill the hole in a triangulation after vertex removal.
template <typename Gt, typename Tds>
void
Delaunay_triangulation_on_sphere_2<Gt, Tds>::
fill_hole_regular(std::list<Edge>& first_hole)
{
  typedef std::list<Edge> Hole;
  typedef std::list<Hole> Hole_list;

  Hole hole;
  Hole_list hole_list;
  Face_handle ff, fn;
  int i, ii, in;

  hole_list.push_front(first_hole);

  while(!hole_list.empty())
  {
    hole = hole_list.front();
    hole_list.pop_front();
    typename Hole::iterator hit = hole.begin();

    // if the hole has only three edges, create the triangle
    if(hole.size() == 3)
    {
      Face_handle newf = tds().create_face();
      hit = hole.begin();
      for(int j=0; j<3; ++j)
      {
        ff = (*hit).first;
        ii = (*hit).second;
        ++hit;
        ff->set_neighbor(ii, newf);
        newf->set_neighbor(j, ff);
        newf->set_vertex(newf->ccw(j), ff->vertex(ff->cw(ii)));
      }

      if(orientation_on_sphere(newf) != POSITIVE)
        newf->set_ghost(true);

      continue;
    }

    // else find an edge with two vertices on the hole boundary and the new triangle adjacent to that edge
    // cut the hole and push it back

    // take the first neighboring face and pop it;
    ff = hole.front().first;
    ii = hole.front().second;
    hole.pop_front();

    Vertex_handle v0 = ff->vertex(ff->cw(ii));
    const Point& p0 = point(v0);
    Vertex_handle v1 = ff->vertex(ff->ccw(ii));
    const Point& p1 = point(v1);
    Vertex_handle v2 = Vertex_handle();
    Point p2;
    Vertex_handle vv;
    Point p;

    typename Hole::iterator hdone = hole.end();
    hit = hole.begin();
    typename Hole::iterator cut_after(hit);

    // if tested vertex is c with respect to the vertex opposite
    // to NULL neighbor,
    // stop at the before last face;
    --hdone;

    while(hit != hdone)
    {
      fn = hit->first;
      in = hit->second;
      vv = fn->vertex(ccw(in));
      p = point(vv);

      if(/*orientation_on_sphere(p0, p1, p) == COUNTERCLOCKWISE*/ 1) // @fixme '1' ???
      {
        if(v2 == Vertex_handle())
        {
          v2 = vv;
          p2 = p;
          cut_after = hit;
        }
        else if(side_of_oriented_circle(p0, p1, p2, p) == ON_POSITIVE_SIDE)
        {
          v2 = vv;
          p2 = p;
          cut_after = hit;
        }
      }

      ++hit;
    }

    // create new triangle and update adjacency relations
    Face_handle newf = tds().create_face(v0, v1, v2);
    newf->set_neighbor(2, ff);
    ff->set_neighbor(ii, newf);
    if(orientation_on_sphere(newf) != POSITIVE)
      newf->set_ghost(true);

    //update the hole and push back in the Hole_List stack
    // if v2 belongs to the neighbor following or preceding *f
    // the hole remain a single hole
    // otherwise it is split in two holes

    fn = hole.front().first;
    in = hole.front().second;
    if(fn->has_vertex(v2, i) && i == fn->ccw(in))
    {
      newf->set_neighbor(0, fn);
      fn->set_neighbor(in, newf);
      hole.pop_front();
      hole.emplace_front(newf, 1);
      hole_list.push_front(hole);
    }
    else
    {
      fn = hole.back().first;
      in = hole.back().second;
      if(fn->has_vertex(v2, i) && i == fn->cw(in))
      {
        newf->set_neighbor(1, fn);
        fn->set_neighbor(in, newf);
        hole.pop_back();
        hole.emplace_back(newf, 0);
        hole_list.push_front(hole);
      }
      else
      { // split the hole in two holes
        Hole new_hole;
        ++cut_after;
        while(hole.begin() != cut_after)
        {
          new_hole.push_back(hole.front());
          hole.pop_front();
        }

        hole.emplace_front(newf, 1);
        new_hole.emplace_front(newf, 0);
        hole_list.push_front(hole);
        hole_list.push_front(new_hole);
      }
    }
  }
}

//-----------------dual------------------------
// Following methods are used to compute the Voronoi-Diagram

template<class Gt, class Tds>
inline
typename Delaunay_triangulation_on_sphere_2<Gt, Tds>::Point_3
Delaunay_triangulation_on_sphere_2<Gt, Tds>::
circumcenter(const Point_3& p0, const Point_3& p1, const Point_3& p2) const
{
  return geom_traits().construct_circumcenter_3_object()(p0, p1, p2);
}

template <typename Gt, typename Tds>
typename Delaunay_triangulation_on_sphere_2<Gt, Tds>::Point_3
Delaunay_triangulation_on_sphere_2<Gt, Tds>::
circumcenter(const Face_handle f) const
{
  CGAL_precondition(dimension() == 2);

  typename Geom_traits::Construct_point_3 cp3 = geom_traits().construct_point_3_object();
  return circumcenter(cp3(point(f, 0)), cp3(point(f, 1)), cp3(point(f, 2)));
}

template <typename Gt, typename Tds>
inline
typename Delaunay_triangulation_on_sphere_2<Gt, Tds>::Point_3
Delaunay_triangulation_on_sphere_2<Gt, Tds>::
dual(const Face_handle f) const
{
  return circumcenter(f);
}

template <typename Gt, typename Tds>
typename Delaunay_triangulation_on_sphere_2<Gt, Tds>::Segment_3
Delaunay_triangulation_on_sphere_2<Gt, Tds>::
dual(const Edge& e) const
{
  CGAL_precondition(dimension() == 2);

  return geom_traits().construct_segment_3_object()(dual(e.first),
                                                    dual(e.first->neighbor(e.second)));
}

// Curved duals
template<class Gt, class Tds>
inline
typename Delaunay_triangulation_on_sphere_2<Gt, Tds>::Point
Delaunay_triangulation_on_sphere_2<Gt, Tds>::
circumcenter_on_sphere(const Point& p0, const Point& p1, const Point& p2) const
{
  return geom_traits().construct_circumcenter_on_sphere_2_object()(p0, p1, p2);
}

template <typename Gt, typename Tds>
typename Delaunay_triangulation_on_sphere_2<Gt, Tds>::Point
Delaunay_triangulation_on_sphere_2<Gt, Tds>::
circumcenter_on_sphere(const Face_handle f) const
{
  CGAL_precondition(dimension() == 2);
//  CGAL_precondition(!is_ghost(f));

  return circumcenter_on_sphere(point(f, 0), point(f, 1), point(f, 2));
}

template <typename Gt, typename Tds>
typename Delaunay_triangulation_on_sphere_2<Gt, Tds>::Point
Delaunay_triangulation_on_sphere_2<Gt, Tds>::
dual_on_sphere(const Face_handle f) const
{
  CGAL_precondition(dimension() == 2);
//  CGAL_precondition(!is_ghost(f));

  return circumcenter_on_sphere(f);
}

template <typename Gt, typename Tds>
typename Delaunay_triangulation_on_sphere_2<Gt, Tds>::Arc_on_sphere_2
Delaunay_triangulation_on_sphere_2<Gt, Tds>::
dual_on_sphere(const Edge& e) const
{
  CGAL_precondition(dimension() == 2);
//  CGAL_precondition(!is_ghost(e));

  return geom_traits().construct_arc_on_sphere_2_object()(dual_on_sphere(e.first),
                                                          dual_on_sphere(e.first->neighbor(e.second)));
}

//-------------------------------------------CHECK------------------------------------------------//

template <typename Gt, typename Tds>
bool
Delaunay_triangulation_on_sphere_2<Gt, Tds>::
is_valid_face(Face_handle fh, bool verbose, int /*level*/) const
{
  bool result = true;
  for(int i=0; i<3; ++i)
  {
    Orientation test = side_of_oriented_circle(fh, point(fh->vertex(i)));
    result = result && test == ON_ORIENTED_BOUNDARY;
    CGAL_assertion(result);
  }

  if(!result)
  {
    if(verbose)
    {
      std::cerr << " from is_valid_face\n face " << std::endl;
      show_face(fh);
    }
  }

  CGAL_assertion(result);
  return result;
}

template <typename Gt, typename Tds>
bool
Delaunay_triangulation_on_sphere_2<Gt, Tds>::
is_valid(bool verbose, int level) const
{
  // in any dimension
  if(verbose)
  {
<<<<<<< HEAD
    if(verbose)
      std::cerr << "invalid data structure" << std::endl;

    CGAL_assertion(false);
    return false;
=======
    std::cerr << " number of vertices " << number_of_vertices() << "\t" << std::endl;
    std::cerr << " number of faces " << number_of_faces() << "\t" << std::endl;
>>>>>>> f8abb836
  }

  bool result = Base::is_valid(verbose, level);
  CGAL_triangulation_assertion(result);

  for(All_faces_iterator fit=all_faces_begin(); fit!=all_faces_end(); ++fit)
    result = result && is_valid_face(fit, verbose, level);

<<<<<<< HEAD
  for(Vertices_iterator vit=vertices_begin(); vit!=vertices_end(); ++vit)
    result = result && Base::is_valid_vertex(vit, verbose, level);

  switch(dimension())
  {
    case 0:
      break;
    case 1:
      CGAL_assertion(this->is_plane());
      break;
    case 2:
      for(All_faces_iterator it=all_faces_begin(); it!=all_faces_end(); ++it)
      {
        Orientation s = orientation_on_sphere(point(it, 0), point(it, 1), point(it, 2));
        result = result && (s != NEGATIVE || it->is_ghost());
        CGAL_assertion(result);
      }

      result = result && (number_of_faces() == 2 * number_of_vertices() - 4);
      CGAL_assertion(result);
      break;
  }

  // in any dimension
  if(verbose)
    std::cerr << " number of vertices " << number_of_vertices() << "\t" << std::endl;

  CGAL_assertion(result);
=======
  CGAL_triangulation_assertion(result);
>>>>>>> f8abb836
  return result;
}

} // namespace CGAL

#endif // CGAL_DELAUNAY_TRIANGULATION_ON_SPHERE_2_H<|MERGE_RESOLUTION|>--- conflicted
+++ resolved
@@ -1123,56 +1123,17 @@
   // in any dimension
   if(verbose)
   {
-<<<<<<< HEAD
-    if(verbose)
-      std::cerr << "invalid data structure" << std::endl;
-
-    CGAL_assertion(false);
-    return false;
-=======
     std::cerr << " number of vertices " << number_of_vertices() << "\t" << std::endl;
     std::cerr << " number of faces " << number_of_faces() << "\t" << std::endl;
->>>>>>> f8abb836
   }
 
   bool result = Base::is_valid(verbose, level);
-  CGAL_triangulation_assertion(result);
+  CGAL_assertion(result);
 
   for(All_faces_iterator fit=all_faces_begin(); fit!=all_faces_end(); ++fit)
     result = result && is_valid_face(fit, verbose, level);
 
-<<<<<<< HEAD
-  for(Vertices_iterator vit=vertices_begin(); vit!=vertices_end(); ++vit)
-    result = result && Base::is_valid_vertex(vit, verbose, level);
-
-  switch(dimension())
-  {
-    case 0:
-      break;
-    case 1:
-      CGAL_assertion(this->is_plane());
-      break;
-    case 2:
-      for(All_faces_iterator it=all_faces_begin(); it!=all_faces_end(); ++it)
-      {
-        Orientation s = orientation_on_sphere(point(it, 0), point(it, 1), point(it, 2));
-        result = result && (s != NEGATIVE || it->is_ghost());
-        CGAL_assertion(result);
-      }
-
-      result = result && (number_of_faces() == 2 * number_of_vertices() - 4);
-      CGAL_assertion(result);
-      break;
-  }
-
-  // in any dimension
-  if(verbose)
-    std::cerr << " number of vertices " << number_of_vertices() << "\t" << std::endl;
-
   CGAL_assertion(result);
-=======
-  CGAL_triangulation_assertion(result);
->>>>>>> f8abb836
   return result;
 }
 
