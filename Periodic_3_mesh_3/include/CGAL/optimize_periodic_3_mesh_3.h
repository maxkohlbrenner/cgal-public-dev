--- conflicted
+++ resolved
@@ -45,20 +45,6 @@
   return perturb_mesh_3_impl(c3t3, domain, time_limit, sliver_criterion, perturbation_vector);
 }
 
-<<<<<<< HEAD
-BOOST_PARAMETER_FUNCTION(
-  (Mesh_optimization_return_code),
-  perturb_periodic_3_mesh_3,
-  parameters::tag,
-  (required (in_out(c3t3),*) (domain,*))
-  (optional
-    (time_limit_, *, 0)
-    (sliver_bound_, *, parameters::default_values_for_mesh_3::perturb_sliver_bound)
-    (sliver_criterion_, *, parameters::default_values_for_mesh_3::default_sliver_criterion(c3t3, sliver_bound_))
-    (perturbation_vector_, *, default_perturbation_vector(c3t3,domain,sliver_criterion_))
-  )
-)
-=======
 // Overload handling parameters passed with operator=
 template<typename C3T3, typename MeshDomain,
          typename CGAL_NP_TEMPLATE_PARAMETERS_NO_DEFAULT_1,
@@ -68,7 +54,6 @@
                                                         const CGAL_NP_CLASS_1&  np1,
                                                         const CGAL_NP_CLASS_2&  np2,
                                                         const NP& ... nps)
->>>>>>> 01f8f1bc
 {
   return perturb_periodic_3_mesh_3(c3t3,domain, internal_np::combine_named_parameters(np1, np2, nps...));
 }
@@ -84,19 +69,6 @@
 }
 
 // ---------------------------------- exuder -----------------------------------
-<<<<<<< HEAD
-
-BOOST_PARAMETER_FUNCTION(
-  (Mesh_optimization_return_code),
-  exude_periodic_3_mesh_3,
-  parameters::tag,
-  (required (in_out(c3t3),*))
-  (optional
-    (time_limit_, *, 0)
-    (sliver_bound_, *, parameters::default_values_for_mesh_3::exude_sliver_bound)
-  )
-)
-=======
 /*!
  * \ingroup PkgPeriodic3Mesh3Functions
  *
@@ -132,7 +104,6 @@
                                                       const CGAL_NP_CLASS_1&  np1,
                                                       const CGAL_NP_CLASS_2&  np2,
                                                       const NP& ... nps)
->>>>>>> 01f8f1bc
 {
   return exude_periodic_3_mesh_3(c3t3,internal_np::combine_named_parameters(np1, np2, nps...));
 }
@@ -172,21 +143,6 @@
   return odt_optimize_mesh_3_impl(c3t3, domain, time_limit, max_iteration_number, convergence, freeze_bound, do_freeze);
 }
 
-<<<<<<< HEAD
-BOOST_PARAMETER_FUNCTION(
-  (Mesh_optimization_return_code),
-  odt_optimize_periodic_3_mesh_3,
-  parameters::tag,
-  (required (in_out(c3t3),*) (domain,*))
-  (optional
-    (time_limit_, *, 0)
-    (max_iteration_number_, *, 0)
-    (convergence_, *, parameters::default_values_for_mesh_3::odt_convergence_ratio)
-    (freeze_bound_, *, parameters::default_values_for_mesh_3::odt_freeze_ratio)
-    (do_freeze_, *, parameters::default_values_for_mesh_3::do_freeze)
-   )
-)
-=======
 // Overload handling parameters passed with operator=
 template<typename C3T3, typename MeshDomain,
          typename CGAL_NP_TEMPLATE_PARAMETERS_NO_DEFAULT_1,
@@ -196,7 +152,6 @@
                                                              const CGAL_NP_CLASS_1&  np1,
                                                              const CGAL_NP_CLASS_2&  np2,
                                                              const NP& ... nps)
->>>>>>> 01f8f1bc
 {
   return odt_optimize_periodic_3_mesh_3(c3t3, domain, internal_np::combine_named_parameters(np1, np2, nps...));
 }
@@ -213,22 +168,6 @@
 
 
 // ------------------------------- lloyd optimizer -----------------------------
-<<<<<<< HEAD
-
-BOOST_PARAMETER_FUNCTION(
-  (Mesh_optimization_return_code),
-  lloyd_optimize_periodic_3_mesh_3,
-  parameters::tag,
-  (required (in_out(c3t3),*) (domain,*))
-  (optional
-    (time_limit_, *, 0)
-    (max_iteration_number_, *, 0)
-    (convergence_, *, parameters::default_values_for_mesh_3::lloyd_convergence_ratio)
-    (freeze_bound_, *, parameters::default_values_for_mesh_3::lloyd_freeze_ratio)
-    (do_freeze_, *, parameters::default_values_for_mesh_3::do_freeze)
-   )
-)
-=======
 /*!
  * \ingroup PkgPeriodic3Mesh3Functions
  *
@@ -242,7 +181,6 @@
 */
 template<typename C3T3, typename MeshDomain, typename CGAL_NP_TEMPLATE_PARAMETERS>
 Mesh_optimization_return_code lloyd_optimize_periodic_3_mesh_3(C3T3& c3t3, MeshDomain& domain,const CGAL_NP_CLASS& np = parameters::default_values())
->>>>>>> 01f8f1bc
 {
   using parameters::choose_parameter;
   using parameters::get_parameter;
