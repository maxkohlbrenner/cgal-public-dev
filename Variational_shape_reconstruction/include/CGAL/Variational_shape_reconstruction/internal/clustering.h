--- conflicted
+++ resolved
@@ -22,18 +22,11 @@
 // #include "color.hpp"
 
 
-<<<<<<< HEAD
-typedef std::pair<Point, std::size_t>                                               Point_with_index;
-typedef std::vector<Point_with_index>                                               PwiList;
-typedef CGAL::First_of_pair_property_map<Point_with_index>                          Point_map_pwi;
 
 // KNN tree
-=======
-// knntree
 typedef std::pair<Point, std::size_t> Point_with_index;
 typedef std::vector<Point_with_index> PwiList;
 typedef CGAL::First_of_pair_property_map<Point_with_index> Point_map_pwi;
->>>>>>> e07eca01
 typedef CGAL::Search_traits_3<Kernel>                                               Traits_base;
 typedef CGAL::Search_traits_adapter<Point_with_index, Point_map_pwi, Traits_base>   Traits;
 typedef CGAL::Orthogonal_k_neighbor_search<Traits>                                  K_neighbor_search;
@@ -45,11 +38,8 @@
 typedef qem::Candidate_more<CCandidate> More;
 typedef qem::Custom_priority_queue<CCandidate, More> PQueue;
 
-<<<<<<< HEAD
-=======
 typedef typename qem::CGenerator<Kernel> Generator;
 
->>>>>>> e07eca01
 namespace qem
 {   
     class Clustering
@@ -72,15 +62,10 @@
             csv_writer = std::make_shared<DataWriter>(pointset.size());
         }
 
-<<<<<<< HEAD
-        /// @brief Compute the qem for each point based on the k closest neighbors
-        void initialize_qem_map(const KNNTree& m_tree)
-=======
         /// @brief Compute the qem for each point based on the k nearest neighbor neighbors
         // fixme: rather based on the normal and average distance to neighbors!
         // TODO: add function to estimate normals
         void initialize_qem_per_point(const KNNTree& tree)
->>>>>>> e07eca01
         {
             // init vector of qems
             m_pqems.clear();
@@ -165,13 +150,8 @@
 
             if(m_verbose_level != VERBOSE_LEVEL::LOW)
             {
-<<<<<<< HEAD
                 std::cout << "m_component.size() " << m_component.size() << std::endl;
                 std::cout << "point_count " << point_count << std::endl;
-=======
-                std::cout<< "m_component.size() " << m_component.size() << std::endl;
-                std::cout<< "point_count " << point_count << std::endl;
->>>>>>> e07eca01
             }
 
         }
@@ -699,15 +679,6 @@
                 Pointset m_point_set;
                 int m_num_knn = 12;
                 double m_dist_weight = 0.1;
-<<<<<<< HEAD
-                //qem
-                std::vector<QEM_metric> m_pqems;
-                std::vector<QEM_metric> m_vqems;
-                std::vector<std::vector<int> > m_graph;
-                std::vector<bool> m_visited;
-                std::vector<int> m_component;
-                int component_count = 0;
-=======
 
                 // qem
                 std::vector<QEM_metric> m_pqems; // qem per point
@@ -716,7 +687,7 @@
                 std::vector<bool> m_visited;
                 std::vector<int> m_component;
                 int component_count = 0; // fixme
->>>>>>> e07eca01
+
                 VERBOSE_LEVEL m_verbose_level;
 
                 // csv
