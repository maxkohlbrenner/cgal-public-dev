--- conflicted
+++ resolved
@@ -78,11 +78,8 @@
    PROGRAM_FLAT,                /** Used to render flat shading without pre computing normals*/
    PROGRAM_OLD_FLAT,            /** Used to render flat shading without pre computing normals without geometry shader*/
    PROGRAM_SOLID_WIREFRAME,     //! Used to render edges with width superior to 1.
-<<<<<<< HEAD
    PROGRAM_NO_INTERPOLATION,   //! Used to render faces without interpolating their color.
-=======
    PROGRAM_HEAT_INTENSITY,      //! Used to render special item in Display_property_plugin
->>>>>>> daa1493e
    NB_OF_PROGRAMS               //! Holds the number of different programs in this enum.
   };
 
