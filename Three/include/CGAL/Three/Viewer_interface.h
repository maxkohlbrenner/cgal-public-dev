// Copyright (c) 2012-2015  GeometryFactory Sarl (France)
// All rights reserved.
//
// This file is part of CGAL (www.cgal.org).
// You can redistribute it and/or modify it under the terms of the GNU
// General Public License as published by the Free Software Foundation,
// either version 3 of the License, or (at your option) any later version.
//
// Licensees holding a valid commercial license may use this file in
// accordance with the commercial license agreement provided with the software.
//
// This file is provided AS IS with NO WARRANTY OF ANY KIND, INCLUDING THE
// WARRANTY OF DESIGN, MERCHANTABILITY AND FITNESS FOR A PARTICULAR PURPOSE.
//
// $URL$
// $Id$
// SPDX-License-Identifier: GPL-3.0+
//
//
// Author(s)     : Laurent RINEAU, Maxime Gimeno

#ifndef VIEWER_INTERFACE_H
#define VIEWER_INTERFACE_H

#include <CGAL/license/Three.h>

#include <QMap>
#include <CGAL/Qt/qglviewer.h>
#include <QWidget>
#include <QPoint>
#include <QOpenGLFunctions>
#include <QOpenGLFunctions_4_3_Core>
#include <CGAL/Qt/CreateOpenGLContext.h>
// forward declarations
class QWidget;
class QImage;
class QMouseEvent;
class QKeyEvent;
class QOpenGLShaderProgram;
class QOpenGLFramebufferObject;
class TextRenderer;
class TextListItem;

//! \file Viewer_interface.h
#include <CGAL/Three/Viewer_config.h> // for VIEWER_EXPORT
namespace CGAL{
namespace Three{
class Scene_draw_interface;
class Scene_item;
//! Base class to interact with the viewer from the plugins, the items and the scene.
class VIEWER_EXPORT Viewer_interface : public CGAL::QGLViewer{

  Q_OBJECT

public:
  /*!
    * \brief The OpenGL_program_IDs enum
    *
    * This enum holds the OpenGL programs IDs that are given to getShaderProgram() and attribBuffers().
    * @see getShaderProgram
    * @see attribBuffers
    */
  enum OpenGL_program_IDs
  {
   PROGRAM_WITH_LIGHT = 0,      //! Used to render a surface or an edge affected by the light. It uses a per fragment lighting model, and renders the selected item brighter.
   PROGRAM_WITHOUT_LIGHT,       //! Used to render a polyhedron edge or points. It renders in a uniform color and is not affected by light. \attention It renders the selected item in black.
   PROGRAM_NO_SELECTION,        //! Used to render a polyline or a surface that is not affected by light, like a cutting plane. It renders in a uniform color that does not change with selection.
   PROGRAM_WITH_TEXTURE,        //! Used to render a textured polyhedron. Affected by light.
   PROGRAM_PLANE_TWO_FACES,     //! Used to render a two-faced plane. The two faces have a different color. Not affected by light.
   PROGRAM_WITH_TEXTURED_EDGES, //! Used to render the edges of a textured polyhedron. Not affected by light.
   PROGRAM_INSTANCED,           //! Used to display instanced rendered spheres.Affected by light.
   PROGRAM_INSTANCED_WIRE,      //! Used to display instanced rendered wired spheres. Not affected by light.
   PROGRAM_C3T3,                //! Used to render a c3t3_item. It discards any fragment on a side of a plane, meaning that nothing is displayed on this side of the plane. Affected by light.
   PROGRAM_C3T3_EDGES,          //! Used to render the edges of a c3t3_item. It discards any fragment on a side of a plane, meaning that nothing is displayed on this side of the plane. Not affected by light.
   PROGRAM_CUTPLANE_SPHERES,    //! Used to render the spheres of an item with a cut plane.
   PROGRAM_SPHERES,             //! Used to render one or several spheres.
   PROGRAM_DARK_SPHERES,        //! Used to render one or several spheres without light (for picking for example).
   PROGRAM_FLAT,                /** Used to render flat shading without pre computing normals*/
   PROGRAM_OLD_FLAT,            /** Used to render flat shading without pre computing normals without geometry shader*/
   PROGRAM_SOLID_WIREFRAME,     //! Used to render edges with width superior to 1.
   PROGRAM_NO_INTERPOLATION,   //! Used to render faces without interpolating their color.
   PROGRAM_HEAT_INTENSITY,      //! Used to render special item in Display_property_plugin
   NB_OF_PROGRAMS               //! Holds the number of different programs in this enum.
  };

 //! \brief The viewer's QPainter
 //!
 //! The painter is the element that draws everything on screen,
 //! but you should only need this if you want to draw 2D things
 //! on top of the scene, like a selection rectangle.
 //! See <a href="http://doc.qt.io/qt-5/qpainter.html">QPainter's documentation </a> for details.
 virtual QPainter *getPainter() =0;



  //! \brief Tests if an id should be displayed or not.
  //! \param x, y, z the coordinates of the id's position.
  //! \return true if the ID should be displayed.
  virtual bool testDisplayId(double x, double y, double z) = 0;
  //! \brief Updates the item's displayed ids.
  //!
  //! Call this after the mesh or its ids have changed.
  virtual void updateIds(CGAL::Three::Scene_item *) = 0;
  //! \brief Specifies if the items ids are being displayed.
  //!
  //! \returns true if the primitive ids are currently displayed
  virtual bool hasText() const { return false; }
  //! \brief Constructor
  //!
  //! Creates a valid context for OpenGL ES 2.0.
  //! \param parent the parent widget. It usually is the MainWindow.
  Viewer_interface(QWidget* parent) : CGAL::QGLViewer(parent) {}
  //!
  //! \brief Constructor for the secondary viewers.
  //!
  //! \param parent the parent widget. It usually is the MainWindow.
  //! \param sharedWidget the main viewer of the Application. This will share the
  //!  context and allow synchronized rendering of multiple views.
  //!
  Viewer_interface(QWidget* parent, QOpenGLWidget* shared_widget) 
    : QGLViewer(shared_widget->context(),parent){}
  virtual ~Viewer_interface() {}

  //! \brief Sets the scene for the viewer.
  virtual void setScene(CGAL::Three::Scene_draw_interface* scene) = 0;
  //! \brief The antialiasing state.
  //!
  //! @returns true if the antialiasing is activated.
  virtual bool antiAliasing() const = 0;
  
  // Those two functions are defined in Viewer.cpp
  //! \brief Sets the position and orientation of a frame using a QString.
  //! \param s is usually gotten by dumpFrame() and is of the form "Px Py Pz O1 O2 O3 O4 ", with
  //! - Px to Py : the new position coordinates,
  //! - O1 to O3 : axis coordinate *sin(angle/2)
  //! - O4 cos(angle/2).
  //! \param frame is the frame that will be moved
  //! @returns true if it worked.
  //! @see moveCameraToCoordinates()
  static bool readFrame(QString s, CGAL::qglviewer::Frame& frame);
  //! \brief Gives information about a frame.
  //! @see readFrame
  //! @see dumpCameraCoordinates()
  //!@returns a QString containing the position and orientation of a frame.
  static QString dumpFrame(const CGAL::qglviewer::Frame&);
  //! \brief The fastDrawing state.
  //!
  //! In fast drawing mode, some items will be simplified while the camera is moving
  //! to gain in performance.
  //! @returns the fastDrawing state.
  virtual bool inFastDrawing() const = 0;
  //! \brief The drawWithNames state.
  //!
  //! In draw with name mode, the scene is not displayed, but a
  //! \a name is given to each Scene_item. It is used for picking.
  //! @returns true if the viewer is drawing with names.
  virtual bool inDrawWithNames() const = 0;

  //! \brief Passes all the uniform data to the shaders.
  //!
  //! According to program_name, this data may change.
  //! This should be called in every Scene_item::draw() call.
  //! @see OpenGL_program_IDs
  //!
  virtual void attribBuffers(int program_name) const = 0;
  /*! Enables the clipping box. Each Vector4 of `box` contains the equation of a plane of the clipping box.
   * Everything that is located on the positive side of one of those planes will not be displayed.
   * @see disableCLippingBox()
   */
  virtual void enableClippingBox(QVector4D box[6])=0;

  /*!
   * Disables the clipping box. The six clipping planes will be ignored.
   * @see enableClippingBox()
   */
  virtual void disableClippingBox()= 0;

  //! \brief Returns a program according to name.
  //!
  //! If the program does not exist yet, it is created and stored in shader_programs.
  //! @see OpenGL_program_IDs
  //! @returns a pointer to the corresponding program.
  virtual QOpenGLShaderProgram* getShaderProgram(int name) const = 0;

  //!\brief TextRenderer is used to display text on the screen.
  //!
  //! The textRenderer uses the painter to display 2D text over the 3D Scene.
  //! \returns the viewer's TextRender
  virtual TextRenderer* textRenderer() = 0;
  //!Allows OpenGL ES 2.0 context to get access to glDrawArraysInstanced.
  typedef void (APIENTRYP PFNGLDRAWARRAYSINSTANCEDARBPROC) (GLenum mode, GLint first, GLsizei count, GLsizei primcount);
  //!Allows OpenGL ES 2.0 context to get access to glVertexAttribDivisor.
  typedef void (APIENTRYP PFNGLVERTEXATTRIBDIVISORARBPROC) (GLuint index, GLuint divisor);
  //!Allows OpenGL ES 2.0 context to get access to glVertexAttribDivisor.
  typedef void (APIENTRYP PFNGLFRAMEBUFFERTEXTURE2DEXTPROC) (GLuint target, GLuint attachment, GLuint textarget, GLuint texture, GLint level);

  PFNGLDRAWARRAYSINSTANCEDARBPROC glDrawArraysInstanced;
  PFNGLVERTEXATTRIBDIVISORARBPROC glVertexAttribDivisor;
  PFNGLFRAMEBUFFERTEXTURE2DEXTPROC glFramebufferTexture2D;

  //! \brief Used by the items to avoid SEGFAULT.
  //!@returns true if glVertexAttribDivisor, and glDrawArraysInstanced are found.
  virtual bool isExtensionFound() = 0;
  //!\brief Allows to perform picking from the keyboard and mouse
  //!
  //! Sets the combination SHIFT+LEFT CLICK to perform a selection on the screen.
  //! This is used to perform picking.
  virtual void setBindingSelect() = 0;
  //!\brief Disable the picking from the keyboard and mouse
  //!
  //! Unbinds the combination SHIFT+LEFT CLICK. It allows to
  //! avoid conflicts in the selection_tool, for example.
  virtual void setNoBinding() = 0 ;

  //!
  //! If this mode is ON, the viewer will display the content of `staticImage()` instead
  //! of drawing the cene. This is used when drawing 2D lines over the viewer.
  //! @see `staticImage()`
  //! @see `setStaticImage()`
  virtual void set2DSelectionMode(bool) = 0;

  //!
  //! Setter for the image to be displayed in 2D selection mode.
  //!
  virtual void setStaticImage(QImage image)=0;

  //! Returns the static image to be displayed in 2D selection mode.
  virtual const QImage& staticImage() const = 0;

  //!The number of passes that are performed for the scene transparency.
  //! Customizable from the MainWindow or the SubViewer menu.
  virtual float total_pass() = 0;
Q_SIGNALS:
  //!Emit this to signal that the `id`th item has been picked.
  void selected(int id);
  //!Emit this to require a contextual menu to appear at `global_pos`.
  void requestContextMenu(QPoint global_pos);
  //!Emit this to signal that the point at (`x`, `y`, `z`) has been picked.
  void selectedPoint(double x, double y, double z);
  //!Emit this to request the currently selected item to perform a selection based on an AABB_Tree and a raycasting.
  void selectionRay(double sx, double sy, double sz, double tx, double ty, double tz);

public Q_SLOTS:
  //! Sets the antialiasing to true or false.
  //! @see antiAliasing()
  virtual void setAntiAliasing(bool b) = 0;
  //! If b is true, faces will be ligted from both internal and external side.
  //! If b is false, only the side that is exposed to the light source will be lighted.
  virtual void setTwoSides(bool b) = 0;
  //! \brief Sets the fast drawing mode
  //! @see inFastDrawing()
  virtual void setFastDrawing(bool b) = 0;
  //! Makes the camera turn around.
  virtual void turnCameraBy180Degres() = 0;
  //! @returns a QString containing the position and orientation of the camera.
  //! @see dumpFrame()
  virtual QString dumpCameraCoordinates() = 0;
//! \brief Moves the camera to the new coordinates.
//!
//! The movement is performed through an animation.
//! \param target is usually gotten by dumpCameraCoordinates() and is of the form "Px Py Pz O1 O2 O3 O4 ", with
//! - Px to Py : the new position coordinates,
//! - O1 to O3 : axis coordinate *sin(angle/2)
//! - O4 cos(angle/2).
//! \param animation_duration is the duration of the animation of the movement.
  virtual bool moveCameraToCoordinates(QString target,
                                       float animation_duration = 0.5f) = 0;
  //!
  //! Setter for the orthogonal projection of the viewer.
  //!
  virtual void SetOrthoProjection( bool b) =0;
public:
  
  //! Gives acces to recent openGL(4.3) features, allowing use of things like
  //! Geometry Shaders or Depth Textures.
  //! @returns a pointer to an initialized  QOpenGLFunctions_4_3_Core if `isOpenGL_4_3()` is `true`
  //! @returns NULL if `isOpenGL_4_3()` is `false`
  virtual QOpenGLFunctions_4_3_Core* openGL_4_3_functions() = 0;
  //! getter for point size under old openGL context;
  virtual const GLfloat& getGlPointSize()const = 0;
  //! setter for point size under old openGL context;
  virtual void setGlPointSize(const GLfloat& p) = 0;
  virtual void setCurrentPass(int pass) = 0;
  virtual void setDepthWriting(bool writing_depth) = 0;
  virtual void setDepthPeelingFbo(QOpenGLFramebufferObject* fbo) = 0;
  
  virtual int currentPass()const = 0;
  virtual bool isDepthWriting()const = 0;
  virtual QOpenGLFramebufferObject* depthPeelingFbo() = 0;
<<<<<<< HEAD
  virtual void makeCurrent() = 0;
=======
  virtual QVector4D* clipBox() const =0;
  virtual bool isClipping() const = 0;
>>>>>>> 006ef808
}; // end class Viewer_interface
}
}
#endif // VIEWER_INTERFACE_H<|MERGE_RESOLUTION|>--- conflicted
+++ resolved
@@ -287,12 +287,9 @@
   virtual int currentPass()const = 0;
   virtual bool isDepthWriting()const = 0;
   virtual QOpenGLFramebufferObject* depthPeelingFbo() = 0;
-<<<<<<< HEAD
   virtual void makeCurrent() = 0;
-=======
   virtual QVector4D* clipBox() const =0;
   virtual bool isClipping() const = 0;
->>>>>>> 006ef808
 }; // end class Viewer_interface
 }
 }
