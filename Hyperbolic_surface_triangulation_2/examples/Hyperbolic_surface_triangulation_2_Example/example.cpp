// Copyright (c) 2024
// INRIA Nancy (France), and Université Gustave Eiffel Marne-la-Vallee (France).
// All rights reserved.
//
// This file is part of CGAL (www.cgal.org)
//
// $URL$
// $Id$
// SPDX-License-Identifier: GPL-3.0-or-later OR LicenseRef-Commercial
//
// Author(s)     : Vincent Despré, Loïc Dubois, Monique Teillaud

#include <CGAL/Hyperbolic_fundamental_domain_factory_2.h>
#include <CGAL/Hyperbolic_fundamental_domain_2.h>
#include <CGAL/Hyperbolic_surface_triangulation_2.h>

#include <CGAL/Gmpq.h>
#include <CGAL/Cartesian.h>
#include <CGAL/Algebraic_kernel_for_circles_2_2.h>
#include <CGAL/Circular_kernel_2/Intersection_traits.h>
#include <CGAL/Circular_kernel_2.h>
#include <CGAL/Hyperbolic_Delaunay_triangulation_CK_traits_2.h>
#include <CGAL/Hyperbolic_surfaces_traits_2.h>

#include <time.h>

using namespace CGAL;

typedef Hyperbolic_Delaunay_triangulation_CK_traits_2<Circular_kernel_2<Cartesian<Gmpq>,Algebraic_kernel_for_circles_2_2<Gmpq>>> ParentTraits;
typedef Hyperbolic_surfaces_traits_2<ParentTraits>                      Traits;
typedef Hyperbolic_fundamental_domain_factory_2<Traits>                 Factory;
typedef Hyperbolic_fundamental_domain_2<Traits>                         Domain;
typedef Hyperbolic_surface_triangulation_2<Traits>                      Triangulation;

int main(){
  // Generates the domain:
  Factory factory = Factory(time(NULL));
  Domain domain = factory.generate_domain_g2();

  // Triangulates the domain:
  Triangulation triangulation = Triangulation(domain);

  // Applies the Delaunay flip algorithm to the triangulation:
  triangulation.make_delaunay();

  // Saves the triangulation:
<<<<<<< HEAD
std::ofstream  output_file = std::ofstream ("OutputTriangulation.txt");
=======
  std::ofstream output_file ("OutputTriangulation.txt");
>>>>>>> 263f7ea1
  output_file << triangulation;
  output_file.close();

  // Prints the triangulation:
  std::cout << triangulation << std::endl;

  return 0;
}<|MERGE_RESOLUTION|>--- conflicted
+++ resolved
@@ -44,11 +44,7 @@
   triangulation.make_delaunay();
 
   // Saves the triangulation:
-<<<<<<< HEAD
-std::ofstream  output_file = std::ofstream ("OutputTriangulation.txt");
-=======
-  std::ofstream output_file ("OutputTriangulation.txt");
->>>>>>> 263f7ea1
+  std::ofstream  output_file = std::ofstream ("OutputTriangulation.txt");
   output_file << triangulation;
   output_file.close();
 
