--- conflicted
+++ resolved
@@ -22,14 +22,10 @@
 #define CGAL_INTERSECTION_OF_POLYHEDRA_3_REFINEMENT_VISITOR_H
 
 #include <CGAL/intersection_of_Polyhedra_3.h>
-<<<<<<< HEAD
-=======
-#include <CGAL/Polygon_mesh_processing/Connected_components.h>
->>>>>>> a3a48134
 #include <CGAL/Exact_predicates_exact_constructions_kernel.h>
 #include <CGAL/Constrained_Delaunay_triangulation_2.h>
 #include <CGAL/Triangulation_vertex_base_with_info_2.h>
-#include <CGAL/internal/corefinement/Polyhedron_subset_extraction.h>
+#include <CGAL/Polygon_mesh_processing/Connected_components.h>
 #include <CGAL/internal/corefinement/utils.h>
 
 #include <CGAL/property_map.h>
@@ -1145,7 +1141,6 @@
       Complicated_pair& p,
       an_edge_per_polyline)
     {
-<<<<<<< HEAD
       const std::pair<bool,int>& reversed_and_nbpts = p.second.second;
       Halfedge_handle hedge = p.second.first[P];
       std::vector<Halfedge_handle> polyline;
@@ -1153,32 +1148,6 @@
       polyline.reserve( nbsegments );
       polyline.push_back( reversed_and_nbpts.first?hedge->opposite():hedge );
       for (int i=1; i<nbsegments; ++i)
-=======
-      typedef typename Polyhedron::Facet_const_handle Facet_const_handle;
-      typedef ::CGAL::Union_find<Facet_const_handle> UF;
-      typedef typename UF::handle UF_handle;
-      typedef std::map<Facet_const_handle,std::list<Facet_const_handle>,internal::corefinement::Compare_handle_ptr<Polyhedron> > Result;
-      typedef std::map<Facet_const_handle,UF_handle,internal::corefinement::Compare_handle_ptr<Polyhedron> > Facet_to_handle_map;
-      
-      UF uf;
-      Facet_to_handle_map map_f2h;
-      Result result;
-      Polyhedron* current_poly=it->first;
-      
-      #ifdef CGAL_COREFINEMENT_DEBUG
-      std::cout << "writing poly debug"<< std::endl;
-      std::stringstream ss; 
-      ss << "output_debug-" << ++polynb << ".off";
-      std::ofstream output_debug(ss.str().c_str());
-      output_debug << *current_poly;
-      #endif
-      
-      internal::corefinement::extract_connected_components(*(static_cast<Polyhedron const *> (current_poly) ),criterium,uf,map_f2h,result);
-
-      
-      //add each connected component in the map with 2 volumes per component.
-      for (typename Result::iterator it_res=result.begin();it_res!=result.end();++it_res)
->>>>>>> a3a48134
       {
         hedge = internal_IOP::
           next_marked_halfedge_around_target_vertex (hedge, is_marked);
