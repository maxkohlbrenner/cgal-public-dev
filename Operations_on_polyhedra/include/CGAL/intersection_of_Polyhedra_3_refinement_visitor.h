--- conflicted
+++ resolved
@@ -264,170 +264,8 @@
     {
       prev=prev->opposite()->prev();
     }
-<<<<<<< HEAD
-    while (current != start);
-  }
-  
-  return first_dart;
-}
-
- //turn around the target vertex of dart to find a marked dart
-template <class Combinatorial_map_3>
-boost::optional<typename Combinatorial_map_3::Dart_handle> 
-next_marked_dart_around_target_vertex(
-  const Combinatorial_map_3& final_map,
-  typename Combinatorial_map_3::Dart_handle dart,
-  int mark_index)
-{
-  CGAL_precondition(final_map.is_marked(dart,mark_index));
-  typename Combinatorial_map_3::Dart_handle next=dart->beta(1);
-  while ( ! final_map.is_marked(next,mark_index) ){
-    if (final_map.is_free(next,2) )//we reach a boundary
-      return  boost::optional<typename Combinatorial_map_3::Dart_handle>();
-    next=next->beta(2)->beta(1);
-  }
-  if (next == dart) //no new dart have been found  
-    return  boost::optional<typename Combinatorial_map_3::Dart_handle>();
-  CGAL_precondition(&dart->beta(1)->template attribute<0>()->point() == &next->template attribute<0>()->point());
-  return boost::optional<typename Combinatorial_map_3::Dart_handle> (next);
-}
-
-//turn around the target vertex of dart to find a marked dart
-//with expected_target as target vertex
-template <class Combinatorial_map_3>
-typename Combinatorial_map_3::Dart_handle
-get_next_marked_dart_around_target_vertex(
-  const Combinatorial_map_3& final_map,
-  typename Combinatorial_map_3::Dart_handle dart,
-  int mark_index)
-{
-  CGAL_precondition(final_map.is_marked(dart,mark_index));
-  typename Combinatorial_map_3::Dart_handle next=dart->beta(1);
-  while ( !final_map.is_marked(next,mark_index) ){
-    CGAL_assertion( !final_map.is_free(next,2) );
-    next=next->beta(2)->beta(1);
-    CGAL_assertion(next != dart);
-  }
-  CGAL_precondition(&dart->beta(1)->template attribute<0>()->point() == &next->template attribute<0>()->point());
-  return next;
-}
-
-//turn around the source vertex of dart to find a marked dart
-//with expected_source as source vertex
-template <class Combinatorial_map_3>
-typename Combinatorial_map_3::Dart_handle 
-get_next_marked_dart_around_source_vertex(  
-  const Combinatorial_map_3& final_map,
-  typename Combinatorial_map_3::Dart_handle dart,
-  int mark_index)
-{
-  CGAL_precondition(final_map.is_marked(dart,mark_index));
-  typename Combinatorial_map_3::Dart_handle next=dart->beta(0);
-  while ( ! final_map.is_marked(next,mark_index) ){ 
-    CGAL_assertion( !final_map.is_free(next,2) );
-    next=next->beta(2)->beta(0);
-    CGAL_assertion(next != dart);
-  }
-  CGAL_precondition(&dart->template attribute<0>()->point() == &next->beta(1)->template attribute<0>()->point());
-  return next;
-}
-
-//given two marked darts, this function links these two darts with beta<2>
-//but in addition it follows the marked darts connected to the same vertex
-//(there should be only one) to connect them all together
-//( this function is a kind of zipper ;) )
-template <class Combinatorial_map_3,class Nodes_vector>
-void sew_2_marked_darts( Combinatorial_map_3& final_map,
-                         typename Combinatorial_map_3::Dart_handle dart_1 , 
-                         typename Combinatorial_map_3::Dart_handle dart_2 ,
-                         int mark_index,
-                         const Nodes_vector& nodes,
-                         const std::pair<int,int>& indices,
-                         const std::pair<bool,int>& polyline_info)
-{
-  CGAL_precondition( final_map.is_free(dart_1,2) );
-  CGAL_precondition( final_map.is_free(dart_2,2) );
-  CGAL_precondition( final_map.is_marked(dart_1,mark_index) );
-  CGAL_precondition( final_map.is_marked(dart_2,mark_index) );
-  CGAL_precondition( dart_1->template attribute<0>()->point() == dart_2->beta(1)->template attribute<0>()->point() );
-  CGAL_precondition( dart_1->beta(1)->template attribute<0>()->point() == dart_2->template attribute<0>()->point() );
-  
-  int src_index = ( ( indices.first < indices.second) ==  polyline_info.first )
-                  ? indices.second:indices.first;
-  
-  if ( dart_1->template attribute<0>()->point() != nodes[ src_index ] ) std::swap(dart_1,dart_2);
-  
-  int nb_segs=polyline_info.second-1,k=1;
-  
-  do{
-    CGAL_precondition( final_map.template is_sewable<2>(dart_1,dart_2) );
-    final_map.template sew<2>(dart_1,dart_2);
-    
-    if (k==nb_segs) break;
-      
-    dart_1=get_next_marked_dart_around_target_vertex(final_map,dart_1,mark_index);
-    dart_2=get_next_marked_dart_around_source_vertex(final_map,dart_2,mark_index);
-  }
-  while(++k);
-}
-
-//not_top and not_down are two darts from volumes that get merged with an existing
-//other one because of a set of identical coplanar triangles.
-//top and down is the dart of the volumes "replacing" that of not_top and not down respectively, 
-//The function is considering all triangles that are bounded by a cycle of marked edges.
-//The volume not_top and not_down are part of are those that will disappear at the
-//end of the main algorithm.
-//( this function is a kind of facet gluer ;) )
-template <class Combinatorial_map_3>
-void sew_3_marked_darts( Combinatorial_map_3& final_map,
-                         typename Combinatorial_map_3::Dart_handle not_top , 
-                         typename Combinatorial_map_3::Dart_handle not_down ,
-                         typename Combinatorial_map_3::Dart_handle top , 
-                         typename Combinatorial_map_3::Dart_handle down ,
-                         int mark_index,
-                         std::set<typename Combinatorial_map_3::Dart_handle>& darts_to_remove)
-{
-  typedef boost::optional<typename Combinatorial_map_3::Dart_handle> O_Dart_handle;
-
-  if ( not_top->template attribute<3>()->info().is_empty ){
-    CGAL_assertion(not_down->template attribute<3>()->info().is_empty);
-    return;
-  }
-   
-  CGAL_assertion(!not_down->template attribute<3>()->info().is_empty);
-
-  //merge attribute of the two volumes:
-  internal_IOP::Volume_on_merge merge_attributes;
-  merge_attributes(*top->template attribute<3>(),*not_top->template attribute<3>());
-  merge_attributes(*down->template attribute<3>(),*not_down->template attribute<3>());
-  
-  //set volume attributes as empty to avoid double sew_3 of the same topological disk of triangles
-  not_top->template attribute<3>()->info().is_empty=true;
-  not_down->template attribute<3>()->info().is_empty=true;
-  
-  CGAL_precondition( final_map.is_marked(not_top,mark_index) && final_map.is_marked(top,mark_index) );
-  CGAL_precondition( final_map.is_marked(not_down,mark_index) && final_map.is_marked(down,mark_index) );
-  CGAL_precondition( not_top->template attribute<0>()->point() == not_down->beta(1)->template attribute<0>()->point() );
-  CGAL_precondition( not_top->beta(1)->template attribute<0>()->point() == not_down->template attribute<0>()->point() );
-  CGAL_precondition( not_top->template attribute<0>()->point() == top->template attribute<0>()->point() );
-  CGAL_precondition( not_down->template attribute<0>()->point() == down->template attribute<0>()->point() );
-  
-  CGAL_assertion( top->beta(3)==down );
-
-  //set to be removed the darts of the two no longer used volumes
-  typename Combinatorial_map_3::Dart_handle start=not_top;
-  do
-  {
-    CGAL_assertion(!final_map.is_free(not_top,3));
-    darts_to_remove.insert(not_top);   darts_to_remove.insert(not_top->beta(1)); darts_to_remove.insert(not_top->beta(1)->beta(1));
-    darts_to_remove.insert(not_top->beta(3));   darts_to_remove.insert(not_top->beta(3)->beta(1)); darts_to_remove.insert(not_top->beta(3)->beta(1)->beta(1));
-    O_Dart_handle current_1=next_marked_dart_around_target_vertex(final_map,not_top,mark_index);
-    CGAL_precondition(bool(current_1));
-    not_top=*current_1;
-=======
     CGAL_assertion(prev!=h);
     return prev;
->>>>>>> 2398d261
   }
 
   } //namespace internal_IOP
