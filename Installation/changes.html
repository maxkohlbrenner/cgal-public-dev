--- conflicted
+++ resolved
@@ -119,7 +119,12 @@
 <!-- Installation (and general changes) -->
 <!-- New packages -->
 <!-- Major and breaking changes -->
-<<<<<<< HEAD
+  <h3>Approximation of Ridges and Umbilics on Triangulated Surface Meshes</h3>
+<ul>
+<li> This package now supports any model of the concept <code>FaceGraph</code>.
+<li> <b>Breaking change:</b> The package no longer support models of <code>TriangulatedSurfaceMesh</code> which are not at the same time model of the concept <code>FaceGraph</code>. 
+</li>
+</ul>
 <!-- Arithmetic and Algebra -->
 <!-- Combinatorial Algorithms -->
 <!-- Geometry Kernels -->
@@ -172,14 +177,7 @@
     </li>
   </ul>
 
-=======
-  <h3>Approximation of Ridges and Umbilics on Triangulated Surface Meshes</h3>
-<ul>
-<li> This package now supports any model of the concept <code>FaceGraph</code>.
-<li> <b>Breaking change:</b> The package no longer support models of <code>TriangulatedSurfaceMesh</code> which are not at the same time model of the concept <code>FaceGraph</code>. 
-</li>
-</ul>
->>>>>>> 61107c15
+
 <!-- end of the div for 4.7 -->
 </div>
 
