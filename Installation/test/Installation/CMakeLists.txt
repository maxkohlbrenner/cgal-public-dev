# Created by the script cgal_create_cmake_script
# This is the CMake script for compiling a CGAL application.

<<<<<<< HEAD

cmake_minimum_required(VERSION 3.12...3.18)
=======
cmake_minimum_required(VERSION 3.11...3.15)
>>>>>>> 3f2cccdc
project( Installation_Tests )


macro(create_link_to_program COMPONENT)

  add_executable(link_to_${COMPONENT} link_to_${COMPONENT}.cpp)

  include_directories(${${COMPONENT}_3RD_PARTY_INCLUDE_DIRS})

  add_definitions(${${COMPONENT}_3RD_PARTY_DEFINITIONS})

  link_directories(${${COMPONENT}_3RD_PARTY_LIBRARIES_DIRS})

  # Link the executable to CGAL and third-party libraries
  if(CGAL_AUTO_LINK_ENABLED OR CGAL_HEADER_ONLY)
    target_link_libraries(link_to_${COMPONENT} ${CGAL_3RD_PARTY_LIBRARIES}
                          ${${COMPONENT}_3RD_PARTY_LIBRARIES})
  else()
    target_link_libraries(
      link_to_${COMPONENT} CGAL::${COMPONENT} ${CGAL_3RD_PARTY_LIBRARIES}
      ${${COMPONENT}_3RD_PARTY_LIBRARIES})
  endif()

  add_to_cached_list(CGAL_EXECUTABLE_TARGETS link_to_${COMPONENT})

endmacro()
<<<<<<< HEAD
find_package(Qt5 QUIET)
find_package(CGAL QUIET COMPONENTS Core Qt5)

if ( CGAL_FOUND )

  include( ${CGAL_USE_FILE} )

  include( CGAL_CreateSingleSourceCGALProgram )

  create_single_source_cgal_program( "endian.cpp" )
=======

find_package(CGAL REQUIRED COMPONENTS Core)
>>>>>>> 3f2cccdc

include(${CGAL_USE_FILE})

include(CGAL_CreateSingleSourceCGALProgram)

create_single_source_cgal_program("endian.cpp")

create_single_source_cgal_program("deprecation_warning.cpp")

<<<<<<< HEAD
  if ( TARGET CGAL::CGAL_Core )
    create_link_to_program(CGAL_Core)
  endif()

  if ( TARGET CGAL::CGAL_ImageIO )
    create_link_to_program(CGAL_ImageIO)
  endif()


  if ( TARGET CGAL::CGAL_Qt5 )
    create_link_to_program(CGAL_Qt5)
  endif()
=======
create_single_source_cgal_program("test_use_h.cpp")

create_single_source_cgal_program(will_fail.cpp will_fail_aux.cpp)
if(BUILD_TESTING)
  set_property(TEST execution___of__will_fail PROPERTY WILL_FAIL TRUE)
endif()

find_package(TBB QUIET)
include(CGAL_TBB_support)
create_single_source_cgal_program("test_TBB.cpp")
if(TARGET CGAl::TBB_support)
  target_link_libraries(test_TBB PUBLIC CGAL::TBB_support)
endif()

create_link_to_program(CGAL)
>>>>>>> 3f2cccdc

if(WITH_CGAL_Core)
  create_link_to_program(CGAL_Core)
endif()

if(WITH_CGAL_ImageIO)
  create_link_to_program(CGAL_ImageIO)
endif()

if(WIN32 OR CMAKE_SYSTEM_NAME STREQUAL Windows)
  add_executable(display_dll_version_info display_dll_version_info.cpp)
  target_link_libraries(display_dll_version_info version)
  add_executable(test_gmp_mpfr_dll test_gmp_mpfr_dll.cpp)
  target_link_libraries(test_gmp_mpfr_dll version)
  CGAL_add_test(test_gmp_mpfr_dll)
  add_to_cached_list( CGAL_EXECUTABLE_TARGETS test_gmp_mpfr_dll )
  string(RANDOM RDM_DIR)#5 random chars to avoid conflicts in parallel testsuites
  set(NON_STANDARD_INSTALL_PREFIX $ENV{TEMP}/${RDM_DIR})
else()
  set(NON_STANDARD_INSTALL_PREFIX ${CMAKE_BINARY_DIR})
endif()

if(WITH_CGAL_Qt5)
  find_package(Qt5 QUIET)
  if(Qt5_FOUND)
    create_link_to_program(CGAL_Qt5)
  endif()
endif()

find_package(LEDA QUIET)
if(LEDA_FOUND)
  include(${LEDA_USE_FILE})
  add_executable(test_LEDA_IO test_LEDA_IO.cpp)
  target_link_libraries(test_LEDA_IO ${LEDA_LIBRARIES})
endif()

if("$ENV{CMAKE_GENERATOR}" STREQUAL "")
    set(GENERATOR )
  else()
    set(GENERATOR $ENV{CMAKE_GENERATOR})
  endif()

  if("$ENV{INIT_FILE}" STREQUAL "")
  set(INIT_FILE )
  else()
  set(INIT_FILE -C$ENV{INIT_FILE})
  endif()

function(CGAL_installation_test_find_package_version mode)
  set(EXACT)
  if(mode STREQUAL "less")
    set(CGAL_MINOR_VERSION 0)
  endif()
  if(mode STREQUAL "less_major")
    set(CGAL_MAJOR_VERSION 0)
  endif()
  if(mode STREQUAL "greater" OR mode STREQUAL "fail-exact")
    math(EXPR CGAL_MINOR_VERSION "${CGAL_MINOR_VERSION} + 1")
  endif()
  if(mode STREQUAL "exact" OR mode STREQUAL "fail-exact")
    set(EXACT "EXACT ")
  endif()
  if(CGAL_BUGFIX_VERSION AND CGAL_BUGFIX_VERSION GREATER 0)
    set(VERSION
        "${CGAL_MAJOR_VERSION}.${CGAL_MINOR_VERSION}.${CGAL_BUGFIX_VERSION}")
  else()
    set(VERSION "${CGAL_MAJOR_VERSION}.${CGAL_MINOR_VERSION}")
  endif()
  file(REMOVE_RECURSE "${CMAKE_CURRENT_BINARY_DIR}/build-test_find_package_version_${mode}")
  file(MAKE_DIRECTORY ${CMAKE_CURRENT_BINARY_DIR}/build-test_find_package_version_${mode})
  file(MAKE_DIRECTORY ${CMAKE_CURRENT_BINARY_DIR}/test_find_package_version_${mode})

  configure_file(test_find_package.cmake.in ${CMAKE_CURRENT_BINARY_DIR}/test_find_package_version_${mode}/CMakeLists.txt)

  add_test(NAME test_find_package_version_${mode}
    COMMAND ${CMAKE_COMMAND} ${GENERATOR} ${INIT_FILE} -DCMAKE_BUILD_TYPE=Release ${CMAKE_CURRENT_BINARY_DIR}/test_find_package_version_${mode}
    )
  cgal_setup_test_properties(test_find_package_version_${mode})
  set_property(TEST test_find_package_version_${mode}
    PROPERTY
    WORKING_DIRECTORY ${CMAKE_CURRENT_BINARY_DIR}/build-test_find_package_version_${mode})
endfunction()

CGAL_installation_test_find_package_version(less)
CGAL_installation_test_find_package_version(less_major)
CGAL_installation_test_find_package_version(equal)
CGAL_installation_test_find_package_version(greater)
CGAL_installation_test_find_package_version(exact)
CGAL_installation_test_find_package_version(fail-exact)

set_tests_properties(
  test_find_package_version_greater
  test_find_package_version_less_major
  test_find_package_version_fail-exact
  PROPERTIES WILL_FAIL TRUE)

find_package(CGAL COMPONENTS Qt5)

file(MAKE_DIRECTORY "${NON_STANDARD_INSTALL_PREFIX}/non_standard_install")
file(MAKE_DIRECTORY ${NON_STANDARD_INSTALL_PREFIX}/non_standard_build)
file(MAKE_DIRECTORY ${NON_STANDARD_INSTALL_PREFIX}/test_config_file)

if(CGAL_Qt5_FOUND)
  file(MAKE_DIRECTORY ${NON_STANDARD_INSTALL_PREFIX}/non_standard_install_qt5)
  file(MAKE_DIRECTORY ${NON_STANDARD_INSTALL_PREFIX}/non_standard_build_qt5)
  file(MAKE_DIRECTORY ${NON_STANDARD_INSTALL_PREFIX}/test_config_file_qt5)
  configure_file(test_configuration_qt5.cmake.in ${CMAKE_BINARY_DIR}/test_config_file_qt5/CMakeLists.txt @ONLY)
endif()#CGAL_Qt5_FOUND

#If ctest is ran from a global config, CGAL_SOURCE_DIR exists, but from Installation/test it doesn't. In that case, however, there is a CGAL_DIR.
if("${CGAL_SOURCE_DIR}" STREQUAL "")
  if("$ENV{CGAL_RELEASE_DIR}" STREQUAL "")
    set(CGAL_SOURCE_DIR ${CGAL_DIR})
  else()
    set(CGAL_SOURCE_DIR $ENV{CGAL_RELEASE_DIR})
  endif()
endif()
string(REGEX REPLACE "/cygdrive/c/" "C:/" CGAL_SOURCE_DIR ${CGAL_SOURCE_DIR})

configure_file(test_configuration.cmake.in ${CMAKE_BINARY_DIR}/test_config_file/CMakeLists.txt @ONLY)

#test CGAL_DIR = source_dir (Git_root or CGAL-5.x dir.
get_filename_component(CGAL_DIR_CORRECT_PATH "${CGAL_SOURCE_DIR}/CGALConfig.cmake" DIRECTORY)
add_test(NAME test_config_file
  COMMAND ${CMAKE_COMMAND} ${GENERATOR} ${INIT_FILE} -DCMAKE_BUILD_TYPE=Release -DCGAL_DIR=${CGAL_DIR_CORRECT_PATH} -DCGAL_GIVEN_DIR=${CGAL_DIR_CORRECT_PATH}
    "${CMAKE_BINARY_DIR}/test_config_file" #src
  WORKING_DIRECTORY "${CMAKE_BINARY_DIR}/build-test_config_file") #build
list(APPEND test_config_lst "test_config_file")

if(RUNNING_CGAL_AUTO_TEST OR CGAL_TEST_SUITE)#CGAL_BRANCH_BUILD
  #test CGAL_DIR = CGAL-5.x/lib/cmake/CGAL
  get_filename_component(CGAL_DIR_CORRECT_PATH "${CGAL_SOURCE_DIR}/lib/cmake/CGAL/CGALConfig.cmake" DIRECTORY)
  add_test(NAME test_config_file_2
    COMMAND ${CMAKE_COMMAND} ${GENERATOR} ${INIT_FILE} -DCMAKE_BUILD_TYPE=Release -DCGAL_DIR=${CGAL_DIR_CORRECT_PATH} -DCGAL_GIVEN_DIR=${CGAL_DIR_CORRECT_PATH}
      "${CMAKE_BINARY_DIR}/test_config_file"
    WORKING_DIRECTORY "${CMAKE_BINARY_DIR}/build-test_config_file_2")
else()#CGAL_BRANCH_BUILD
  #use the CGAL_DIR
  get_filename_component(CGAL_DIR_CORRECT_PATH "${CGAL_SOURCE_DIR}/Installation/lib/cmake/CGAL/CGALConfig.cmake" DIRECTORY)
  add_test(NAME test_config_file_2
    COMMAND ${CMAKE_COMMAND} ${GENERATOR} ${INIT_FILE} -DCMAKE_BUILD_TYPE=Release -DCGAL_DIR=${CGAL_DIR_CORRECT_PATH} -DCGAL_GIVEN_DIR=${CGAL_DIR_CORRECT_PATH}
      "${CMAKE_BINARY_DIR}/test_config_file"
    WORKING_DIRECTORY "${CMAKE_BINARY_DIR}/build-test_config_file_2")
endif()#CGAL_BRANCH_BUILD
list(APPEND test_config_lst "test_config_file_2")

#configure cgal for a non standard install without qt5
get_filename_component(CORRECT_INSTALL_PATH "${NON_STANDARD_INSTALL_PREFIX}/non_standard_install/dummy.txt" DIRECTORY)
add_test(NAME config_non_standard_cgal
  COMMAND ${CMAKE_COMMAND} ${GENERATOR} ${INIT_FILE} -DCMAKE_BUILD_TYPE=Release -DCMAKE_INSTALL_PREFIX=${CORRECT_INSTALL_PATH} -DCGAL_INSTALL_LIB_DIR=lib
  "${CGAL_SOURCE_DIR}"
  WORKING_DIRECTORY "${NON_STANDARD_INSTALL_PREFIX}/non_standard_build")
#install cgal in the non standard place
add_test(NAME install_non_standard_cgal
  COMMAND ${CMAKE_COMMAND} --build "${NON_STANDARD_INSTALL_PREFIX}/non_standard_build" --target "install" --config "$<CONFIG>")

#test CGAL_DIR=non standard place without cgal_qt5
get_filename_component(CGAL_DIR_CORRECT_PATH "${NON_STANDARD_INSTALL_PREFIX}/non_standard_install/lib/cmake/CGAL/CGALConfig.cmake" DIRECTORY)
add_test(NAME test_config_file_3
COMMAND ${CMAKE_COMMAND} ${GENERATOR} ${INIT_FILE} -DCMAKE_BUILD_TYPE=Release -DCGAL_DIR=${CGAL_DIR_CORRECT_PATH} -DCGAL_GIVEN_DIR=${CGAL_DIR_CORRECT_PATH}
"${CMAKE_BINARY_DIR}/test_config_file"
WORKING_DIRECTORY "${CMAKE_BINARY_DIR}/build-test_config_file_3")
list(APPEND test_config_lst "test_config_file_3")

if(CGAL_Qt5_FOUND)
  #configure cgal for a non standard install with qt5
  add_test(NAME config_non_standard_cgal_qt5
    COMMAND ${CMAKE_COMMAND} ${GENERATOR} ${INIT_FILE} -DCMAKE_BUILD_TYPE=Release -DCMAKE_INSTALL_PREFIX=${NON_STANDARD_INSTALL_PREFIX}/non_standard_install_qt5 -DCGAL_INSTALL_LIB_DIR=lib
    "${CGAL_SOURCE_DIR}"
    WORKING_DIRECTORY "${NON_STANDARD_INSTALL_PREFIX}/non_standard_build_qt5")
  #install cgal in the non standard place
  add_test(NAME install_non_standard_cgal_qt5
    COMMAND ${CMAKE_COMMAND} --build "${NON_STANDARD_INSTALL_PREFIX}/non_standard_build_qt5" --target "install" --config "$<CONFIG>")

  #test CGAL_DIR=non standard place with cgal_qt5
  get_filename_component(CGAL_DIR_CORRECT_PATH "${NON_STANDARD_INSTALL_PREFIX}/non_standard_install_qt5/lib/cmake/CGAL/CGALConfig.cmake" DIRECTORY)
  add_test(NAME test_config_file_4
    COMMAND ${CMAKE_COMMAND} ${GENERATOR} ${INIT_FILE} -DCMAKE_BUILD_TYPE=Release -DCGAL_DIR=${CGAL_DIR_CORRECT_PATH} -DCGAL_GIVEN_DIR=${CGAL_DIR_CORRECT_PATH}
    "${CMAKE_BINARY_DIR}/test_config_file_qt5"
    WORKING_DIRECTORY "${CMAKE_BINARY_DIR}/build-test_config_file_4")
  list(APPEND test_config_lst "test_config_file_4")
endif()#CGAL_Qt5_FOUND

#test CGAL_DIR=non standard build
get_filename_component(CGAL_DIR_CORRECT_PATH "${NON_STANDARD_INSTALL_PREFIX}/non_standard_build/CGALConfig.cmake" DIRECTORY)
add_test(NAME test_config_file_5
COMMAND ${CMAKE_COMMAND} ${GENERATOR} ${INIT_FILE} -DCMAKE_BUILD_TYPE=Release -DCGAL_DIR=${CGAL_DIR_CORRECT_PATH} -DCGAL_GIVEN_DIR=${CGAL_DIR_CORRECT_PATH}
 "${CMAKE_BINARY_DIR}/test_config_file"
 WORKING_DIRECTORY "${CMAKE_BINARY_DIR}/build-test_config_file_5")
list(APPEND test_config_lst "test_config_file_5")

foreach(tgt ${test_config_lst})
  #add_custom_target(${tgt}_target)
  add_test(NAME "${tgt}_SetupFixture"  COMMAND ${CMAKE_COMMAND} -E make_directory "${CMAKE_BINARY_DIR}/build-${tgt}")
  add_test(NAME "${tgt}_CleanupFixture"  COMMAND ${CMAKE_COMMAND} -E remove_directory "${CMAKE_BINARY_DIR}/build-${tgt}")
  add_test(NAME compile__${tgt}
    COMMAND ${CMAKE_COMMAND} --build "${CMAKE_BINARY_DIR}/build-${tgt}" --config "$<CONFIG>")
    add_test(NAME exec__${tgt}
      COMMAND ./test_configuration
      WORKING_DIRECTORY "${CMAKE_BINARY_DIR}/build-${tgt}")

  set_property(TEST "${tgt}_SetupFixture" APPEND PROPERTY FIXTURES_SETUP ${tgt}_target)
  set_property(TEST "${tgt}_CleanupFixture" APPEND PROPERTY FIXTURES_CLEANUP ${tgt}_target)
  set_property(TEST ${tgt} APPEND PROPERTY FIXTURES_REQUIRED ${tgt}_target)
  set_property(TEST compile__${tgt} APPEND PROPERTY FIXTURES_REQUIRED ${tgt}_target)
  set_property(TEST compile__${tgt} APPEND PROPERTY DEPENDS ${tgt})
  set_property(TEST exec__${tgt} APPEND PROPERTY FIXTURES_REQUIRED ${tgt}_target)
  set_property(TEST exec__${tgt} APPEND PROPERTY DEPENDS compile__${tgt})

  set_property(TEST "${tgt}_SetupFixture" APPEND PROPERTY LABELS Installation_Tests CGAL_cmake_testsuite)
  set_property(TEST "${tgt}_CleanupFixture" APPEND PROPERTY LABELS Installation_Tests CGAL_cmake_testsuite)
  set_property(TEST ${tgt} APPEND PROPERTY LABELS Installation_Tests CGAL_cmake_testsuite)
  set_property(TEST compile__${tgt} APPEND PROPERTY LABELS Installation_Tests CGAL_cmake_testsuite)
  set_property(TEST exec__${tgt} APPEND PROPERTY LABELS Installation_Tests CGAL_cmake_testsuite)

endforeach()

set_property(TEST install_non_standard_cgal APPEND PROPERTY DEPENDS config_non_standard_cgal)
set_property(TEST config_non_standard_cgal APPEND PROPERTY FIXTURES_SETUP test_config_file_3_target)
set_property(TEST install_non_standard_cgal APPEND PROPERTY FIXTURES_SETUP test_config_file_3_target)
set_property(TEST test_config_file_3 test_config_file_5 APPEND PROPERTY FIXTURES_REQUIRED test_config_file_3_target)

set_property(TEST install_non_standard_cgal APPEND PROPERTY LABELS Installation_Tests CGAL_cmake_testsuite)
set_property(TEST config_non_standard_cgal APPEND PROPERTY LABELS Installation_Tests CGAL_cmake_testsuite)

if(CGAL_Qt5_FOUND)
  set_property(TEST install_non_standard_cgal_qt5 APPEND PROPERTY DEPENDS config_non_standard_cgal_qt5)
  set_property(TEST config_non_standard_cgal_qt5 APPEND PROPERTY FIXTURES_SETUP test_config_file_4_target)
  set_property(TEST install_non_standard_cgal_qt5 APPEND PROPERTY FIXTURES_SETUP test_config_file_4_target)
  set_property(TEST test_config_file_4 APPEND PROPERTY FIXTURES_REQUIRED test_config_file_4_target)

  set_property(TEST install_non_standard_cgal_qt5 APPEND PROPERTY LABELS Installation_Tests CGAL_cmake_testsuite)
  set_property(TEST config_non_standard_cgal_qt5 APPEND PROPERTY LABELS Installation_Tests CGAL_cmake_testsuite)
endif()#CGAL_Qt5_FOUND<|MERGE_RESOLUTION|>--- conflicted
+++ resolved
@@ -1,12 +1,8 @@
 # Created by the script cgal_create_cmake_script
 # This is the CMake script for compiling a CGAL application.
 
-<<<<<<< HEAD
-
 cmake_minimum_required(VERSION 3.12...3.18)
-=======
-cmake_minimum_required(VERSION 3.11...3.15)
->>>>>>> 3f2cccdc
+
 project( Installation_Tests )
 
 
@@ -33,21 +29,7 @@
   add_to_cached_list(CGAL_EXECUTABLE_TARGETS link_to_${COMPONENT})
 
 endmacro()
-<<<<<<< HEAD
-find_package(Qt5 QUIET)
-find_package(CGAL QUIET COMPONENTS Core Qt5)
-
-if ( CGAL_FOUND )
-
-  include( ${CGAL_USE_FILE} )
-
-  include( CGAL_CreateSingleSourceCGALProgram )
-
-  create_single_source_cgal_program( "endian.cpp" )
-=======
-
 find_package(CGAL REQUIRED COMPONENTS Core)
->>>>>>> 3f2cccdc
 
 include(${CGAL_USE_FILE})
 
@@ -57,20 +39,6 @@
 
 create_single_source_cgal_program("deprecation_warning.cpp")
 
-<<<<<<< HEAD
-  if ( TARGET CGAL::CGAL_Core )
-    create_link_to_program(CGAL_Core)
-  endif()
-
-  if ( TARGET CGAL::CGAL_ImageIO )
-    create_link_to_program(CGAL_ImageIO)
-  endif()
-
-
-  if ( TARGET CGAL::CGAL_Qt5 )
-    create_link_to_program(CGAL_Qt5)
-  endif()
-=======
 create_single_source_cgal_program("test_use_h.cpp")
 
 create_single_source_cgal_program(will_fail.cpp will_fail_aux.cpp)
@@ -86,7 +54,6 @@
 endif()
 
 create_link_to_program(CGAL)
->>>>>>> 3f2cccdc
 
 if(WITH_CGAL_Core)
   create_link_to_program(CGAL_Core)
