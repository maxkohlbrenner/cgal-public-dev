--- conflicted
+++ resolved
@@ -4,25 +4,6 @@
     set(firstfile "${CMAKE_CURRENT_SOURCE_DIR}/${firstfile}")
   endif()
 
-<<<<<<< HEAD
-  if(EXISTS "${firstfile}")
-  
-    set( all "${firstfile}" )
-    
-    # remaining files
-    foreach( i ${ARGN} )
-      set( all ${all} ${CMAKE_CURRENT_SOURCE_DIR}/${i} ) 
-    endforeach()
-    
-
-    get_filename_component(exe_name ${firstfile} NAME_WE)
-    add_executable(${exe_name} ${all})
-    
-    add_to_cached_list( CGAL_EXECUTABLE_TARGETS ${exe_name} )
-    
-    # Link the executable to CGAL and third-party libraries
-    if ( CGAL_AUTO_LINK_ENABLED )    
-=======
   get_filename_component(exe_name ${firstfile} NAME_WE)
 
   if(EXISTS "${firstfile}")
@@ -41,7 +22,6 @@
 
     # Link the executable to CGAL and third-party libraries
     if ( CGAL_AUTO_LINK_ENABLED )
->>>>>>> e33d05f9
 
       target_link_libraries(${exe_name} ${CGAL_3RD_PARTY_LIBRARIES} )
 
@@ -50,14 +30,8 @@
       target_link_libraries(${exe_name} ${CGAL_LIBRARIES} ${CGAL_3RD_PARTY_LIBRARIES} )
 
     endif()
-<<<<<<< HEAD
-  
-  endif()
-    
-=======
   else()
     message(AUTHOR_WARNING "The executable ${exe_name} will not be created because the source file ${firstfile} does not exist.")
   endif()
 
->>>>>>> e33d05f9
 endfunction()