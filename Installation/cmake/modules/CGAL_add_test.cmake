--- conflicted
+++ resolved
@@ -74,10 +74,7 @@
 endfunction()
 
 function(cgal_add_compilation_test exe_name)
-<<<<<<< HEAD
-=======
   cmake_policy(SET CMP0064 NEW)
->>>>>>> ce463735
   if(NOT CMAKE_VS_MSBUILD_COMMAND)
     if(TEST compilation_of__${exe_name})
       return()
