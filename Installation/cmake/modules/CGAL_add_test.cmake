if(CGAL_add_test_included)
  return()
endif(CGAL_add_test_included)
set(CGAL_add_test_included TRUE)

option(BUILD_TESTING "Build the testing tree." OFF)

if(BUILD_TESTING)
  enable_testing()
endif()


include(CMakeParseArguments)

option(CGAL_CTEST_DISPLAY_MEM_AND_TIME
  "Display memory and real time usage at end of CTest test outputs"
  FALSE)
if(CGAL_CTEST_DISPLAY_MEM_AND_TIME)
  find_program(TIME time)
  if(TIME)
    set(TIME_COMMAND ${TIME} -f "\\nMEM: %M\\tTIME: %e\\t%C")
  endif()
endif()

if(ANDROID)
  set(CGAL_REMOTE_TEST_DIR_PREFIX /data/local/tmp/ CACHE PATH "Path to the directory where the tests will be executed in a remote testsuite.")
  find_program(adb_executable adb)
endif()
if(CGAL_RUN_TESTS_THROUGH_SSH)
  set(CGAL_REMOTE_TEST_DIR_PREFIX /home/pi/CGAL/ CACHE PATH "Path to the directory where the tests will be executed in a remote testsuite.")
  find_program(ssh_executable ssh)
  find_program(scp_executable scp)
endif()

# Process a list, and replace items contains a file pattern (like
# `*.off`) by the sublist that corresponds to the globbing of the
# pattern in the directory `${CMAKE_CURRENT_SOURCE_DIR}`.
#
#
# For example: the `file
# test/Poisson_surface_reconstruction_3/poisson_reconstruction_test.cmd`
# contains:
#
#     data/*.off data/*.xyz data/*.pwn
#
# For that file, the list `ARGS` computed in the function
# `create_single_source_cgal_program` (see below) is the list:
#
#     data/*.off;data/*.xyz;data/*.pwn
#
# A call to `expand_list_with_globbing(ARGS)` replaces the list by:
#
#     data/ChineseDragon-10kv.off;data/robocat_deci.off;data/sphere_20k.xyz;data/oni.pwn"
#
function(expand_list_with_globbing list_name)
  set(input_list ${${list_name}})
#  message(STATUS "expand_list_with_globbing(${list_name}), ${list_name} is: ${input_list}")
  list(LENGTH input_list list_lenght)
  math(EXPR list_last_n "${list_lenght} - 1")
  set(output_list)
  foreach(n RANGE ${list_last_n})
#    message(STATUS "n=${n}")
    list(GET input_list ${n} item_n)
#    message(STATUS "argument ${n} is ${item_n}")
    if(item_n MATCHES ".*\\*.*")
      file(GLOB files RELATIVE ${CMAKE_CURRENT_SOURCE_DIR} ${item_n})
      list(APPEND output_list ${files})
    else()
      list(APPEND output_list ${item_n})
    endif()
#    message(STATUS "  new value of the output list: ${output_list}")
  endforeach()
  set(${list_name} ${output_list} PARENT_SCOPE)
endfunction()

function(cgal_add_compilation_test exe_name)
  cmake_policy(SET CMP0064 NEW)
  if(NOT CMAKE_VS_MSBUILD_COMMAND)
    if(TEST "compilation of  ${exe_name}")
      return()
    endif()
    add_test(NAME "compilation of  ${exe_name}"
      COMMAND ${TIME_COMMAND} "${CMAKE_COMMAND}" --build "${CMAKE_BINARY_DIR}" --target "${exe_name}" --config "$<CONFIG>")
    set_property(TEST "compilation of  ${exe_name}"
      APPEND PROPERTY LABELS "${PROJECT_NAME}")
    set_property(TEST "compilation of  ${exe_name}"
      APPEND PROPERTY FIXTURES_REQUIRED "check_build_system_SetupFixture")
  elseif(NOT TARGET "compilation_of__${PROJECT_NAME}")#CMAKE_VS_MSBUILD_COMMAND
    #this target is just a flag, to deal with the scope problem with the tests
    add_custom_target("compilation_of__${PROJECT_NAME}")
    add_test(NAME "compilation of  ${PROJECT_NAME}"
      COMMAND ${TIME_COMMAND} "${CMAKE_VS_MSBUILD_COMMAND}" "${PROJECT_BINARY_DIR}/${PROJECT_NAME}.sln" "-m:$ENV{NUMBER_OF_PROCESSORS}" "/t:Build" "/p:Configuration=$<CONFIG>")
    set_property(TEST "compilation of  ${PROJECT_NAME}"
      APPEND PROPERTY LABELS "${PROJECT_NAME}")
    set_property(TEST "compilation of  ${PROJECT_NAME}"
      APPEND PROPERTY FIXTURES_REQUIRED "check_build_system_SetupFixture")
    set_tests_properties("compilation of  ${PROJECT_NAME}"
      PROPERTIES RUN_SERIAL TRUE)
    #because of the scope of the tests, this part cannot go in the relevant CMakeLists
    if("${PROJECT_NAME}" STREQUAL "Polyhedron_Demo")
      set_tests_properties("compilation of  Polyhedron_Demo" PROPERTIES TIMEOUT 2400)
    elseif("${PROJECT_NAME}" STREQUAL "Mesh_3_Tests" OR "${PROJECT_NAME}" STREQUAL "Mesh_3_Examples")
      set_tests_properties("compilation of  ${PROJECT_NAME}" PROPERTIES TIMEOUT 1600)
    endif()

  endif()#CMAKE_VS_MSBUILD_COMMAND
  if(NOT TARGET ALL_CGAL_TARGETS)
    add_custom_target( ALL_CGAL_TARGETS )
  endif()
  if(NOT TARGET cgal_check_build_system)
    add_custom_target(cgal_check_build_system)
    add_dependencies( ALL_CGAL_TARGETS cgal_check_build_system )
    add_test(NAME "check build system"
      COMMAND "${CMAKE_COMMAND}" --build "${CMAKE_BINARY_DIR}" --target "cgal_check_build_system" --config "$<CONFIG>")
    set_property(TEST "check build system"
      APPEND PROPERTY LABELS "CGAL_build_system")
    set_property(TEST "check build system"
       PROPERTY FIXTURES_SETUP "check_build_system_SetupFixture")
  endif()
  if(TARGET CGAL_Qt5_moc_and_resources) # if CGAL_Qt5 was searched, and is header-only
    get_property(linked_libraries TARGET "${exe_name}" PROPERTY LINK_LIBRARIES)
    #  message(STATUS "${exe_name} depends on ${linked_libraries}")
    string(FIND "${linked_libraries}" "CGAL::CGAL_Qt5" link_with_CGAL_Qt5)
    if(link_with_CGAL_Qt5 STRGREATER "-1" AND
        NOT TARGET "compilation_of__CGAL_Qt5_moc_and_resources")
      # This custom target is useless. It is used only as a flag to
      # detect that the test has already been created.
      add_custom_target("compilation_of__CGAL_Qt5_moc_and_resources")
      add_dependencies( "compilation_of__CGAL_Qt5_moc_and_resources" CGAL_Qt5_moc_and_resources )
      add_test(NAME "compilation of  CGAL_Qt5_moc_and_resources"
        COMMAND "${CMAKE_COMMAND}" --build "${CMAKE_BINARY_DIR}" --target "CGAL_Qt5_moc_and_resources" --config "$<CONFIG>")
      set_property(TEST "compilation of  CGAL_Qt5_moc_and_resources"
        APPEND PROPERTY LABELS "CGAL_build_system")
<<<<<<< HEAD
      set_property(TEST "compilation_of__CGAL_Qt5_moc_and_resources"
        PROPERTY FIXTURES_SETUP "CGAL_Qt5_moc_and_resources_Fixture")
      set_property(TEST "compilation_of__CGAL_Qt5_moc_and_resources"
        APPEND PROPERTY DEPENDS "check_build_system")
=======
      set_property(TEST "compilation of  CGAL_Qt5_moc_and_resources"
        PROPERTY FIXTURES_SETUP "CGAL_Qt5_moc_and_resources_Fixture")
      set_property(TEST "compilation of  CGAL_Qt5_moc_and_resources"
        APPEND PROPERTY DEPENDS "check build system")
>>>>>>> 1b843297
    endif()
  endif()
endfunction(cgal_add_compilation_test)

option(CGAL_TEST_DRAW_FUNCTIONS "If set, the ctest command will not skip the tests of the draw functions.")

function(cgal_setup_test_properties test_name)
  if(ARGC GREATER 1)
    set(exe_name ${ARGV1})
  endif()
  set_property(TEST "${test_name}"
    APPEND PROPERTY LABELS "${PROJECT_NAME}")
  #      message(STATUS "  working dir: ${CMAKE_CURRENT_SOURCE_DIR}")
  set_property(TEST "${test_name}"
    PROPERTY WORKING_DIRECTORY ${CMAKE_CURRENT_SOURCE_DIR})
  if(NOT CGAL_TEST_DRAW_FUNCTIONS)
    set_property(TEST "${test_name}"
      APPEND PROPERTY ENVIRONMENT CGAL_TEST_SUITE=1)
  endif()

  if(exe_name)
    if(NOT CMAKE_VS_MSBUILD_COMMAND)
      set_property(TEST "${test_name}"
        APPEND PROPERTY DEPENDS "compilation of  ${exe_name}")
    else()#CMAKE_VS_MSBUILD_COMMAND
      set_property(TEST "${test_name}"
        APPEND PROPERTY DEPENDS "compilation of  ${PROJECT_NAME}")
    endif()#CMAKE_VS_MSBUILD_COMMAND
  endif()

  get_filename_component(_source_dir_abs ${CMAKE_CURRENT_SOURCE_DIR} ABSOLUTE)
  get_filename_component(_binary_dir_abs ${CMAKE_CURRENT_BINARY_DIR} ABSOLUTE)
  string(FIND "${_binary_dir_abs}" "${_source_dir_abs}" _search_binary_in_source)

  if(_search_binary_in_source EQUAL "-1")
    if(NOT TEST "copy source_dir of ${PROJECT_NAME}")
      if(ANDROID)
        add_test(NAME "copy source_dir of ${PROJECT_NAME}"
          COMMAND
          ${adb_executable} push
          ${CMAKE_CURRENT_SOURCE_DIR}
          ${CGAL_REMOTE_TEST_DIR_PREFIX}${PROJECT_NAME}
          )
        add_test(NAME ${PROJECT_NAME}_copy_GMP_MPFR
          COMMAND
          ${adb_executable} push
          ${GMP_LIBRARIES} ${MPFR_LIBRARIES}
          ${CGAL_REMOTE_TEST_DIR_PREFIX}${PROJECT_NAME}
          )
        set_property(TEST ${PROJECT_NAME}_copy_GMP_MPFR
          APPEND PROPERTY DEPENDS "copy source_dir of ${PROJECT_NAME}")
        set_property(TEST ${PROJECT_NAME}_copy_GMP_MPFR
          PROPERTY FIXTURES_SETUP ${PROJECT_NAME})
      elseif(CGAL_RUN_TESTS_THROUGH_SSH)
        add_test(NAME "copy source_dir of ${PROJECT_NAME}"
          COMMAND
          ${scp_executable} -r
          ${CMAKE_CURRENT_SOURCE_DIR}
          ${SSH_HOST}:${CGAL_REMOTE_TEST_DIR_PREFIX}${PROJECT_NAME}
          )
      else()
        add_test(NAME "copy source_dir of ${PROJECT_NAME}"
          COMMAND
          ${CMAKE_COMMAND} -E copy_directory
          ${CMAKE_CURRENT_SOURCE_DIR}
          ${CMAKE_CURRENT_BINARY_DIR}/__exec_test_dir
          )
      endif()
      set_property(TEST "copy source_dir of ${PROJECT_NAME}"
        PROPERTY FIXTURES_SETUP ${PROJECT_NAME})

      if(ANDROID)
        add_test(NAME "cleanup of ${PROJECT_NAME}"
          COMMAND
          ${adb_executable} shell rm -rf
          ${CGAL_REMOTE_TEST_DIR_PREFIX}${PROJECT_NAME}
          )
      elseif(CGAL_RUN_TESTS_THROUGH_SSH)
        add_test(NAME "cleanup of ${PROJECT_NAME}"
          COMMAND
          ${ssh_executable} ${SSH_HOST} rm -rf
          ${CGAL_REMOTE_TEST_DIR_PREFIX}${PROJECT_NAME}
          )
      else()
        add_test(NAME "cleanup of ${PROJECT_NAME}"
          COMMAND
          ${CMAKE_COMMAND} -E remove_directory
          ${CMAKE_CURRENT_BINARY_DIR}/__exec_test_dir
          )
      endif()
      set_property(TEST "cleanup of ${PROJECT_NAME}"
        PROPERTY FIXTURES_CLEANUP ${PROJECT_NAME})

      set_property(TEST
        "cleanup of ${PROJECT_NAME}" "copy source_dir of ${PROJECT_NAME}"
        APPEND PROPERTY LABELS "${PROJECT_NAME}")
    endif()
    if(NOT ANDROID AND NOT CGAL_RUN_TESTS_THROUGH_SSH)
      set_property(TEST "${test_name}"
        PROPERTY
        WORKING_DIRECTORY ${CMAKE_CURRENT_BINARY_DIR}/__exec_test_dir)
    endif()

    set_property(TEST "${test_name}"
      APPEND PROPERTY FIXTURES_REQUIRED "${PROJECT_NAME}")
    if(exe_name)
      set_property(TEST ${test_name}
        APPEND PROPERTY FIXTURES_REQUIRED "${exe_name}")
      if(NOT CMAKE_VS_MSBUILD_COMMAND)
        set_property(TEST "compilation of  ${exe_name}"
          PROPERTY FIXTURES_SETUP "${exe_name}")
      else()#CMAKE_VS_MSBUILD_COMMAND
        set_property(TEST "compilation of  ${PROJECT_NAME}"
          PROPERTY FIXTURES_SETUP "${exe_name}")
      endif()#CMAKE_VS_MSBUILD_COMMAND
      if((ANDROID OR CGAL_RUN_TESTS_THROUGH_SSH) AND NOT TEST push_of__${exe_name})
        if(ANDROID)
          add_test(NAME "push_of__${exe_name}"
            COMMAND ${adb_executable} push $<TARGET_FILE:${exe_name}> ${CGAL_REMOTE_TEST_DIR_PREFIX}${PROJECT_NAME}/${exe_name})
        elseif(CGAL_RUN_TESTS_THROUGH_SSH)
          add_test(NAME "push_of__${exe_name}"
            COMMAND ${scp_executable} $<TARGET_FILE:${exe_name}> ${SSH_HOST}:${CGAL_REMOTE_TEST_DIR_PREFIX}${PROJECT_NAME}/)
        endif()
        set_property(TEST "push_of__${exe_name}"
          APPEND PROPERTY DEPENDS "compilation of  ${exe_name}")
        set_property(TEST "push_of__${exe_name}"
          APPEND PROPERTY FIXTURES_SETUP "${exe_name}")
        set_property(TEST "push_of__${exe_name}"
          APPEND PROPERTY FIXTURES_REQUIRED "${PROJECT_NAME}")
        set_property(TEST "push_of__${exe_name}"
          APPEND PROPERTY LABELS "${PROJECT_NAME}")
      endif()
    endif()
  endif() # end CMake 3.7 or later
endfunction(cgal_setup_test_properties)

function(cgal_add_test exe_name)
  cgal_add_compilation_test(${exe_name})

  cmake_parse_arguments("cgal_add_test" # prefix
    "NO_EXECUTION"                      # optional arguments
    "TEST_NAME"                         # single arguments
    "ARGUMENTS"                         # multivalue arguments
    ${ARGN})
  set(ARGS ${cgal_add_test_ARGUMENTS})
  set(test_name ${cgal_add_test_TEST_NAME})
#  message("  test_name: ${test_name}")
  if(NOT test_name)
    set(test_name "execution   of  ${exe_name}")
  endif()
#  message("  test_name: ${test_name}")
  if(cgal_add_test_NO_EXECUTION OR TEST ${test_name})
    return()
  endif()
#  message("Add test ${test_name}")
  set(cin_file "${CMAKE_CURRENT_SOURCE_DIR}/${exe_name}.cin")
  if(NOT ARGS AND EXISTS ${cin_file})
    if(CGAL_RUN_TESTS_THROUGH_SSH)
      add_test(NAME ${test_name} COMMAND bash -c "${TIME_COMMAND} ${ssh_executable}  ${SSH_HOST} \"cd ${CGAL_REMOTE_TEST_DIR_PREFIX}${PROJECT_NAME} && ${CGAL_REMOTE_TEST_DIR_PREFIX}${PROJECT_NAME}/${exe_name} 3< <(cat; kill -INT 0) < ${exe_name}.cin\" <&1")
    else()
      if(ANDROID)
        set(cmd ${exe_name})
      else()
        set(cmd $<TARGET_FILE:${exe_name}>)
      endif()
      add_test(NAME ${test_name}
        COMMAND ${TIME_COMMAND} ${CMAKE_COMMAND}
        -DCMD:STRING=${cmd}
        -DCIN:STRING=${cin_file}
        -DCGAL_REMOTE_TEST_DIR_PREFIX=${CGAL_REMOTE_TEST_DIR_PREFIX}
        -DCGAL_RUN_TESTS_THROUGH_SSH=${CGAL_RUN_TESTS_THROUGH_SSH}
        -DSSH_HOST=${SSH_HOST}
        -Dssh_executable=${ssh_executable}
        -DCGAL_REMOTE_TEST_DIR_PREFIX=${CGAL_REMOTE_TEST_DIR_PREFIX}
        -DPROJECT_NAME=${PROJECT_NAME}
        -P "${CGAL_MODULES_DIR}/run_test_with_cin.cmake")
      set_property(DIRECTORY ${CMAKE_CURRENT_SOURCE_DIR}
        APPEND PROPERTY CMAKE_CONFIGURE_DEPENDS ${cin_file})
      #	message(STATUS "add test: ${exe_name} < ${cin_file}")
    endif()
  else()
    if(NOT ARGS AND NOT cgal_add_test_TEST_NAME)
      if(ARGC GREATER 2 AND ARGV2)
        set(cmd_file "${CMAKE_CURRENT_SOURCE_DIR}/${ARGV2}.cmd")
      elseif(ARGC GREATER 1 AND ARGV1 AND NOT EXISTS ${cmd_file})
        set(cmd_file "${CMAKE_CURRENT_SOURCE_DIR}/${ARGV1}.cmd")
      elseif(NOT EXISTS ${cmd_file})
        set(cmd_file "${CMAKE_CURRENT_SOURCE_DIR}/${exe_name}.cmd")
      endif()
      if(EXISTS ${cmd_file})
        file(STRINGS "${cmd_file}" CMD_LINES)
        string(CONFIGURE "${CMD_LINES}" CMD_LINES)
        set(ARGS)
        #	  message(STATUS "DEBUG test ${exe_name}")
        foreach(CMD_LINE ${CMD_LINES})
    #	    message(STATUS "  command line: ${CMD_LINE}")
          string(REGEX REPLACE "\#.*" "" CMD_LINE "${CMD_LINE}")
          separate_arguments(CMD_LINE_ARGS UNIX_COMMAND ${CMD_LINE})
    #	    message(STATUS "  args: ${CMD_LINE_ARGS}")
          list(APPEND ARGS ${CMD_LINE_ARGS})
        endforeach()
        expand_list_with_globbing(ARGS)
        set_property(DIRECTORY ${CMAKE_CURRENT_SOURCE_DIR}
          APPEND PROPERTY CMAKE_CONFIGURE_DEPENDS ${cmd_file})
      endif()
    endif()
    #	message(STATUS "add test: ${exe_name} ${ARGS}")
    if(ANDROID)
      add_test(NAME ${test_name} COMMAND ${TIME_COMMAND} ${adb_executable} shell cd ${CGAL_REMOTE_TEST_DIR_PREFIX}${PROJECT_NAME} && LD_LIBRARY_PATH=${CGAL_REMOTE_TEST_DIR_PREFIX}${PROJECT_NAME} ${CGAL_REMOTE_TEST_DIR_PREFIX}${PROJECT_NAME}/${exe_name} ${ARGS})
    elseif(CGAL_RUN_TESTS_THROUGH_SSH)
      STRING(REPLACE ";" " " arg_str "${ARGS}")
      add_test(NAME ${test_name} COMMAND bash -c "${TIME_COMMAND} ${ssh_executable}  ${SSH_HOST} \"cd ${CGAL_REMOTE_TEST_DIR_PREFIX}${PROJECT_NAME} && ${CGAL_REMOTE_TEST_DIR_PREFIX}${PROJECT_NAME}/${exe_name} ${arg_str} 3< <(cat; kill -INT 0)\" <&1")
    else()
      add_test(NAME ${test_name} COMMAND ${TIME_COMMAND} $<TARGET_FILE:${exe_name}> ${ARGS})
    endif()
  endif()
  cgal_setup_test_properties(${test_name} ${exe_name})
endfunction()

function(CGAL_add_compilation_tests_for_all_targets)
endfunction()<|MERGE_RESOLUTION|>--- conflicted
+++ resolved
@@ -131,17 +131,10 @@
         COMMAND "${CMAKE_COMMAND}" --build "${CMAKE_BINARY_DIR}" --target "CGAL_Qt5_moc_and_resources" --config "$<CONFIG>")
       set_property(TEST "compilation of  CGAL_Qt5_moc_and_resources"
         APPEND PROPERTY LABELS "CGAL_build_system")
-<<<<<<< HEAD
-      set_property(TEST "compilation_of__CGAL_Qt5_moc_and_resources"
-        PROPERTY FIXTURES_SETUP "CGAL_Qt5_moc_and_resources_Fixture")
-      set_property(TEST "compilation_of__CGAL_Qt5_moc_and_resources"
-        APPEND PROPERTY DEPENDS "check_build_system")
-=======
       set_property(TEST "compilation of  CGAL_Qt5_moc_and_resources"
         PROPERTY FIXTURES_SETUP "CGAL_Qt5_moc_and_resources_Fixture")
       set_property(TEST "compilation of  CGAL_Qt5_moc_and_resources"
         APPEND PROPERTY DEPENDS "check build system")
->>>>>>> 1b843297
     endif()
   endif()
 endfunction(cgal_add_compilation_test)
