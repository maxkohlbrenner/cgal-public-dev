if(CGAL_add_test_included)
  return()
endif(CGAL_add_test_included)
set(CGAL_add_test_included TRUE)

option(BUILD_TESTING "Build the testing tree." OFF)

if(NOT POLICY CMP0064)
  # CMake <= 3.3
  if(BUILD_TESTING)
    message(WARNING
      "CGAL CTest support requires CMake 3.4 or later.\n"
      "You must either disable BUILD_TESTING or upgrade CMake.")
  endif()

  # Add a fake function to avoid CMake errors
  function(cgal_add_compilation_test)
  endfunction()

  # Then return, to exit the file
  return()
endif()

if(BUILD_TESTING)
  enable_testing()
endif()

cmake_policy(SET CMP0064 NEW)

include(CMakeParseArguments)

option(CGAL_CTEST_DISPLAY_MEM_AND_TIME
  "Display memory and real time usage at end of CTest test outputs"
  FALSE)
if(CGAL_CTEST_DISPLAY_MEM_AND_TIME)
  find_program(TIME time)
  if(TIME)
    set(TIME_COMMAND ${TIME} -f "\\nMEM: %M\\tTIME: %e\\t%C")
  endif()
endif()

if(ANDROID)
  set(CGAL_REMOTE_TEST_DIR_PREFIX /data/local/tmp/ CACHE PATH "Path to the directory where the tests will be executed in a remote testsuite.")
  find_program(adb_executable adb)
endif()
if(CGAL_RUN_TESTS_THROUGH_SSH)
  set(CGAL_REMOTE_TEST_DIR_PREFIX /home/pi/CGAL/ CACHE PATH "Path to the directory where the tests will be executed in a remote testsuite.")
  find_program(ssh_executable ssh)
  find_program(scp_executable scp)
endif()

# Process a list, and replace items contains a file pattern (like
# `*.off`) by the sublist that corresponds to the globbing of the
# pattern in the directory `${CMAKE_CURRENT_SOURCE_DIR}`.
#
#
# For example: the `file
# test/Poisson_surface_reconstruction_3/poisson_reconstruction_test.cmd`
# contains:
#
#     data/*.off data/*.xyz data/*.pwn
#
# For that file, the list `ARGS` computed in the function
# `create_single_source_cgal_program` (see below) is the list:
#
#     data/*.off;data/*.xyz;data/*.pwn
#
# A call to `expand_list_with_globbing(ARGS)` replaces the list by:
#
#     data/ChineseDragon-10kv.off;data/robocat_deci.off;data/sphere_20k.xyz;data/oni.pwn"
#
function(expand_list_with_globbing list_name)
  set(input_list ${${list_name}})
#  message(STATUS "expand_list_with_globbing(${list_name}), ${list_name} is: ${input_list}")
  list(LENGTH input_list list_lenght)
  math(EXPR list_last_n "${list_lenght} - 1")
  set(output_list)
  foreach(n RANGE ${list_last_n})
#    message(STATUS "n=${n}")
    list(GET input_list ${n} item_n)
#    message(STATUS "argument ${n} is ${item_n}")
    if(item_n MATCHES ".*\\*.*")
      file(GLOB files RELATIVE ${CMAKE_CURRENT_SOURCE_DIR} ${item_n})
      list(APPEND output_list ${files})
    else()
      list(APPEND output_list ${item_n})
    endif()
#    message(STATUS "  new value of the output list: ${output_list}")
  endforeach()
  set(${list_name} ${output_list} PARENT_SCOPE)
endfunction()

function(cgal_add_compilation_test exe_name)
  if(NOT POLICY CMP0064 OR TEST compilation_of__${exe_name})
    return()
  endif()
  add_test(NAME "compilation_of__${exe_name}"
    COMMAND ${TIME_COMMAND} "${CMAKE_COMMAND}" --build "${CMAKE_BINARY_DIR}" --target "${exe_name}" --config "$<CONFIG>")
  set_property(TEST "compilation_of__${exe_name}"
    APPEND PROPERTY LABELS "${PROJECT_NAME}")
  if(NOT TARGET ALL_CGAL_TARGETS)
<<<<<<< HEAD
    add_custom_target( ALL_CGAL_TARGETS )
  endif()
=======
      add_custom_target( ALL_CGAL_TARGETS )
    endif()
>>>>>>> d0036943
  if(NOT TARGET cgal_check_build_system)
    add_custom_target(cgal_check_build_system)
    add_dependencies( ALL_CGAL_TARGETS cgal_check_build_system )
  endif()
  if(NOT TEST check_build_system)
    add_test(NAME "check_build_system"
<<<<<<< HEAD
      COMMAND "${CMAKE_COMMAND}" --build "${CMAKE_BINARY_DIR}" --target "cgal_check_build_system")
=======
      COMMAND "${CMAKE_COMMAND}" --build "${CMAKE_BINARY_DIR}" --target "cgal_check_build_system" --config "$<CONFIG>")
>>>>>>> d0036943
    set_property(TEST "check_build_system"
      APPEND PROPERTY LABELS "Installation")
    if(POLICY CMP0066) # cmake 3.7 or later
      set_property(TEST "check_build_system"
        PROPERTY FIXTURES_SETUP "check_build_system_SetupFixture")
    endif()
  endif()
  if(POLICY CMP0066) # cmake 3.7 or later
    set_property(TEST "compilation_of__${exe_name}"
      APPEND PROPERTY FIXTURES_REQUIRED "check_build_system_SetupFixture")
  endif()
endfunction(cgal_add_compilation_test)

function(cgal_setup_test_properties test_name)
  if(ARGC GREATER 1)
    set(exe_name ${ARGV1})
  endif()
  set_property(TEST "${test_name}"
    APPEND PROPERTY LABELS "${PROJECT_NAME}")
  #      message(STATUS "  working dir: ${CMAKE_CURRENT_SOURCE_DIR}")
  set_property(TEST "${test_name}"
    PROPERTY WORKING_DIRECTORY ${CMAKE_CURRENT_SOURCE_DIR})
  if(exe_name)
    set_property(TEST "${test_name}"
      APPEND PROPERTY DEPENDS "compilation_of__${exe_name}")
  endif()

  get_filename_component(_source_dir_abs ${CMAKE_CURRENT_SOURCE_DIR} ABSOLUTE)
  get_filename_component(_binary_dir_abs ${CMAKE_CURRENT_BINARY_DIR} ABSOLUTE)
  string(FIND "${_binary_dir_abs}" "${_source_dir_abs}" _search_binary_in_source)

  if(_search_binary_in_source EQUAL "-1"
     AND POLICY CMP0066) # CMake 3.7 or later
    if(NOT TEST ${PROJECT_NAME}_SetupFixture)
      if(ANDROID)
        add_test(NAME ${PROJECT_NAME}_SetupFixture
          COMMAND
          ${adb_executable} push
          ${CMAKE_CURRENT_SOURCE_DIR}
          ${CGAL_REMOTE_TEST_DIR_PREFIX}${PROJECT_NAME}
          )
        add_test(NAME ${PROJECT_NAME}_copy_GMP_MPFR
          COMMAND
          ${adb_executable} push
          ${GMP_LIBRARIES} ${MPFR_LIBRARIES}
          ${CGAL_REMOTE_TEST_DIR_PREFIX}${PROJECT_NAME}
          )
        set_property(TEST ${PROJECT_NAME}_copy_GMP_MPFR
          APPEND PROPERTY DEPENDS ${PROJECT_NAME}_SetupFixture)
        set_property(TEST ${PROJECT_NAME}_copy_GMP_MPFR
          PROPERTY FIXTURES_SETUP ${PROJECT_NAME})
      elseif(CGAL_RUN_TESTS_THROUGH_SSH)
        add_test(NAME ${PROJECT_NAME}_SetupFixture
          COMMAND
          ${scp_executable} -r
          ${CMAKE_CURRENT_SOURCE_DIR}
          ${SSH_HOST}:${CGAL_REMOTE_TEST_DIR_PREFIX}${PROJECT_NAME}
          )
      else()
        add_test(NAME ${PROJECT_NAME}_SetupFixture
          COMMAND
          ${CMAKE_COMMAND} -E copy_directory
          ${CMAKE_CURRENT_SOURCE_DIR}
          ${CMAKE_CURRENT_BINARY_DIR}/__exec_test_dir
          )
      endif()
      set_property(TEST ${PROJECT_NAME}_SetupFixture
        PROPERTY FIXTURES_SETUP ${PROJECT_NAME})

      if(ANDROID)
        add_test(NAME ${PROJECT_NAME}_CleanupFixture
          COMMAND
          ${adb_executable} shell rm -rf
          ${CGAL_REMOTE_TEST_DIR_PREFIX}${PROJECT_NAME}
          )
      elseif(CGAL_RUN_TESTS_THROUGH_SSH)
        add_test(NAME ${PROJECT_NAME}_CleanupFixture
          COMMAND
          ${ssh_executable} ${SSH_HOST} rm -rf
          ${CGAL_REMOTE_TEST_DIR_PREFIX}${PROJECT_NAME}
          )
      else()
        add_test(NAME ${PROJECT_NAME}_CleanupFixture
          COMMAND
          ${CMAKE_COMMAND} -E remove_directory
          ${CMAKE_CURRENT_BINARY_DIR}/__exec_test_dir
          )
      endif()
      set_property(TEST ${PROJECT_NAME}_CleanupFixture
        PROPERTY FIXTURES_CLEANUP ${PROJECT_NAME})

      set_property(TEST
        ${PROJECT_NAME}_CleanupFixture ${PROJECT_NAME}_SetupFixture
        APPEND PROPERTY LABELS "${PROJECT_NAME}")
    endif()
    if(NOT ANDROID AND NOT CGAL_RUN_TESTS_THROUGH_SSH)
      set_property(TEST "${test_name}"
        PROPERTY
        WORKING_DIRECTORY ${CMAKE_CURRENT_BINARY_DIR}/__exec_test_dir)
    endif()
    
    set_property(TEST "${test_name}"
      APPEND PROPERTY FIXTURES_REQUIRED "${PROJECT_NAME}")
    if(exe_name)
      set_property(TEST ${test_name}
        APPEND PROPERTY FIXTURES_REQUIRED "${exe_name}")
      set_property(TEST "compilation_of__${exe_name}"
        PROPERTY FIXTURES_SETUP "${exe_name}")
      if((ANDROID OR CGAL_RUN_TESTS_THROUGH_SSH) AND NOT TEST push_of__${exe_name})
        if(ANDROID)
          add_test(NAME "push_of__${exe_name}"
            COMMAND ${adb_executable} push $<TARGET_FILE:${exe_name}> ${CGAL_REMOTE_TEST_DIR_PREFIX}${PROJECT_NAME}/${exe_name})
        elseif(CGAL_RUN_TESTS_THROUGH_SSH)
          add_test(NAME "push_of__${exe_name}"
            COMMAND ${scp_executable} $<TARGET_FILE:${exe_name}> ${SSH_HOST}:${CGAL_REMOTE_TEST_DIR_PREFIX}${PROJECT_NAME}/)
        endif()
        set_property(TEST "push_of__${exe_name}"
          APPEND PROPERTY DEPENDS "compilation_of__${exe_name}")
        set_property(TEST "push_of__${exe_name}"
          APPEND PROPERTY FIXTURES_SETUP "${exe_name}")
        set_property(TEST "push_of__${exe_name}"
          APPEND PROPERTY FIXTURES_REQUIRED "${PROJECT_NAME}")
        set_property(TEST "push_of__${exe_name}"
          APPEND PROPERTY LABELS "${PROJECT_NAME}")
      endif()
    endif()
  endif() # end CMake 3.7 or later
endfunction(cgal_setup_test_properties)

function(cgal_add_test exe_name)
  cgal_add_compilation_test(${exe_name})

  cmake_parse_arguments("cgal_add_test" # prefix
    "NO_EXECUTION"                      # optional arguments
    "TEST_NAME"                         # single arguments
    "ARGUMENTS"                         # multivalue arguments
    ${ARGN})
  set(ARGS ${cgal_add_test_ARGUMENTS})
  set(test_name ${cgal_add_test_TEST_NAME})
#  message("  test_name: ${test_name}")
  if(NOT test_name)
    set(test_name "execution___of__${exe_name}")
  endif()
#  message("  test_name: ${test_name}")
  if(cgal_add_test_NO_EXECUTION OR NOT POLICY CMP0064 OR TEST ${test_name})
    return()
  endif()
#  message("Add test ${test_name}")
  set(cin_file "${CMAKE_CURRENT_SOURCE_DIR}/${exe_name}.cin")
  if(NOT ARGS AND EXISTS ${cin_file})
    if(CGAL_RUN_TESTS_THROUGH_SSH)
      add_test(NAME ${test_name} COMMAND bash -c "${TIME_COMMAND} ${ssh_executable}  ${SSH_HOST} \"cd ${CGAL_REMOTE_TEST_DIR_PREFIX}${PROJECT_NAME} && ${CGAL_REMOTE_TEST_DIR_PREFIX}${PROJECT_NAME}/${exe_name} 3< <(cat; kill -INT 0) < ${exe_name}.cin\" <&1")
    else()
      if(ANDROID)
        set(cmd ${exe_name})
      else()
        set(cmd $<TARGET_FILE:${exe_name}>)
      endif()
      add_test(NAME ${test_name}
        COMMAND ${TIME_COMMAND} ${CMAKE_COMMAND}
        -DCMD:STRING=${cmd}
        -DCIN:STRING=${cin_file}
        -DCGAL_REMOTE_TEST_DIR_PREFIX=${CGAL_REMOTE_TEST_DIR_PREFIX}
        -DCGAL_RUN_TESTS_THROUGH_SSH=${CGAL_RUN_TESTS_THROUGH_SSH}
        -DSSH_HOST=${SSH_HOST}
        -Dssh_executable=${ssh_executable}
        -DCGAL_REMOTE_TEST_DIR_PREFIX=${CGAL_REMOTE_TEST_DIR_PREFIX}
        -DPROJECT_NAME=${PROJECT_NAME}
        -P "${CGAL_MODULES_DIR}/run_test_with_cin.cmake")
      set_property(DIRECTORY ${CMAKE_CURRENT_SOURCE_DIR}
        APPEND PROPERTY CMAKE_CONFIGURE_DEPENDS ${cin_file})
      #	message(STATUS "add test: ${exe_name} < ${cin_file}")
    endif()
  else()
    if(NOT ARGS AND NOT cgal_add_test_TEST_NAME)
      if(ARGC GREATER 2 AND ARGV2)
        set(cmd_file "${CMAKE_CURRENT_SOURCE_DIR}/${ARGV2}.cmd")
      elseif(ARGC GREATER 1 AND ARGV1 AND NOT EXISTS ${cmd_file})
        set(cmd_file "${CMAKE_CURRENT_SOURCE_DIR}/${ARGV1}.cmd")
      elseif(NOT EXISTS ${cmd_file})
        set(cmd_file "${CMAKE_CURRENT_SOURCE_DIR}/${exe_name}.cmd")
      endif()
      if(EXISTS ${cmd_file})
        file(STRINGS "${cmd_file}" CMD_LINES)
        set(ARGS)
        #	  message(STATUS "DEBUG test ${exe_name}")
        foreach(CMD_LINE ${CMD_LINES})
	  #	    message(STATUS "  command line: ${CMD_LINE}")
          string(REGEX REPLACE "\#.*" "" CMD_LINE "${CMD_LINE}")
	  separate_arguments(CMD_LINE_ARGS UNIX_COMMAND ${CMD_LINE})
	  #	    message(STATUS "  args: ${CMD_LINE_ARGS}")
	  list(APPEND ARGS ${CMD_LINE_ARGS})
        endforeach()
        expand_list_with_globbing(ARGS)
        set_property(DIRECTORY ${CMAKE_CURRENT_SOURCE_DIR}
          APPEND PROPERTY CMAKE_CONFIGURE_DEPENDS ${cmd_file})
      endif()
    endif()
    #	message(STATUS "add test: ${exe_name} ${ARGS}")
    if(ANDROID)
      add_test(NAME ${test_name} COMMAND ${TIME_COMMAND} ${adb_executable} shell cd ${CGAL_REMOTE_TEST_DIR_PREFIX}${PROJECT_NAME} && LD_LIBRARY_PATH=${CGAL_REMOTE_TEST_DIR_PREFIX}${PROJECT_NAME} ${CGAL_REMOTE_TEST_DIR_PREFIX}${PROJECT_NAME}/${exe_name} ${ARGS})
    elseif(CGAL_RUN_TESTS_THROUGH_SSH)
      STRING(REPLACE ";" " " arg_str "${ARGS}")
      add_test(NAME ${test_name} COMMAND bash -c "${TIME_COMMAND} ${ssh_executable}  ${SSH_HOST} \"cd ${CGAL_REMOTE_TEST_DIR_PREFIX}${PROJECT_NAME} && ${CGAL_REMOTE_TEST_DIR_PREFIX}${PROJECT_NAME}/${exe_name} ${arg_str} 3< <(cat; kill -INT 0)\" <&1")
    else()
      add_test(NAME ${test_name} COMMAND ${TIME_COMMAND} $<TARGET_FILE:${exe_name}> ${ARGS})
    endif()
  endif()
  cgal_setup_test_properties(${test_name} ${exe_name})
endfunction()

function(CGAL_add_compilation_tests_for_all_targets)
endfunction()<|MERGE_RESOLUTION|>--- conflicted
+++ resolved
@@ -99,24 +99,15 @@
   set_property(TEST "compilation_of__${exe_name}"
     APPEND PROPERTY LABELS "${PROJECT_NAME}")
   if(NOT TARGET ALL_CGAL_TARGETS)
-<<<<<<< HEAD
     add_custom_target( ALL_CGAL_TARGETS )
   endif()
-=======
-      add_custom_target( ALL_CGAL_TARGETS )
-    endif()
->>>>>>> d0036943
   if(NOT TARGET cgal_check_build_system)
     add_custom_target(cgal_check_build_system)
     add_dependencies( ALL_CGAL_TARGETS cgal_check_build_system )
   endif()
   if(NOT TEST check_build_system)
     add_test(NAME "check_build_system"
-<<<<<<< HEAD
-      COMMAND "${CMAKE_COMMAND}" --build "${CMAKE_BINARY_DIR}" --target "cgal_check_build_system")
-=======
       COMMAND "${CMAKE_COMMAND}" --build "${CMAKE_BINARY_DIR}" --target "cgal_check_build_system" --config "$<CONFIG>")
->>>>>>> d0036943
     set_property(TEST "check_build_system"
       APPEND PROPERTY LABELS "Installation")
     if(POLICY CMP0066) # cmake 3.7 or later
