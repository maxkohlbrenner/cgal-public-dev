#.rst:
# CGAL_SetupCGALDependencies
# --------------------------
#
# The module searches for the dependencies of the CGAL library:
#   - the `GMP/MPFR` couple,
#   - `LEDA` (optional)
#   - the `Boost` libraries (mostly the header-only libraries)
#
# and defines the variable :variable:`CGAL_FOUND` and the function
# :command:`CGAL_setup_CGAL_dependencies`.
#
# Module Input Variables
# ^^^^^^^^^^^^^^^^^^^^^^
# .. variable:: CGAL_DISABLE_GMP
#
#    If set, the `GMP` library will not be used. If
#    :variable:`WITH_LEDA` is not used either, a efficient exact
#    number types are used by CGAL kernels for exact computation.
#
# .. variable:: WITH_LEDA
#
#    If set, the `LEDA` library will be searched and used to provide
#    the exact number types used by CGAL kernels.
#
cmake_minimum_required(VERSION 3.11...3.23)
if(CGAL_SetupCGALDependencies_included)
  return()
endif()
set(CGAL_SetupCGALDependencies_included TRUE)

#.rst:
# Used Modules
# ^^^^^^^^^^^^
#   - :module:`CGAL_SetupGMP`
if(NOT CGAL_DISABLE_GMP)
  include(${CMAKE_CURRENT_LIST_DIR}/CGAL_SetupGMP.cmake)
endif()

#.rst:
#   - :module:`CGAL_SetupLEDA`
if(WITH_LEDA)
  include(${CMAKE_CURRENT_LIST_DIR}/CGAL_SetupLEDA.cmake)
endif()

#.rst:
#   - :module:`CGAL_SetupBoost`
include(${CMAKE_CURRENT_LIST_DIR}/CGAL_SetupBoost.cmake)

#.rst:
# Result Variables
# ^^^^^^^^^^^^^^^^
#
# .. variable:: CGAL_FOUND
#
#    Set to `TRUE` if the dependencies of CGAL were found.
if(Boost_FOUND)
  set(CGAL_FOUND TRUE)
  set_property(GLOBAL PROPERTY CGAL_FOUND TRUE)
endif()

#.rst:
#
# Provided Functions
# ^^^^^^^^^^^^^^^^^^
#
# .. command:: CGAL_setup_CGAL_dependencies
#
#   Link the target with the dependencies of CGAL::
#
#     CGAL_setup_CGAL_dependencies( target )
#
#   The dependencies are
#   added using :command:`target_link_libraries` with the ``INTERFACE``
#   keyword.
#
function(CGAL_setup_CGAL_dependencies target)
  foreach(dir ${CGAL_INCLUDE_DIRS})
    target_include_directories(${target} INTERFACE
      $<BUILD_INTERFACE:${dir}>)
  endforeach()
  target_include_directories(${target} INTERFACE
    $<INSTALL_INTERFACE:include>)

  if(CGAL_DISABLE_GMP)
    target_compile_definitions(${target} INTERFACE CGAL_DISABLE_GMP=1)
  else()
    use_CGAL_GMP_support(${target} INTERFACE)
    set(CGAL_USE_GMP  TRUE CACHE INTERNAL "CGAL library is configured to use GMP")
    set(CGAL_USE_MPFR TRUE CACHE INTERNAL "CGAL library is configured to use MPFR")
  endif()

  if(WITH_LEDA)
    use_CGAL_LEDA_support(${target} INTERFACE)
  endif()
  if (RUNNING_CGAL_AUTO_TEST OR CGAL_TEST_SUITE)
    target_compile_definitions(${target} INTERFACE CGAL_TEST_SUITE=1)
  endif()

<<<<<<< HEAD
=======
  # CGAL now requires C++17
  target_compile_features(${target} INTERFACE cxx_std_17)

>>>>>>> 6abf126e
  use_CGAL_Boost_support(${target} INTERFACE)

  # Make CGAL depend on threads-support (for Epeck and Epeck_d)
  if(CGAL_HAS_NO_THREADS)
    target_compile_definitions(${target} INTERFACE CGAL_HAS_NO_THREADS)
  else()
    if(NOT TARGET Threads::Threads)
      set(THREADS_PREFER_PTHREAD_FLAG ON)
      find_package(Threads REQUIRED)
    endif()
    target_link_libraries(${target} INTERFACE Threads::Threads)
  endif()

  if(CGAL_USE_ASAN OR "$ENV{CGAL_USE_ASAN}")
    set(CMAKE_DISABLE_FIND_PACKAGE_TBB TRUE CACHE BOOL "CGAL_USE_ASAN (AddressSanitizer) and TBB are incompatible")
    target_compile_options(${target} INTERFACE -fsanitize=address)
    target_link_options(${target} INTERFACE -fsanitize=address)
  endif()
  # Now setup compilation flags
  CGAL_setup_CGAL_flags(${target})
endfunction()

function(CGAL_setup_CGAL_flags target)
  # CGAL now requires C++14. `decltype(auto)` is used as a marker of
  # C++14.
  target_compile_features(${target} INTERFACE cxx_decltype_auto)

  if(MSVC)
    target_compile_options(${target} INTERFACE
      "-D_SCL_SECURE_NO_DEPRECATE;-D_SCL_SECURE_NO_WARNINGS")
    target_compile_options(${target} INTERFACE
      $<$<COMPILE_LANGUAGE:CXX>:/fp:strict>
      $<$<COMPILE_LANGUAGE:CXX>:/fp:except->
      $<$<COMPILE_LANGUAGE:CXX>:/bigobj>  # Use /bigobj by default
      )
  elseif ("${CMAKE_CXX_COMPILER_ID}" MATCHES "AppleClang")
    if (CMAKE_CXX_COMPILER_VERSION VERSION_LESS 11.0.3)
      message(STATUS "Apple Clang version ${CMAKE_CXX_COMPILER_VERSION} compiler detected")
      message(STATUS "Boost MP is turned off for all Apple Clang versions below 11.0.3!")
      target_compile_options(${target} INTERFACE "-DCGAL_DO_NOT_USE_BOOST_MP")
    endif()
  elseif(CMAKE_CXX_COMPILER_ID MATCHES "Intel")
    message( STATUS "Using Intel Compiler. Adding -fp-model strict" )
    if(WIN32)
      target_compile_options(${target} INTERFACE "/fp:strict")
    else()
      target_compile_options(${target} INTERFACE "-fp-model" "strict")
    endif()
  elseif(CMAKE_CXX_COMPILER_ID MATCHES "SunPro")
    message( STATUS "Using SunPro compiler, using STLPort 4." )
    target_compile_options(${target} INTERFACE
      "-features=extensions;-library=stlport4;-D_GNU_SOURCE")
    target_link_libraries(${target} INTERFACE "-library=stlport4")
  elseif(CMAKE_CXX_COMPILER_ID MATCHES "GNU")
    if ( RUNNING_CGAL_AUTO_TEST OR CGAL_TEST_SUITE )
      target_compile_options(${target} INTERFACE "-Wall")
    endif()
    if(CMAKE_CXX_COMPILER_VERSION VERSION_GREATER 3)
      message( STATUS "Using gcc version 4 or later. Adding -frounding-math" )
      target_compile_options(${target} INTERFACE "$<$<COMPILE_LANGUAGE:CXX>:-frounding-math>")
    endif()
    if ( "${GCC_VERSION}" MATCHES "^4.2" )
      message( STATUS "Using gcc version 4.2. Adding -fno-strict-aliasing" )
      target_compile_options(${target} INTERFACE "-fno-strict-aliasing" )
    endif()
    if ( "${CMAKE_SYSTEM_PROCESSOR}" MATCHES "alpha" )
      message( STATUS "Using gcc on alpha. Adding -mieee -mfp-rounding-mode=d" )
      target_compile_options(${target} INTERFACE "-mieee" "-mfp-rounding-mode=d" )
    endif()
  endif()
endfunction()<|MERGE_RESOLUTION|>--- conflicted
+++ resolved
@@ -97,12 +97,6 @@
     target_compile_definitions(${target} INTERFACE CGAL_TEST_SUITE=1)
   endif()
 
-<<<<<<< HEAD
-=======
-  # CGAL now requires C++17
-  target_compile_features(${target} INTERFACE cxx_std_17)
-
->>>>>>> 6abf126e
   use_CGAL_Boost_support(${target} INTERFACE)
 
   # Make CGAL depend on threads-support (for Epeck and Epeck_d)
@@ -126,9 +120,8 @@
 endfunction()
 
 function(CGAL_setup_CGAL_flags target)
-  # CGAL now requires C++14. `decltype(auto)` is used as a marker of
-  # C++14.
-  target_compile_features(${target} INTERFACE cxx_decltype_auto)
+  # CGAL now requires C++17
+  target_compile_features(${target} INTERFACE cxx_std_17)
 
   if(MSVC)
     target_compile_options(${target} INTERFACE
