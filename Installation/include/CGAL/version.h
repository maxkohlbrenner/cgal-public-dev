--- conflicted
+++ resolved
@@ -17,17 +17,10 @@
 #define CGAL_VERSION_H
 
 #ifndef SWIG
-<<<<<<< HEAD
-#define CGAL_VERSION 6.0-beta1
-#define CGAL_GIT_HASH abcdef
-#endif
-#define CGAL_VERSION_NR 1060000910
-=======
 #define CGAL_VERSION 6.0-dev
 #define CGAL_GIT_HASH abcdef
 #endif
 #define CGAL_VERSION_NR 1060000900
->>>>>>> 50cae0d9
 #define CGAL_SVN_REVISION 99999
 #define CGAL_RELEASE_DATE 20231001
 
