--- conflicted
+++ resolved
@@ -17,17 +17,10 @@
 #define CGAL_VERSION_H
 
 #ifndef SWIG
-<<<<<<< HEAD
-#define CGAL_VERSION 5.5.2
+#define CGAL_VERSION 5.5.3
 #define CGAL_GIT_HASH abcdef
 #endif
-#define CGAL_VERSION_NR 1050521000
-=======
-#define CGAL_VERSION 5.4.5
-#define CGAL_GIT_HASH abcdef
-#endif
-#define CGAL_VERSION_NR 1050450000
->>>>>>> f7a7a4bb
+#define CGAL_VERSION_NR 1050531000
 #define CGAL_SVN_REVISION 99999
 #define CGAL_RELEASE_DATE 20220531
 
