--- conflicted
+++ resolved
@@ -948,11 +948,7 @@
 # DESTINATION option is mandatory; skipping it breaks CPack!
 
 if(CGAL_INSTALL_DOC_DIR)
-<<<<<<< HEAD
   install(FILES AUTHORS CHANGES.md LICENSE LICENSE.GPL
-=======
-  install(FILES AUTHORS CHANGES.md LICENSE LICENSE.FREE_USE LICENSE.GPL
->>>>>>> 24fc2dde
                 LICENSE.LGPL DESTINATION ${CGAL_INSTALL_DOC_DIR})
 endif()
 
