// Copyright (c) 2012 Geometry Factory. All rights reserved.
// All rights reserved.
//
// This file is part of CGAL (www.cgal.org).
//
// $URL$
// $Id$
// SPDX-License-Identifier: GPL-3.0-or-later OR LicenseRef-Commercial
//
// Author(s)     : Andreas Fabri
//
#ifndef CGAL_POLYLINE_SIMPLIFICATION_2_SIMPLIFY_H
#define CGAL_POLYLINE_SIMPLIFICATION_2_SIMPLIFY_H

#include <CGAL/license/Polyline_simplification_2.h>

#include <CGAL/disable_warnings.h>

#include <list>
#include <unordered_map>

#include <CGAL/Polyline_simplification_2/Vertex_base_2.h>
#include <CGAL/Polyline_simplification_2/Squared_distance_cost.h>
#include <CGAL/Polyline_simplification_2/Scaled_squared_distance_cost.h>
#include <CGAL/Polyline_simplification_2/Hybrid_squared_distance_cost.h>
#include <CGAL/Polyline_simplification_2/Stop_below_count_ratio_threshold.h>
#include <CGAL/Polyline_simplification_2/Stop_below_count_threshold.h>
#include <CGAL/Polyline_simplification_2/Stop_above_cost_threshold.h>
#include <CGAL/Modifiable_priority_queue.h>
#include <CGAL/algorithm.h>

// Needed for Polygon_2

#include <CGAL/Polygon_with_holes_2.h>
#include <CGAL/Constrained_Delaunay_triangulation_2.h>
#include <CGAL/Constrained_triangulation_plus_2.h>
#include <list>


namespace CGAL {

#ifndef DOXYGEN_RUNNING

template < class CDT >
class Constrained_triangulation_plus_2;


template <class PolygonTraits_2, class Container>
class Polygon_2;

#endif

namespace Polyline_simplification_2 {

template <typename PCT, typename CostFunction, typename StopFunction>
class Polyline_simplification_2
{
public:

  typedef typename PCT::Point Point;
  typedef typename PCT::Edge Edge;
  typedef typename PCT::Constraint_id Constraint_id;
  typedef typename PCT::Constrained_edges_iterator Constrained_edges_iterator;
  typedef typename PCT::Constraint_iterator Constraint_iterator;
  typedef typename PCT::Vertices_in_constraint_iterator Vertices_in_constraint_iterator;
  typedef typename PCT::Finite_vertices_iterator Finite_vertices_iterator;
  //typedef typename PCT::Points_in_constraint_iterator Points_in_constraint_iterator;
  typedef typename PCT::Vertex_handle Vertex_handle;
    typedef typename PCT::Face_handle Face_handle;
  typedef typename PCT::Vertex_circulator Vertex_circulator;

  typedef typename PCT::Geom_traits::FT FT;

  PCT& pct;
  CostFunction cost;
  StopFunction stop;
  std::size_t pct_initial_number_of_vertices, number_of_unremovable_vertices;

  std::unordered_map<Vertex_handle, std::list<Vertices_in_constraint_iterator> > vertex_to_iterator;

  struct Compare_cost
  {
    bool operator() ( Vertices_in_constraint_iterator const& x,
                      Vertices_in_constraint_iterator const& y ) const
    {
      return (*x)->cost() < (*y)->cost();
    }

    bool operator() (const Vertex_handle& x,const Vertex_handle& y) const
    {
      return x->cost() < y->cost();
    }

  } ;

  struct Id_map
  {
    typedef boost::readable_property_map_tag category;
    typedef std::size_t                      value_type;
    typedef value_type                       reference;
    typedef Vertex_handle  key_type;


<<<<<<< HEAD
    reference operator[] ( key_type const& x ) const
    {
        return x->ID;
    }
=======
    value_type operator[] ( key_type const& x ) const { return x.base()->id ; }

    friend inline value_type get(const Id_map& m, const key_type k) { return m[k]; }
>>>>>>> 07948c70
  } ;

  typedef CGAL::Modifiable_priority_queue<Vertex_handle,Compare_cost,Id_map> MPQ ;

  MPQ* mpq;

  Polyline_simplification_2(PCT& pct, CostFunction cost, StopFunction stop)
    : pct(pct), cost(cost), stop(stop), pct_initial_number_of_vertices(pct.number_of_vertices()), number_of_unremovable_vertices(0)
  {
    int m = initialize_indices();
    initialize_unremovable();
    Compare_cost cc;
    Id_map idm;
    mpq =  new MPQ(m, cc, idm);
    initialize_costs();
  }

  Polyline_simplification_2(PCT& pct, Constraint_id cid, CostFunction cost, StopFunction stop)
    : pct(pct), cost(cost), stop(stop), pct_initial_number_of_vertices(pct.number_of_vertices()), number_of_unremovable_vertices(0)
  {
    int m = initialize_indices(cid);
    initialize_unremovable();
    Compare_cost cc;
    Id_map idm;
    mpq =  new MPQ(m, cc, idm);
    initialize_costs(cid);
  }



  ~Polyline_simplification_2()
  {
    delete mpq;
  }

  // endpoints of constraints are unremovable
  // vertices which are not endpoint and have != 2 incident constrained edges are unremovable
  void initialize_unremovable()
  {
    Constraint_iterator cit = pct.constraints_begin(), e = pct.constraints_end();
    for(; cit!=e; ++cit){
      Constraint_id cid = *cit;
      Vertices_in_constraint_iterator it = pct.vertices_in_constraint_begin(cid),
                                      ite = pct.vertices_in_constraint_end(cid);
      (*it)->set_removable(false);
      ++it;
      for(; it != ite; ++it){
        if((boost::next(it) != ite) && (boost::prior(it)== boost::next(it))){
          (*it)->set_removable(false);
        }
      }
      it = boost::prior(it);
      (*it)->set_removable(false);
    }

    std::unordered_map<Vertex_handle, int> degrees;
    for (Constrained_edges_iterator it = pct.constrained_edges_begin(); it != pct.constrained_edges_end(); ++it) {
      Edge e = *it;
      Face_handle fh = e.first;
      int ei = e.second;
      Vertex_handle vh = fh->vertex(pct.cw(ei));
      ++degrees[vh];
      vh = fh->vertex(pct.ccw(ei));
      ++degrees[vh];
    }

    for(Finite_vertices_iterator it = pct.finite_vertices_begin(); it != pct.finite_vertices_end(); ++it){
      if( it->is_removable() && (degrees[it] != 2) ){
        it->set_removable(false);
      }
    }

    cit = pct.constraints_begin(), e = pct.constraints_end();
    for(; cit!=e; ++cit){
      Constraint_id cid = *cit;
      for(Vertices_in_constraint_iterator it = pct.vertices_in_constraint_begin(cid);
          it != pct.vertices_in_constraint_end(cid);
          ++it){
        if((*it)->is_removable()){
          typename std::unordered_map<Vertex_handle, std::list<Vertices_in_constraint_iterator> >::iterator lit;
          lit = vertex_to_iterator.find(*it);

          if(lit != vertex_to_iterator.end()){
            std::list<Vertices_in_constraint_iterator>& ilist = lit->second;
            if(std::find(ilist.begin(),ilist.end(),it) == ilist.end()){
              ilist.push_back(it);
            }
          }else{
            vertex_to_iterator[*it].push_back(it);
          }
        }
      }
    }
  }

  // For all polyline constraints we compute the cost of all unremovable and not removed vertices
  int
  initialize_costs(Constraint_id cid)
  {
    int n=0;
    for(Vertices_in_constraint_iterator it = pct.vertices_in_constraint_begin(cid);
        it != pct.vertices_in_constraint_end(cid);
        ++it){
      if((*it)->is_removable()){
        boost::optional<FT> dist = cost(pct, it);
        if(dist){
          (*it)->set_cost(*dist);
          if(! (*mpq).contains(*it)){
              (*mpq).push(*it);
            }
          ++n;
        } else {
          // no need to set the costs as this vertex is not in the priority queue
        }
      }
    }
    return n;
  }

  void
  initialize_costs()
  {
    int n=0;
    Constraint_iterator cit = pct.constraints_begin(), e = pct.constraints_end();
    for(; cit!=e; ++cit){
      n+= initialize_costs(*cit);
    }
  }

  bool
  is_removable(Vertices_in_constraint_iterator it)
  {
    typedef typename PCT::Geom_traits Geom_traits;
    if(! (*it)->is_removable()) {
      return false;
    }

    Vertex_handle vh = *it;
    Vertices_in_constraint_iterator u = boost::prior(it);
    Vertex_handle uh = *u;
    Vertices_in_constraint_iterator w = boost::next(it);
    Vertex_handle wh = *w;

    typename Geom_traits::Orientation_2 orientation_2 = pct.geom_traits().orientation_2_object();
    CGAL::Orientation o = orientation_2(uh->point(), vh->point(), wh->point());
    if(o == CGAL::COLLINEAR){
      return true;
    }
    if(o == CGAL::LEFT_TURN){
      std::swap(uh,wh);
    }

    // uh, vh, wh perform a right turn
    const Point& up = uh->point();
    const Point& wp = wh->point();
    Vertex_circulator circ = pct.incident_vertices(vh);
    while(circ != uh){
      ++circ;
    }
    ++circ;
    if(circ == wh){
      typename PCT::Edge e;
      CGAL_assertion_code( bool b = ) pct.is_edge(uh,wh,e.first,e.second);
      CGAL_assertion(b);
      return ! pct.is_constrained(e);
    }
    while(circ != wh){
      o = orientation_2(up, circ->point(), wp);
      if(orientation_2(up, wp, circ->point()) != CGAL::RIGHT_TURN){
        return false;
      }
      ++circ;
    }
    return true;
  }


  int
  initialize_indices(Constraint_id cid, int id = 0)
  {
    for(Vertices_in_constraint_iterator it = pct.vertices_in_constraint_begin(cid);
        it != pct.vertices_in_constraint_end(cid);
        ++it){
        Vertex_handle vh = *it;
        vh->ID = id++;
        //vertex_index_map[vh] = id++;
    }
    return id;
  }

  int
  initialize_indices()
  {
    int id = 0;

    for(Finite_vertices_iterator it =  pct.finite_vertices_begin(); it != pct.finite_vertices_end(); ++it){
      it->ID = id++;
    }
    return id;
  }

bool
operator()()
{
  if((*mpq).empty()){
      return false;
    }
  Vertex_handle v = (*mpq).top();
  (*mpq).pop();
  if(stop(pct, v, v->cost(), pct_initial_number_of_vertices, pct.number_of_vertices())){
    return false;
  }

  Vertices_in_constraint_iterator vit = vertex_to_iterator[v].front();
  if(is_removable(vit)){
    Vertices_in_constraint_iterator u = boost::prior(vit), w = boost::next(vit);
    pct.simplify(vit);

    if((*u)->is_removable()){
      boost::optional<FT> dist = cost(pct, u);
      if(! dist){
        // cost is undefined
        if( mpq->contains(*u) ){
          mpq->erase(*u);
        }
      } else {
        (*u)->set_cost(*dist);
        if(mpq->contains(*u)){
          mpq->update(*u, true);
        }
        else{
          mpq->push(*u);
        }
      }
    }

    if((*w)->is_removable()){
      boost::optional<FT> dist = cost(pct, w);
      if(! dist){
        // cost is undefined
        if( mpq->contains(*w) ){
          mpq->erase(*w);
        }
      } else {
        (*w)->set_cost(*dist);
        if(mpq->contains(*w)){
          mpq->update(*w, true);
        }
        else{
          mpq->push(*w);
        }

      }
    }
  } else {
    ++number_of_unremovable_vertices;
  }
  return true;
}

  std::size_t
  number_of_removed_vertices() const
  {
    return pct_initial_number_of_vertices - pct.number_of_vertices();
  }

  };

/*!
\ingroup  PkgPolylineSimplification2Functions

Simplifies a single polygon.

\tparam Traits must be a model of `ConstrainedDelaunayTriangulationTraits_2`
\tparam CostFunction must be a model of `PolylineSimplificationCostFunction`.
\tparam StopFunction must be a model of `PolylineSimplificationStopPredicate`

\attention Any \cgal kernel can be used for `Traits`, but as the traits
class is used for internally using a constrained Delaunay triangulation,
it should be a kernel with at least exact predicates.
*/
template <class Traits, class Container, class CostFunction, class StopFunction>
CGAL::Polygon_2<Traits,Container>
simplify(const CGAL::Polygon_2<Traits,Container>& polygon,
         CostFunction cost,
         StopFunction stop)
{
  typedef Traits K;
  typedef typename K::Point_2 Point_2;

  typedef Vertex_base_2< K > Vb;
  typedef CGAL::Constrained_triangulation_face_base_2<K> Fb;
  typedef CGAL::Triangulation_data_structure_2<Vb,Fb> TDS;
  typedef CGAL::Constrained_Delaunay_triangulation_2<K, TDS,typename internal::Itag<K>::type>  CDT;
  typedef CGAL::Constrained_triangulation_plus_2<CDT>       PCT;
  typedef typename PCT::Constraint_id Constraint_id;
  typedef typename PCT::Vertices_in_constraint_iterator Vertices_in_constraint_iterator;

  PCT pct;

  Constraint_id cid = pct.insert_constraint(polygon);

  Polyline_simplification_2<PCT, CostFunction, StopFunction> simplifier(pct, cost, stop);
  while(simplifier()){}

  CGAL::Polygon_2<Traits,Container> result;
  Vertices_in_constraint_iterator beg = pct.vertices_in_constraint_begin(cid);
  Vertices_in_constraint_iterator end = pct.vertices_in_constraint_end(cid);
  for(; beg!=end;){
    Point_2 p = (*beg)->point();
    ++beg;
    if(beg!=end){
      result.push_back(p);
    }
  }
  return result;
}

  /*!
\ingroup  PkgPolylineSimplification2Functions

Simplifies a single polygon with holes.

\tparam Traits must be a model of `ConstrainedDelaunayTriangulationTraits_2`
\tparam CostFunction must be a model of `PolylineSimplificationCostFunction`.
\tparam StopFunction must be a model of `PolylineSimplificationStopPredicate`

\attention Any \cgal kernel can be used for `Traits`, but as the traits
class is used for internally using a constrained Delaunay triangulation,
it should be a kernel with at least exact predicates.
*/
template <class Traits, class Container, class CostFunction, class StopFunction>
CGAL::Polygon_with_holes_2<Traits,Container>
simplify(const CGAL::Polygon_with_holes_2<Traits,Container>& polygon,
         CostFunction cost,
         StopFunction stop)
{
  typedef Traits K;
  typedef typename K::Point_2 Point_2;

  typedef typename CGAL::Polygon_with_holes_2<Traits,Container> Polygon_with_holes_2;
  typedef typename Polygon_with_holes_2::Polygon_2 Polygon_2;

  typedef Vertex_base_2< K > Vb;
  typedef CGAL::Constrained_triangulation_face_base_2<K> Fb;
  typedef CGAL::Triangulation_data_structure_2<Vb,Fb> TDS;
  typedef CGAL::Constrained_Delaunay_triangulation_2<K, TDS,typename internal::Itag<K>::type>  CDT;
  typedef CGAL::Constrained_triangulation_plus_2<CDT>       PCT;
  typedef typename PCT::Constraint_id Constraint_id;
  typedef typename PCT::Vertices_in_constraint_iterator Vertices_in_constraint_iterator;

  PCT pct;

  Constraint_id cid = pct.insert_constraint(polygon.outer_boundary());
  std::vector<Constraint_id> hole_id;
  for(typename Polygon_with_holes_2::Hole_const_iterator it = polygon.holes_begin(); it != polygon.holes_end(); ++it){
     const Polygon_2& hole = *it;
     hole_id.push_back(pct.insert_constraint(hole));
    }

  Polyline_simplification_2<PCT, CostFunction, StopFunction> simplifier(pct, cost, stop);
  while(simplifier()){}

  Polygon_2 result;
  Vertices_in_constraint_iterator beg = pct.vertices_in_constraint_begin(cid);
  Vertices_in_constraint_iterator end = pct.vertices_in_constraint_end(cid);
  for(; beg!=end;){
    Point_2 p = (*beg)->point();
    ++beg;
    if(beg!=end){
      result.push_back(p);
    }
  }
  std::vector<Polygon_2>holes(hole_id.size());
  for(std::size_t i=0; i < hole_id.size(); i++){
    Vertices_in_constraint_iterator beg = pct.vertices_in_constraint_begin(hole_id[i]);
    Vertices_in_constraint_iterator end = pct.vertices_in_constraint_end(hole_id[i]);
    for(; beg!=end;){
      Point_2 p = (*beg)->point();
      ++beg;
      if(beg!=end){
        holes[i].push_back(p);
      }
    }
  }
  return Polygon_with_holes_2(result, holes.begin(), holes.end()) ;
}

/*!
\ingroup  PkgPolylineSimplification2Functions

Simplifies an open or closed polyline given as an iterator range of 2D \cgal points.

\tparam PointIterator must be an iterator with value type `Kernel::Point_2`.
\tparam CostFunction must be a model of `PolylineSimplificationCostFunction`
\tparam StopFunction must be a model of `PolylineSimplificationStopPredicate`
\tparam PointOutputIterator must be an output iterator to which `Kernel::Point_2` can be assigned.
*/
  template <class PointIterator, class CostFunction, class StopFunction, class PointOutputIterator>
  PointOutputIterator
  simplify(PointIterator b, PointIterator e,
           CostFunction cost,
           StopFunction stop,
           PointOutputIterator out,
           bool close = false)
{
  typedef typename std::iterator_traits<PointIterator>::value_type Point_2;
  typedef typename CGAL::Kernel_traits<Point_2>::type K;
  typedef Vertex_base_2< K > Vb;
  typedef CGAL::Constrained_triangulation_face_base_2<K> Fb;
  typedef CGAL::Triangulation_data_structure_2<Vb,Fb> TDS;
  typedef CGAL::Constrained_Delaunay_triangulation_2<K, TDS,typename internal::Itag<K>::type > CDT;
  typedef CGAL::Constrained_triangulation_plus_2<CDT>       PCT;
  typedef typename PCT::Constraint_id Constraint_id;
  typedef typename PCT::Vertices_in_constraint_iterator Vertices_in_constraint_iterator;

  PCT pct;

  Constraint_id cid = pct.insert_constraint(b,e, close);

  Polyline_simplification_2<PCT, CostFunction, StopFunction> simplifier(pct, cost, stop);
  while(simplifier()){}

  Vertices_in_constraint_iterator beg = pct.vertices_in_constraint_begin(cid);
  Vertices_in_constraint_iterator end = pct.vertices_in_constraint_end(cid);
  for(; beg!=end;){
    Point_2 p = (*beg)->point();
    ++beg;
    if((!close) || (beg!=end)){
      *out++ = p;
    }
  }
  return out;
}


/*!
\ingroup  PkgPolylineSimplification2Functions

Simplifies a single polyline in a triangulation with polylines as constraints.

\param ct The underlying constrained Delaunay triangulation which embeds the polyline constraints
\param cid The constraint identifier of the polyline constraint to simplify
\param cost The cost function
\param stop The stop function
\param remove_points  If `true` the function \link CGAL::Constrained_triangulation_plus_2::remove_points_without_corresponding_vertex() `ct.remove_points_without_corresponding_vertex()` \endlink is called.
\returns the number of removed vertices
\tparam CDT  must be `CGAL::Constrained_triangulation_plus_2` with a vertex type that
is model of  `PolylineSimplificationVertexBase_2`.
\tparam CostFunction must be a model of `PolylineSimplificationCostFunction`
\tparam StopFunction must be a model of `PolylineSimplificationStopPredicate`
*/
template <class CDT, class CostFunction, class StopFunction>
std::size_t
simplify(CGAL::Constrained_triangulation_plus_2<CDT>& ct,
         typename CGAL::Constrained_triangulation_plus_2<CDT>::Constraint_id cid,
         CostFunction cost,
         StopFunction stop,
         bool remove_points = true)
{
  typedef CGAL::Constrained_triangulation_plus_2<CDT> PCT;
  Polyline_simplification_2<PCT, CostFunction, StopFunction> simplifier(ct, cid, cost, stop);

  while(simplifier()){}
  if(remove_points){
    ct.remove_points_without_corresponding_vertex(cid);
  }
  return simplifier.number_of_removed_vertices();
}

/*!
\ingroup  PkgPolylineSimplification2Functions
Simplifies all polylines in a triangulation with polylines as constraints.
\param ct The underlying constrained Delaunay triangulation which embeds the polyline constraints
\param cost The cost function
\param stop The stop function
\param remove_points If `true` the function \link CGAL::Constrained_triangulation_plus_2::remove_points_without_corresponding_vertex() `ct.remove_points_without_corresponding_vertex()`\endlink is called.
\returns the number of removed vertices
\tparam CDT  must be `CGAL::Constrained_triangulation_plus_2` with a vertex type that
is model of  `PolylineSimplificationVertexBase_2`.
\tparam CostFunction must be a model of `PolylineSimplificationCostFunction`
\tparam StopFunction must be a model of `PolylineSimplificationStopPredicate`
*/

template <class CDT, class CostFunction, class StopFunction>
std::size_t
simplify(CGAL::Constrained_triangulation_plus_2<CDT>& ct,
         CostFunction cost,
         StopFunction stop,
         bool remove_points = true)
{
  typedef CGAL::Constrained_triangulation_plus_2<CDT> PCT;
  Polyline_simplification_2<PCT, CostFunction, StopFunction> simplifier(ct, cost, stop);

  while(simplifier()){}
  if(remove_points){
    ct.remove_points_without_corresponding_vertex();
  }
  return simplifier.number_of_removed_vertices();
}



} // namespace polyline_simplification_2
} // namespace CGAL

#include <CGAL/enable_warnings.h>

#endif<|MERGE_RESOLUTION|>--- conflicted
+++ resolved
@@ -98,19 +98,14 @@
     typedef boost::readable_property_map_tag category;
     typedef std::size_t                      value_type;
     typedef value_type                       reference;
-    typedef Vertex_handle  key_type;
-
-
-<<<<<<< HEAD
-    reference operator[] ( key_type const& x ) const
+    typedef Vertex_handle                    key_type;
+
+    value_type operator[](const key_type& x) const
     {
-        return x->ID;
-    }
-=======
-    value_type operator[] ( key_type const& x ) const { return x.base()->id ; }
+      return x->ID;
+    }
 
     friend inline value_type get(const Id_map& m, const key_type k) { return m[k]; }
->>>>>>> 07948c70
   } ;
 
   typedef CGAL::Modifiable_priority_queue<Vertex_handle,Compare_cost,Id_map> MPQ ;
