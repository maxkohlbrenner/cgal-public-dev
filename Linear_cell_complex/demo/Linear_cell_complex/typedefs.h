// Copyright (c) 2011 CNRS and LIRIS' Establishments (France).
// All rights reserved.
//
// This file is part of CGAL (www.cgal.org)
//
// $URL$
// $Id$
// SPDX-License-Identifier: LGPL-3.0-or-later OR LicenseRef-Commercial
//
// Author(s)     : Guillaume Damiand <guillaume.damiand@liris.cnrs.fr>
//
#ifndef TYPEDEFS_H
#define TYPEDEFS_H

#include <CGAL/Exact_predicates_inexact_constructions_kernel.h>

#include <CGAL/Projection_traits_3.h>
#include <CGAL/Triangulation_vertex_base_with_info_2.h>
#include <CGAL/Triangulation_face_base_with_info_2.h>
#include <CGAL/Constrained_Delaunay_triangulation_2.h>
#include <CGAL/Constrained_triangulation_plus_2.h>

#include <CGAL/Linear_cell_complex_for_combinatorial_map.h>
#include <CGAL/Linear_cell_complex_constructors.h>
#include <CGAL/Linear_cell_complex_operations.h>
#include <CGAL/Combinatorial_map_save_load.h>

#include <CGAL/IO/Color.h>
#include <CGAL/Timer.h>
#include <CGAL/Random.h>

#include <cstdio>
#include <cstring>
#include <iostream>
#include <fstream>
#include <vector>
#include <list>

// Global random
extern CGAL::Random myrandom;

// Use to define properties on volumes.
#define LCC_DEMO_VISIBLE 1 // if not visible => hidden
#define LCC_DEMO_FILLED  2 // if not filled, wireframe

class Volume_info
{
  friend void CGAL::read_cmap_attribute_node<Volume_info>
  (const boost::property_tree::ptree::value_type &v,Volume_info &val);

  friend void CGAL::write_cmap_attribute_node<Volume_info>(boost::property_tree::ptree & node,
                                                           const Volume_info& arg);
public:
  Volume_info() : m_color(CGAL::IO::Color(myrandom.get_int(0,256),
                                      myrandom.get_int(0,256),
                                      myrandom.get_int(0,256))),
    m_status( LCC_DEMO_VISIBLE | LCC_DEMO_FILLED )
  {}

  friend bool operator==(const Volume_info& v1, const Volume_info& v2)
  { return v1.m_color==v2.m_color && v1.m_status==v2.m_status; }

  CGAL::IO::Color& color()
  { return m_color; }
  const CGAL::IO::Color& color() const
  { return m_color; }

  std::string color_name() const
  {
    std::ostringstream ss;
    ss<<std::setfill('0');
    ss<<"#"<<std::hex<<std::setw(2)<<(int)m_color.red()
     <<std::setw(2)<<(int)m_color.green()<<std::setw(2)<<(int)m_color.blue();
    return ss.str();
  }

  bool is_visible() const
  { return (m_status & LCC_DEMO_VISIBLE)!=0; }
  bool is_filled() const
  { return (m_status & LCC_DEMO_FILLED)!=0; }
  bool is_filled_and_visible() const
  { return is_filled() && is_visible(); }

  void set_visible(bool val=true)
  {
    if ( is_visible()==val ) return;
    if ( val ) m_status = m_status | LCC_DEMO_VISIBLE;
    else       m_status = m_status ^ LCC_DEMO_VISIBLE;
  }
  void set_filled(bool val=true)
  {
    if ( is_filled()==val ) return;
    if ( val ) m_status = m_status | LCC_DEMO_FILLED;
    else       m_status = m_status ^ LCC_DEMO_FILLED;
  }

  void negate_visible()
  { set_visible(!is_visible()); }
  void negate_filled()
  { set_filled(!is_filled()); }

private:
  CGAL::IO::Color m_color;
  char        m_status;
};

typedef CGAL::Linear_cell_complex_traits
<3,CGAL::Exact_predicates_inexact_constructions_kernel> Mytraits;

namespace CGAL
{

template<>
inline void read_cmap_attribute_node<Volume_info>
(const boost::property_tree::ptree::value_type &v,Volume_info &val)
{
  try
  {
    val.m_status = v.second.get<int>("status");
  }
  catch(const std::exception &  )
  {}

  try
  {
    char r = v.second.get<int>("color-r");
    char g = v.second.get<int>("color-g");
    char b = v.second.get<int>("color-b");
    val.m_color = CGAL::IO::Color(r,g,b);
  }
  catch(const std::exception &  )
  {}
}

// Definition of function allowing to save custom information.
template<>
inline void write_cmap_attribute_node<Volume_info>(boost::property_tree::ptree & node,
                                                   const Volume_info& arg)
{
  boost::property_tree::ptree & nValue = node.add("v","");
  nValue.add("status",(int)arg.m_status);
  nValue.add("color-r",(int)arg.m_color.r());
  nValue.add("color-g",(int)arg.m_color.g());
  nValue.add("color-b",(int)arg.m_color.b());
}

}

struct Myitems
{
public:
#ifdef CMAP_WITH_INDEX
  using Use_index=CGAL::Tag_true;
#endif // CMAP_WITH_INDEX

  template < class Refs >
  struct Dart_wrapper
  {
    typedef CGAL::Cell_attribute_with_point< Refs > Vertex_attrib;
    typedef CGAL::Cell_attribute< Refs, Volume_info> Volume_attrib;

    typedef std::tuple<Vertex_attrib,void,void,
                       Volume_attrib> Attributes;
  };
};

typedef CGAL::Linear_cell_complex_for_combinatorial_map<3,3,Mytraits,Myitems> LCC;
<<<<<<< HEAD
typedef LCC::Dart_handle       Dart_handle;
typedef LCC::Dart_const_handle Dart_const_handle;
typedef LCC::Vertex_attribute  Vertex;
=======
typedef LCC::Dart_descriptor      Dart_descriptor;
typedef LCC::Vertex_attribute Vertex;
>>>>>>> efcbc672

typedef LCC::Point    Point_3;
typedef LCC::Vector   Vector_3;

typedef CGAL::Timer Timer;

struct Vertex_info
{
  Dart_descriptor dh;
  Vector_3 v;
};

struct Face_info {
  bool exist_edge[3];
  bool is_external;
  bool is_process;
};

typedef CGAL::Projection_traits_3<CGAL::Exact_predicates_inexact_constructions_kernel> P_traits;
typedef CGAL::Triangulation_vertex_base_with_info_2<Vertex_info, P_traits> Vb;

typedef CGAL::Triangulation_face_base_with_info_2<Face_info,P_traits> Fb1;

typedef CGAL::Constrained_triangulation_face_base_2<P_traits, Fb1>    Fb;
typedef CGAL::Triangulation_data_structure_2<Vb,Fb>                   TDS;
typedef CGAL::Exact_predicates_tag                                    Itag;
typedef CGAL::Constrained_Delaunay_triangulation_2<P_traits, TDS,
                                                   Itag>              CDT;

struct Scene {
  LCC* lcc;
};

#endif<|MERGE_RESOLUTION|>--- conflicted
+++ resolved
@@ -165,14 +165,9 @@
 };
 
 typedef CGAL::Linear_cell_complex_for_combinatorial_map<3,3,Mytraits,Myitems> LCC;
-<<<<<<< HEAD
-typedef LCC::Dart_handle       Dart_handle;
-typedef LCC::Dart_const_handle Dart_const_handle;
-typedef LCC::Vertex_attribute  Vertex;
-=======
-typedef LCC::Dart_descriptor      Dart_descriptor;
-typedef LCC::Vertex_attribute Vertex;
->>>>>>> efcbc672
+typedef LCC::Dart_descriptor       Dart_descriptor;
+typedef LCC::Dart_const_descriptor Dart_const_descriptor;
+typedef LCC::Vertex_attribute      Vertex;
 
 typedef LCC::Point    Point_3;
 typedef LCC::Vector   Vector_3;
