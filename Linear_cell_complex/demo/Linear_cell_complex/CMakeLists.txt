# Created by the script cgal_create_cmake_script (and then adapted manually).
# This is the CMake script for compiling a CGAL application.
# cmake ../ -DCMAKE_BUILD_TYPE=Debug

project (Linear_cell_complex_3_demo)

cmake_minimum_required(VERSION 2.6.2)
if("${CMAKE_MAJOR_VERSION}.${CMAKE_MINOR_VERSION}.${CMAKE_PATCH_VERSION}" VERSION_GREATER 2.8.3)
  cmake_policy(VERSION 2.8.4)
else()
  cmake_policy(VERSION 2.6)
endif()

## To add expensive tests
# add_definitions("-DCGAL_CHECK_EXPENSIVE")

## For profilling with gprof
# add_definitions("-pg")
# SET(CMAKE_EXE_LINKER_FLAGS "${CMAKE_EXE_LINKER_FLAGS} -pg")

## To add an is_valid test after each operation (only in debug mode)
# add_definitions("-DCGAL_CMAP_TEST_VALID_REMOVALS")
# add_definitions("-DCGAL_CMAP_TEST_VALID_CONTRACTIONS")
# add_definitions("-DCGAL_CMAP_TEST_VALID_INSERTIONS")

# Option allowing to profile each operation of the demo (cout times on stdout).
add_definitions(-DCGAL_PROFILE_LCC_DEMO)

##################

<<<<<<< HEAD
set( QT_USE_QTXML    TRUE )
set( QT_USE_QTMAIN   TRUE )
set( QT_USE_QTSCRIPT  TRUE )
set( QT_USE_QTOPENGL  TRUE )

=======
<<<<<<< HEAD
>>>>>>> 08685b68
#New for Qt5 version !
=======
>>>>>>> 1f669ad498d664482b6b486e3e95a50a56076759
option (USE_QT5 "Use Qt5 version instead of Qt4" OFF)

if(USE_QT5)
<<<<<<< HEAD

	find_package(CGAL COMPONENTS Qt5)

	include(${CGAL_USE_FILE})
	
	find_package(Qt5)

=======
	if(WIN32)
	message("Qt5 on Windows needs Windows SDK.")
	
	set(CMAKE_LIBRARY_PATH "C:\\Program Files (x86)\\Windows Kits\\8.1\\Lib\\winv6.3\\um\\x64")
	
	endif()
<<<<<<< HEAD
	find_package(CGAL COMPONENTS Qt5)
=======
	find_package(CGAL)
>>>>>>> 1f669ad498d664482b6b486e3e95a50a56076759
	include(${CGAL_USE_FILE})

	FIND_PACKAGE(Qt5Core REQUIRED)
	FIND_PACKAGE(Qt5Gui REQUIRED)
	FIND_PACKAGE(Qt5OpenGL REQUIRED)
	FIND_PACKAGE(Qt5Widgets REQUIRED)
	FIND_PACKAGE(Qt5Xml REQUIRED)
<<<<<<< HEAD
	FIND_PACKAGE(Qt5Quick REQUIRED)
=======
	# FIND_PACKAGE(Qt5Quick REQUIRED)
	# FIND_PACKAGE(Qt5Xml REQUIRED)
>>>>>>> 1f669ad498d664482b6b486e3e95a50a56076759
	
	if (Qt5Core_FOUND AND Qt5Gui_FOUND AND Qt5OpenGL_FOUND AND Qt5Widgets_FOUND AND Qt5Xml_FOUND)
		message("Qt5 found")
		set(QT5 TRUE)
		set(CMAKE_AUTOMOC ON)
<<<<<<< HEAD

=======
		# list(APPEND QT_LIBRARIES ${Qt5Widgets_LIBRARIES} ${Qt5Quick_LIBRARIES} ${Qt5Xml_LIBRARIES})
>>>>>>> 1f669ad498d664482b6b486e3e95a50a56076759
list(APPEND QT_INCLUDE_DIR ${Qt5Core_INCLUDE_DIRS} ${Qt5Gui_INCLUDE_DIRS} ${Qt5Widgets_INCLUDE_DIRS} ${Qt5OpenGL_INCLUDE_DIRS} ${Qt5Xml_INCLUDE_DIRS}) 

list(APPEND QT_LIBRARIES ${Qt5Core_LIBRARIES} ${Qt5Gui_LIBRARIES} ${Qt5Widgets_LIBRARIES} ${Qt5OpenGL_LIBRARIES} ${Qt5Xml_LIBRARIES})

list(APPEND QT_DEFINITIONS ${Qt5Core_DEFINITIONS} ${Qt5Gui_DEFINITIONS} ${Qt5Widgets_DEFINITIONS} ${Qt5OpenGL_DEFINITIONS} ${Qt5Xml_DEFINITIONS})
	endif ()
<<<<<<< HEAD
>>>>>>> 08685b68
else (USE_QT5)
=======
else ()
>>>>>>> 1f669ad498d664482b6b486e3e95a50a56076759
	find_package(CGAL COMPONENTS Qt4)
	include(${CGAL_USE_FILE})

	find_package(Qt4)
	include(${QT_USE_FILE})

	if(CGAL_Qt4_FOUND AND QT4_FOUND)
		message("Qt4 found")
		set(QT4 TRUE)
	endif()
endif (USE_QT5)

find_package(OpenGL)
find_package(QGLViewer)

if ( NOT CGAL_FOUND )

  MESSAGE(STATUS "NOTICE: This demo requires CGAL "
    "and will not be compiled.")
elseif ( NOT (QT4 OR QT5) )
	
  MESSAGE(STATUS "NOTICE: This demo requires "
    "Qt4 or Qt5, and will not be compiled.")
elseif ( NOT OPENGL_FOUND )

  MESSAGE(STATUS "NOTICE: This demo requires OpenGL "
    "and will not be compiled.")
<<<<<<< HEAD
elseif ( NOT QGLVIEWER_FOUND )

  MESSAGE(STATUS "NOTICE: This demo requires QGLViewer "
    " and will not be compiled. TODO correct this error")
else ()

=======
elseif (QGL_VIEWER_FOUND )

  MESSAGE(STATUS "NOTICE: This demo requires QGLViewer "
    " and will not be compiled. TODO correct this error")
else ()
>>>>>>> 1f669ad498d664482b6b486e3e95a50a56076759
include_directories(${QGLVIEWER_INCLUDE_DIR})
include_directories(BEFORE . ../../include/)

FILE (GLOB CPP *.cpp)

if(QT4)
	# ui file, created wih Qt Designer
	qt4_wrap_ui(uis MainWindow.ui CreateMesh.ui CreateMenger.ui)

	# qrc files (resources files, that contain icons, at least)
	qt4_add_resources (RESOURCE_FILES ./Linear_cell_complex_3.qrc)

	qt4_automoc(MainWindow.cpp Viewer.cpp)
endif()
if(QT5)
	qt5_wrap_ui(uis MainWindow.ui CreateMesh.ui CreateMenger.ui)

	qt5_add_resources (RESOURCE_FILES ./Linear_cell_complex_3.qrc)

endif()
add_executable(Linear_cell_complex_3_demo
			   ${CPP}
			   ${uis} 
			   ${RESOURCE_FILES} )

add_to_cached_list(CGAL_EXECUTABLE_TARGETS Linear_cell_complex_3_demo)

target_link_libraries(Linear_cell_complex_3_demo ${CGAL_LIBRARIES}
                                                 ${CGAL_3RD_PARTY_LIBRARIES})
target_link_libraries(Linear_cell_complex_3_demo ${QT_LIBRARIES}
                                                 ${QGLVIEWER_LIBRARIES} )
target_link_libraries(Linear_cell_complex_3_demo ${OPENGL_gl_LIBRARY}
                                                 ${OPENGL_glu_LIBRARY} )
<<<<<<< HEAD
endif()
=======
<<<<<<< HEAD

endif()
=======
endif()
>>>>>>> 1f669ad498d664482b6b486e3e95a50a56076759
>>>>>>> 08685b68
<|MERGE_RESOLUTION|>--- conflicted
+++ resolved
@@ -28,76 +28,23 @@
 
 ##################
 
-<<<<<<< HEAD
 set( QT_USE_QTXML    TRUE )
 set( QT_USE_QTMAIN   TRUE )
 set( QT_USE_QTSCRIPT  TRUE )
 set( QT_USE_QTOPENGL  TRUE )
 
-=======
-<<<<<<< HEAD
->>>>>>> 08685b68
 #New for Qt5 version !
-=======
->>>>>>> 1f669ad498d664482b6b486e3e95a50a56076759
 option (USE_QT5 "Use Qt5 version instead of Qt4" OFF)
 
 if(USE_QT5)
-<<<<<<< HEAD
 
 	find_package(CGAL COMPONENTS Qt5)
 
 	include(${CGAL_USE_FILE})
 	
 	find_package(Qt5)
-
-=======
-	if(WIN32)
-	message("Qt5 on Windows needs Windows SDK.")
 	
-	set(CMAKE_LIBRARY_PATH "C:\\Program Files (x86)\\Windows Kits\\8.1\\Lib\\winv6.3\\um\\x64")
-	
-	endif()
-<<<<<<< HEAD
-	find_package(CGAL COMPONENTS Qt5)
-=======
-	find_package(CGAL)
->>>>>>> 1f669ad498d664482b6b486e3e95a50a56076759
-	include(${CGAL_USE_FILE})
-
-	FIND_PACKAGE(Qt5Core REQUIRED)
-	FIND_PACKAGE(Qt5Gui REQUIRED)
-	FIND_PACKAGE(Qt5OpenGL REQUIRED)
-	FIND_PACKAGE(Qt5Widgets REQUIRED)
-	FIND_PACKAGE(Qt5Xml REQUIRED)
-<<<<<<< HEAD
-	FIND_PACKAGE(Qt5Quick REQUIRED)
-=======
-	# FIND_PACKAGE(Qt5Quick REQUIRED)
-	# FIND_PACKAGE(Qt5Xml REQUIRED)
->>>>>>> 1f669ad498d664482b6b486e3e95a50a56076759
-	
-	if (Qt5Core_FOUND AND Qt5Gui_FOUND AND Qt5OpenGL_FOUND AND Qt5Widgets_FOUND AND Qt5Xml_FOUND)
-		message("Qt5 found")
-		set(QT5 TRUE)
-		set(CMAKE_AUTOMOC ON)
-<<<<<<< HEAD
-
-=======
-		# list(APPEND QT_LIBRARIES ${Qt5Widgets_LIBRARIES} ${Qt5Quick_LIBRARIES} ${Qt5Xml_LIBRARIES})
->>>>>>> 1f669ad498d664482b6b486e3e95a50a56076759
-list(APPEND QT_INCLUDE_DIR ${Qt5Core_INCLUDE_DIRS} ${Qt5Gui_INCLUDE_DIRS} ${Qt5Widgets_INCLUDE_DIRS} ${Qt5OpenGL_INCLUDE_DIRS} ${Qt5Xml_INCLUDE_DIRS}) 
-
-list(APPEND QT_LIBRARIES ${Qt5Core_LIBRARIES} ${Qt5Gui_LIBRARIES} ${Qt5Widgets_LIBRARIES} ${Qt5OpenGL_LIBRARIES} ${Qt5Xml_LIBRARIES})
-
-list(APPEND QT_DEFINITIONS ${Qt5Core_DEFINITIONS} ${Qt5Gui_DEFINITIONS} ${Qt5Widgets_DEFINITIONS} ${Qt5OpenGL_DEFINITIONS} ${Qt5Xml_DEFINITIONS})
-	endif ()
-<<<<<<< HEAD
->>>>>>> 08685b68
 else (USE_QT5)
-=======
-else ()
->>>>>>> 1f669ad498d664482b6b486e3e95a50a56076759
 	find_package(CGAL COMPONENTS Qt4)
 	include(${CGAL_USE_FILE})
 
@@ -125,20 +72,13 @@
 
   MESSAGE(STATUS "NOTICE: This demo requires OpenGL "
     "and will not be compiled.")
-<<<<<<< HEAD
+
 elseif ( NOT QGLVIEWER_FOUND )
 
   MESSAGE(STATUS "NOTICE: This demo requires QGLViewer "
     " and will not be compiled. TODO correct this error")
-else ()
 
-=======
-elseif (QGL_VIEWER_FOUND )
-
-  MESSAGE(STATUS "NOTICE: This demo requires QGLViewer "
-    " and will not be compiled. TODO correct this error")
-else ()
->>>>>>> 1f669ad498d664482b6b486e3e95a50a56076759
+else()
 include_directories(${QGLVIEWER_INCLUDE_DIR})
 include_directories(BEFORE . ../../include/)
 
@@ -172,13 +112,4 @@
                                                  ${QGLVIEWER_LIBRARIES} )
 target_link_libraries(Linear_cell_complex_3_demo ${OPENGL_gl_LIBRARY}
                                                  ${OPENGL_glu_LIBRARY} )
-<<<<<<< HEAD
-endif()
-=======
-<<<<<<< HEAD
-
-endif()
-=======
-endif()
->>>>>>> 1f669ad498d664482b6b486e3e95a50a56076759
->>>>>>> 08685b68
+endif()