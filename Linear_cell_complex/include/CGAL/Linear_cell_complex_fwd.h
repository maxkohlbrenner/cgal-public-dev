// Copyright (c) 2016 CNRS and LIRIS' Establishments (France).
// All rights reserved.
//
// This file is part of CGAL (www.cgal.org)
//
// $URL$
// $Id$
// SPDX-License-Identifier: LGPL-3.0-or-later OR LicenseRef-Commercial
//
// Author(s)     : Guillaume Damiand <guillaume.damiand@liris.cnrs.fr>
//
#ifndef LINEAR_CELL_COMPLEX_FWD_H
#define LINEAR_CELL_COMPLEX_FWD_H 1

#include <CGAL/Combinatorial_map_fwd.h>
#include <CGAL/Generalized_map_fwd.h>

namespace CGAL {

template<unsigned int d_, unsigned int ambient_dim,
         class Traits_, class Items_, class Alloc_>
class CMap_linear_cell_complex_storage_1;

template<unsigned int d_, unsigned int ambient_dim,
         class Traits_, class Items_, class Alloc_>
class GMap_linear_cell_complex_storage_1;

template<unsigned int d_, unsigned int ambient_dim,
         class Traits_, class Items_, class Alloc_>
class CMap_linear_cell_complex_storage_with_index;

template<unsigned int d_, unsigned int ambient_dim,
         class Traits_, class Items_, class Alloc_>
class GMap_linear_cell_complex_storage_with_index;

template <unsigned int d>
struct LCC_default_kernel;

template <unsigned int d_,
          class Kernel=typename LCC_default_kernel<d_>::type >
struct Linear_cell_complex_traits;

struct Linear_cell_complex_min_items;
<<<<<<< HEAD
=======

namespace internal
{
template<typename Tag>
struct Default_storage_for_lcc_cmap_when_tag
{
  template<unsigned int d_, unsigned int ambient_dim,
           class Traits_, class Items_, class Alloc_>
  using type=CMap_linear_cell_complex_storage_1<d_, ambient_dim, Traits_,
  Items_, Alloc_>;
};
template<>
struct Default_storage_for_lcc_cmap_when_tag<CGAL::Tag_true>
{
  template<unsigned int d_, unsigned int ambient_dim,
           class Traits_, class Items_, class Alloc_>
  using type=CMap_linear_cell_complex_storage_with_index<d_, ambient_dim, Traits_,
  Items_, Alloc_>;
};

template<typename T, bool typedefined=Has_use_index_tag_cmap<T>::value>
struct Default_storage_for_lcc_cmap
{
  template<unsigned int d_, unsigned int ambient_dim,
           class Traits_, class Items_, class Alloc_>
  using type=CMap_linear_cell_complex_storage_1<d_, ambient_dim, Traits_,
  Items_, Alloc_>;
};
template<typename T>
struct Default_storage_for_lcc_cmap<T, true>
{
  template<unsigned int d_, unsigned int ambient_dim,
           class Traits_, class Items_, class Alloc_>
  using type=typename CGAL::internal::template
  Default_storage_for_lcc_cmap_when_tag<typename T::Use_index>::
  template type<d_, ambient_dim, Traits_, Items_, Alloc_>;
};

template<typename Tag>
struct Default_storage_for_lcc_gmap_when_tag
{
  template<unsigned int d_, unsigned int ambient_dim,
           class Traits_, class Items_, class Alloc_>
  using type=GMap_linear_cell_complex_storage_1<d_, ambient_dim, Traits_,
  Items_, Alloc_>;
};
template<>
struct Default_storage_for_lcc_gmap_when_tag<CGAL::Tag_true>
{
  template<unsigned int d_, unsigned int ambient_dim,
           class Traits_, class Items_, class Alloc_>
  using type=GMap_linear_cell_complex_storage_with_index<d_, ambient_dim, Traits_,
  Items_, Alloc_>;
};

template<typename T, bool typedefined=Has_use_index_tag_gmap<T>::value>
struct Default_storage_for_lcc_gmap
{
  template<unsigned int d_, unsigned int ambient_dim,
           class Traits_, class Items_, class Alloc_>
  using type=GMap_linear_cell_complex_storage_1<d_, ambient_dim, Traits_,
  Items_, Alloc_>;
};
template<typename T>
struct Default_storage_for_lcc_gmap<T, true>
{
  template<unsigned int d_, unsigned int ambient_dim,
           class Traits_, class Items_, class Alloc_>
  using type=typename CGAL::internal::template
  Default_storage_for_lcc_gmap_when_tag<typename T::Use_index>::
  template type<d_, ambient_dim, Traits_, Items_, Alloc_>;
};

} // namespace internal
>>>>>>> 01f8f1bc

template < unsigned int d_, unsigned int ambient_dim,
           class Traits_,
           class Items_,
           class Alloc_,
           template<unsigned int,class,class,class,class>
           class Map,
           class Refs_,
           class Storage_>
class Linear_cell_complex_base;

<<<<<<< HEAD
template < unsigned int d_, unsigned int ambient_dim = d_,
           class Traits_ = Linear_cell_complex_traits<ambient_dim>,
           class Items_ = Linear_cell_complex_min_items,
           class Alloc_ = CGAL_ALLOCATOR(int),
           template<unsigned int,class,class,class,class>
           class CMap = Combinatorial_map_base,
           class Storage_ = CMap_linear_cell_complex_storage_1<d_, ambient_dim,
                                                               Traits_, Items_,
                                                               Alloc_, CGAL::Tag_false> >
class Linear_cell_complex_for_combinatorial_map;

template < unsigned int d_, unsigned int ambient_dim = d_,
           class Traits_ = Linear_cell_complex_traits<ambient_dim>,
           class Items_ = Linear_cell_complex_min_items,
           class Alloc_ = CGAL_ALLOCATOR(int),
           template<unsigned int,class,class,class,class>
           class CMap = Generalized_map_base,
           class Storage_ = GMap_linear_cell_complex_storage_1<d_, ambient_dim,
                                                               Traits_, Items_,
                                                               Alloc_, CGAL::Tag_false> >
=======
template<unsigned int d_, unsigned int ambient_dim=d_,
         class Traits_=Linear_cell_complex_traits<ambient_dim>,
         class Items_=Linear_cell_complex_min_items,
         class Alloc_=CGAL_ALLOCATOR(int),
         template<unsigned int,class,class,class,class>
         class CMap=Combinatorial_map_base,
         class Storage_=typename internal::template
         Default_storage_for_lcc_cmap<Items_>::template type<d_, ambient_dim,
                                                             Traits_, Items_,
                                                             Alloc_>>
class Linear_cell_complex_for_combinatorial_map;

template<unsigned int d_, unsigned int ambient_dim = d_,
         class Traits_=Linear_cell_complex_traits<ambient_dim>,
         class Items_=Linear_cell_complex_min_items,
         class Alloc_=CGAL_ALLOCATOR(int),
         template<unsigned int,class,class,class,class>
         class CMap=Generalized_map_base,
         class Storage_=typename internal::template
         Default_storage_for_lcc_gmap<Items_>::template type<d_, ambient_dim,
                                                             Traits_, Items_,
                                                             Alloc_>>
>>>>>>> 01f8f1bc
class Linear_cell_complex_for_generalized_map;

} // CGAL

#endif // LINEAR_CELL_COMPLEX_FWD_H<|MERGE_RESOLUTION|>--- conflicted
+++ resolved
@@ -41,8 +41,6 @@
 struct Linear_cell_complex_traits;
 
 struct Linear_cell_complex_min_items;
-<<<<<<< HEAD
-=======
 
 namespace internal
 {
@@ -117,7 +115,6 @@
 };
 
 } // namespace internal
->>>>>>> 01f8f1bc
 
 template < unsigned int d_, unsigned int ambient_dim,
            class Traits_,
@@ -129,28 +126,6 @@
            class Storage_>
 class Linear_cell_complex_base;
 
-<<<<<<< HEAD
-template < unsigned int d_, unsigned int ambient_dim = d_,
-           class Traits_ = Linear_cell_complex_traits<ambient_dim>,
-           class Items_ = Linear_cell_complex_min_items,
-           class Alloc_ = CGAL_ALLOCATOR(int),
-           template<unsigned int,class,class,class,class>
-           class CMap = Combinatorial_map_base,
-           class Storage_ = CMap_linear_cell_complex_storage_1<d_, ambient_dim,
-                                                               Traits_, Items_,
-                                                               Alloc_, CGAL::Tag_false> >
-class Linear_cell_complex_for_combinatorial_map;
-
-template < unsigned int d_, unsigned int ambient_dim = d_,
-           class Traits_ = Linear_cell_complex_traits<ambient_dim>,
-           class Items_ = Linear_cell_complex_min_items,
-           class Alloc_ = CGAL_ALLOCATOR(int),
-           template<unsigned int,class,class,class,class>
-           class CMap = Generalized_map_base,
-           class Storage_ = GMap_linear_cell_complex_storage_1<d_, ambient_dim,
-                                                               Traits_, Items_,
-                                                               Alloc_, CGAL::Tag_false> >
-=======
 template<unsigned int d_, unsigned int ambient_dim=d_,
          class Traits_=Linear_cell_complex_traits<ambient_dim>,
          class Items_=Linear_cell_complex_min_items,
@@ -173,7 +148,6 @@
          Default_storage_for_lcc_gmap<Items_>::template type<d_, ambient_dim,
                                                              Traits_, Items_,
                                                              Alloc_>>
->>>>>>> 01f8f1bc
 class Linear_cell_complex_for_generalized_map;
 
 } // CGAL
