#include <CGAL/Linear_cell_complex_for_combinatorial_map.h>
#include <CGAL/Linear_cell_complex_for_generalized_map.h>
#include <CGAL/Cell_attribute_with_point.h>
#include <CGAL/Exact_predicates_exact_constructions_kernel.h>
#include <CGAL/Random.h>

#include <iostream>
#include <fstream>
#include <cassert>

using namespace std;

template<unsigned int d, unsigned int ambient_dim,
         class Traits, class Items>
using My_lcc_cmap=CGAL::Linear_cell_complex_for_combinatorial_map
<d, ambient_dim, Traits, Items>;

template<unsigned int d, unsigned int ambient_dim,
         class Traits, class Items>
using My_lcc_gmap=CGAL::Linear_cell_complex_for_generalized_map
<d, ambient_dim, Traits, Items>;

struct Min_items: public CGAL::Linear_cell_complex_min_items
{
#ifdef USE_COMPACT_CONTAINER_WITH_INDEX
  typedef CGAL::Tag_true Use_index;
#endif
};

struct Map_2_dart_items
{
#ifdef USE_COMPACT_CONTAINER_WITH_INDEX
  typedef CGAL::Tag_true Use_index;
#endif
 /// Dart_wrapper defines the type of darts used.
  template < class Refs >
  struct Dart_wrapper
  {
    typedef CGAL::Cell_attribute< Refs, int > Int_attrib;
    typedef CGAL::Cell_attribute< Refs, double > Double_attrib;
    typedef CGAL::Cell_attribute_with_point< Refs, double > Double_attrib_wp;
    typedef std::tuple<Double_attrib_wp, void, Double_attrib> Attributes;
  };
};

struct Map_2_dart_max_items_3
{
#ifdef USE_COMPACT_CONTAINER_WITH_INDEX
  typedef CGAL::Tag_true Use_index;
#endif
  /// Dart_wrapper defines the type of darts used.
  template < class Refs >
  struct Dart_wrapper
  {
    typedef CGAL::Cell_attribute_with_point< Refs, int > Int_attrib_wp;
    typedef CGAL::Cell_attribute< Refs, int > Int_attrib;
    typedef CGAL::Cell_attribute< Refs, double > Double_attrib;
    typedef double Dart_info;
    typedef std::tuple<Int_attrib_wp, Int_attrib,Double_attrib> Attributes;
  };
};

struct Map_3_dart_items_3
{
#ifdef USE_COMPACT_CONTAINER_WITH_INDEX
  typedef CGAL::Tag_true Use_index;
#endif
  /// Dart_wrapper defines the type of darts used.
  template < class Refs >
  struct Dart_wrapper
  {
    typedef CGAL::Cell_attribute< Refs, int > Int_attrib;
    typedef CGAL::Cell_attribute< Refs, double > Double_attrib;
    typedef CGAL::Cell_attribute_with_point< Refs, double > Double_attrib_wp;
    typedef char Dart_info;
    typedef std::tuple<Double_attrib_wp, void,Int_attrib, Double_attrib>
    Attributes;
  };
};

struct Map_3_dart_max_items_3
{
#ifdef USE_COMPACT_CONTAINER_WITH_INDEX
  typedef CGAL::Tag_true Use_index;
#endif
  /// Dart_wrapper defines the type of darts used.
  template < class Refs >
  struct Dart_wrapper
  {
    typedef CGAL::Cell_attribute_with_point< Refs, int > Int_attrib_wp;
    typedef CGAL::Cell_attribute< Refs, int > Int_attrib;
    typedef CGAL::Cell_attribute< Refs, double > Double_attrib;
    typedef char* Dart_info;
    typedef std::tuple<Int_attrib_wp, Int_attrib,Int_attrib, Double_attrib>
    Attributes;
  };
};

struct Another_map_3_dart_items_3
{
#ifdef USE_COMPACT_CONTAINER_WITH_INDEX
  typedef CGAL::Tag_true Use_index;
#endif
  /// Dart_wrapper defines the type of darts used.
  template < class Refs >
  struct Dart_wrapper
  {
    typedef CGAL::Cell_attribute_with_point< Refs, int > Int_attrib_wp;
    typedef CGAL::Cell_attribute< Refs, int > Int_attrib;
    typedef int* Dart_info;
    typedef std::tuple<Int_attrib_wp, void, Int_attrib> Attributes;
  };
};

struct MonInfo
{
  MonInfo(long long int i=0) : mnb(i==0?CGAL::get_default_random().get_int(0,RAND_MAX):i),
                               ptr(reinterpret_cast<char*>(this))
  {}
  long long int mnb;
  std::string s;
  char *ptr;

  bool operator==(const MonInfo& info) const
  { return mnb==info.mnb && s==info.s && ptr==info.ptr; }
};

struct Map_dart_items_4
{
#ifdef USE_COMPACT_CONTAINER_WITH_INDEX
  typedef CGAL::Tag_true Use_index;
#endif
  template < class Refs >
  struct Dart_wrapper
  {
    typedef CGAL::Cell_attribute_with_point< Refs, int > Int_attrib_wp;
    typedef CGAL::Cell_attribute< Refs, int > Int_attrib;
    typedef CGAL::Cell_attribute< Refs, double > Double_attrib;
    typedef MonInfo Dart_info;
    typedef std::tuple<Int_attrib_wp, void, Int_attrib, void, Int_attrib>
    Attributes;
  };
};

struct Map_dart_max_items_4
{
#ifdef USE_COMPACT_CONTAINER_WITH_INDEX
  typedef CGAL::Tag_true Use_index;
#endif
  template < class Refs >
  struct Dart_wrapper
  {
    typedef CGAL::Cell_attribute_with_point< Refs, int > Int_attrib_wp;
    typedef CGAL::Cell_attribute< Refs, int > Int_attrib;
    typedef CGAL::Cell_attribute< Refs, double > Double_attrib;
    typedef double Dart_info;
    typedef std::tuple<Int_attrib_wp, Int_attrib,Int_attrib, Int_attrib, Double_attrib>
    Attributes;
  };
};

typedef CGAL::Linear_cell_complex_traits
<3, CGAL::Exact_predicates_inexact_constructions_kernel> Traits3_a;

typedef CGAL::Linear_cell_complex_traits
<3, CGAL::Exact_predicates_exact_constructions_kernel> Traits3_b;

typedef CGAL::Linear_cell_complex_traits<4> Traits4_a;

// ======================= LCC based on combinatorial maps
// Point_3, void, void
typedef My_lcc_cmap<2,3, Traits3_a, Min_items> CMap1;

// Point_3+double, void, double
typedef My_lcc_cmap<2,3,Traits3_a, Map_2_dart_items> CMap2;

// Point_3+int, int, double
typedef My_lcc_cmap<2,3, Traits3_b, Map_2_dart_max_items_3> CMap3;

// Point_3, void, void, void
typedef My_lcc_cmap<3,3, Traits3_a, Min_items> CMap4;

// Point_3+double, void, int, double
typedef My_lcc_cmap<3,3, Traits3_a, Map_3_dart_items_3> CMap5;

// Point_3+int, int, int, double
typedef My_lcc_cmap<3,3, Traits3_b, Map_3_dart_max_items_3> CMap6;

// Point_3+int, void, int, void
typedef My_lcc_cmap<3,3, Traits3_b, Another_map_3_dart_items_3> CMap7;

// Point_4+int, void, int, void, int
typedef My_lcc_cmap<4,4, Traits4_a, Map_dart_items_4> CMap8;

// Point_4+int, int, int, int, double
typedef My_lcc_cmap<4,4, Traits4_a, Map_dart_max_items_4> CMap9;

struct Converter_map9_points_into_map5_points
{
  CMap5::template Attribute_descriptor<0>::type operator()
  (const CMap9& map1, CMap5& map2, CMap9::Dart_const_descriptor dh1,
   CMap5::Dart_descriptor dh2) const
  {
<<<<<<< HEAD
    assert( map1.attribute<0>(dh1)!=map1.null_handle );
=======
    assert( map1.attribute<0>(dh1)!=map1.null_descriptor);
>>>>>>> 01f8f1bc

    CMap5::Attribute_descriptor<0>::type res = map2.attribute<0>(dh2);
    if ( res==map2.null_descriptor )
    {
      res = map2.create_attribute<0>();
    }

    const CMap9::Point & p = map1.point(dh1);
    map2.point_of_vertex_attribute(res) = CMap5::Point(p[0],p[1],p[2]);
    return res;
  }
};

// ======================= LCC based on generalized maps
// Point_3, void, void
typedef My_lcc_gmap<2,3, Traits3_a, Min_items> GMap1;

// Point_3+double, void, double
typedef My_lcc_gmap<2,3, Traits3_a, Map_2_dart_items> GMap2;

// Point_3+int, int, double
typedef My_lcc_gmap<2,3, Traits3_b, Map_2_dart_max_items_3> GMap3;

// Point_3, void, void, void
typedef My_lcc_gmap<3,3, Traits3_a, Min_items> GMap4;

// Point_3+double, void, int, double
typedef My_lcc_gmap<3,3, Traits3_a, Map_3_dart_items_3> GMap5;

// Point_3+int, int, int, double
typedef My_lcc_gmap<3,3, Traits3_b, Map_3_dart_max_items_3> GMap6;

// Point_3+int, void, int, void
typedef My_lcc_gmap<3,3, Traits3_b, Another_map_3_dart_items_3> GMap7;

// Point_4+int, void, int, void, int
typedef My_lcc_gmap<4,4, Traits4_a, Map_dart_items_4> GMap8;

// Point_4+int, int, int, int, double
typedef My_lcc_gmap<4,4, Traits4_a, Map_dart_max_items_4> GMap9;

struct Converter_gmap9_points_into_gmap5_points
{
  GMap5::Attribute_descriptor<0>::type operator()
  (const GMap9& map1, GMap5& map2, GMap9::Dart_const_descriptor dh1,
   GMap5::Dart_descriptor dh2) const
  {
<<<<<<< HEAD
    assert( map1.attribute<0>(dh1)!=map1.null_handle );
=======
    assert( map1.attribute<0>(dh1)!=map1.null_descriptor );
>>>>>>> 01f8f1bc

    GMap5::Attribute_descriptor<0>::type res = map2.attribute<0>(dh2);
    if ( res==map2.null_descriptor )
    {
      res = map2.create_attribute<0>();
    }

    const GMap9::Point & p = map1.point(dh1);
    map2.point_of_vertex_attribute(res) = GMap5::Point(p[0],p[1],p[2]);
    return res;
  }
};

/*
template<typename Map>
typename Map::Dart_descriptor getRandomDart(Map& map)
{
  int nb = rand()%map.number_of_darts();
  typename Map::Dart_range::iterator it=map.darts().begin();
  for ( int i=0; i<nb; ++i, ++it )
  {}
  return it;
}
*/

template<typename Map, int i, typename Info=
         typename Map::template Attribute_type<i>::type::Info>
struct SetInfoIfNonVoid
{
  static void run(Map& map,
                  typename Map::template Attribute_descriptor<i>::type attr,
                  long long int nb)
  {
    map.template info_of_attribute<i>(attr)=
      typename Map::template Attribute_type<i>::type::Info(nb);
  }
};
template<typename Map, int i>
struct SetInfoIfNonVoid<Map, i, void>
{
  static void run(Map&, typename Map::template Attribute_descriptor<i>::type,
                  long long int)
  {}
};

template<typename Map, unsigned int i, typename Attr=typename Map::
         template Attribute_type<i>::type>
struct CreateAttributes
{
  static void run(Map& map)
  {
    long long int nb=0;
    for(typename Map::Dart_range::iterator it=map.darts().begin(),
        itend=map.darts().end(); it!=itend; ++it)
    {
      if ( map.template attribute<i>(it)==map.null_descriptor )
      {
        map.template set_attribute<i>(it, map.template create_attribute<i>());
        SetInfoIfNonVoid<Map, i>::run(map, map.template attribute<i>(it), ++nb);
      }
    }
  }
};

template<typename Map, typename Attr>
struct CreateAttributes<Map, 0, Attr>
{
  static void run(Map& amap)
  {
    long long int nb=0;
    for ( typename Map::template Attribute_range<0>::type::iterator
          it=amap.template attributes<0>().begin(),
          itend=amap.template attributes<0>().end(); it!=itend; ++it )
      SetInfoIfNonVoid<Map, 0>::run(amap, it, ++nb);
  }
};

template<typename Map, unsigned int i>
struct CreateAttributes<Map, i, CGAL::Void>
{
  static void run(Map&)
  {}
};

template<typename Map>
struct CreateAttributes<Map, 0, CGAL::Void>
{
  static void run(Map&)
  {}
};

template<typename Map, typename Info=typename Map::Dart_info>
struct InitDartInfo
{
  static void run(Map& map)
  {
    long long int nb=0;
    for(typename Map::Dart_range::iterator it=map.darts().begin(),
        itend=map.darts().end(); it!=itend; ++it)
    {
      nb=CGAL::get_default_random().get_int(0,20000);
      map.info(it)=Info(nb);
    }
  }
};

template<typename Map>
struct InitDartInfo<Map, CGAL::Void>
{
  static void run(Map&)
  {}
};

template<typename Map, unsigned int i, typename Attr=typename Map::
         template Attribute_type<i>::type>
struct DisplayNumberOfAttribs
{
  static void run(Map& amap)
  {
    std::cout<<i<<"-attributes="<<amap.template number_of_attributes<i>()<<"  ";
  }
};
template<typename Map, unsigned int i>
struct DisplayNumberOfAttribs<Map,i,CGAL::Void>
{
  static void run(Map&)
  {}
};

template<typename Map, unsigned int i, typename Attr=typename Map::
         template Attribute_type<i>::type>
struct DisplayAttribs
{
  static void run(Map& amap)
  {
    std::cout<<i<<"-attributes: ";
    for ( typename Map::template Attribute_range<i>::type::iterator
          it=amap.template attributes<i>().begin(),
          itend=amap.template attributes<i>().end();
          it!=itend; ++it )
    {
      std::cout<<amap.template info<i>(it)<<"; ";
    }
    std::cout<<std::endl;
  }
};
template<typename Map, unsigned int i>
struct DisplayAttribs<Map,i,CGAL::Void>
{
  static void run(Map&)
  {}
};

template<typename Map,typename Attr,typename Info=typename Attr::Info>
struct DisplayVertexAttrib
{
  static void run(Map& amap)
  {
    std::cout<<"0-attributes: ";
    for ( typename Map::template Attribute_range<0>::type::iterator
          it=amap.template attributes<0>().begin(),
          itend=amap.template attributes<0>().end();
          it!=itend; ++it )
    {
      std::cout<<amap.template info<0>()<<"; ";
    }
    std::cout<<std::endl;
  }
};
template<typename Map,typename Attr>
struct DisplayVertexAttrib<Map,Attr,void>
{
  static void run(Map&)
  {}
};

template<typename Map, typename Attr>
struct DisplayAttribs<Map,0,Attr>
{
  static void run(Map& amap)
  { DisplayVertexAttrib<Map,Attr>::run(amap); }
};

template<typename Map>
void displayAllAttribs2D(Map& amap, const char* c)
{
  std::cout<<c;
  DisplayAttribs<Map,0>::run(amap);
  DisplayAttribs<Map,1>::run(amap);
  DisplayAttribs<Map,2>::run(amap);

  std::cout<<"Points: ";
  for ( typename Map::template Attribute_range<0>::type::iterator
        it=amap.template attributes<0>().begin(),
        itend=amap.template attributes<0>().end();
        it!=itend; ++it )
  {
    std::cout<<amap.point(it)<<"; ";
  }
  std::cout<<std::endl;
}

template<typename Map>
void displayAllAttribs3D(Map& amap, const char* c)
{
  std::cout<<c;
  DisplayAttribs<Map,0>::run(amap);
  DisplayAttribs<Map,1>::run(amap);
  DisplayAttribs<Map,2>::run(amap);
  DisplayAttribs<Map,3>::run(amap);

  std::cout<<"Points: ";
  for ( typename Map::template Attribute_range<0>::type::iterator
        it=amap.template attributes<0>().begin(),
        itend=amap.template attributes<0>().end();
        it!=itend; ++it )
  {
    std::cout<<amap.point(it)<<"; ";
  }
  std::cout<<std::endl;
}

template<typename Map>
void displayAllAttribs4D(Map& amap, const char* c)
{
  std::cout<<c;
  DisplayAttribs<Map,0>::run(amap);
  DisplayAttribs<Map,1>::run(amap);
  DisplayAttribs<Map,2>::run(amap);
  DisplayAttribs<Map,3>::run(amap);
  DisplayAttribs<Map,4>::run(amap);

  std::cout<<"Points: ";
  for ( typename Map::template Attribute_range<0>::type::iterator
        it=amap.template attributes<0>().begin(),
        itend=amap.template attributes<0>().end();
        it!=itend; ++it )
  {
    std::cout<<amap.point(it)<<"; ";
  }
  std::cout<<std::endl;

}

template<typename Map>
void create2Dmap(Map& map)
{
  for ( int i=0; i<15; ++i )
  {
    map.make_tetrahedron(typename Map::Point(i, 0, 0),
                         typename Map::Point(i, 2, 0),
                         typename Map::Point(i+1, 0, 0),
                         typename Map::Point(i+1, 1, 2));
  }
  InitDartInfo<Map>::run(map);
  CreateAttributes<Map,0>::run(map);
  CreateAttributes<Map,1>::run(map);
  CreateAttributes<Map,2>::run(map);
  assert( map.is_valid() );
}
template<typename Map>
void create3Dmap(Map& map)
{
  for ( int i=0; i<15; ++i )
    map.make_tetrahedron(typename Map::Point(i, 0, 0),
                         typename Map::Point(i, 2, 0),
                         typename Map::Point(i+1, 0, 0),
                         typename Map::Point(i+1, 1, 2));

  for ( int i=0; i<20; ++i )
  {
    typename Map::Dart_descriptor d1=map.darts().begin();
    while ( !map.template is_free<3>(d1) ) ++d1;
    typename Map::Dart_descriptor d2=map.darts().begin();
    while ( !map.template is_sewable<3>(d1, d2) ) ++d2;
    map.template sew<3>(d1,d2);
  }
  InitDartInfo<Map>::run(map);
  CreateAttributes<Map,0>::run(map);
  CreateAttributes<Map,1>::run(map);
  CreateAttributes<Map,2>::run(map);
  CreateAttributes<Map,3>::run(map);
  assert( map.is_valid() );
}

template<typename LCC>
typename LCC::Point apoint(typename LCC::FT x, typename LCC::FT y,
                           typename LCC::FT z, typename LCC::FT t)
{
  std::vector<typename LCC::FT> tab;
  tab.push_back(x); tab.push_back(y);
  tab.push_back(z); tab.push_back(t);
  typename LCC::Point p(4,tab.begin(),tab.end());
  return p;
}

template<typename Map>
void create4Dmap(Map& map)
{
  for ( int i=0; i<45; ++i )
    map.make_tetrahedron(apoint<Map>(i, 0, 0, 0),
                         apoint<Map>(i, 2, 0, 0),
                         apoint<Map>(i+1, 0, 0, 0),
                         apoint<Map>(i+1, 1, 2, 0));

  for ( int i=0; i<40; ++i )
  {
    typename Map::Dart_descriptor d1=map.darts().begin();
    while ( !map.template is_free<3>(d1) ) ++d1;
    typename Map::Dart_descriptor d2=map.darts().begin();
    while ( !map.template is_sewable<3>(d1, d2) ) ++d2;
    map.template sew<3>(d1,d2);
  }

  for ( int i=0; i<20; ++i )
  {
    typename Map::Dart_descriptor d1=map.darts().begin();
    while ( !map.template is_free<4>(d1) ) ++d1;
    typename Map::Dart_descriptor d2=map.darts().begin();
    while ( !map.template is_sewable<4>(d1, d2) ) ++d2;
    map.template sew<4>(d1,d2);
  }
  InitDartInfo<Map>::run(map);
  CreateAttributes<Map,0>::run(map);
  CreateAttributes<Map,1>::run(map);
  CreateAttributes<Map,2>::run(map);
  CreateAttributes<Map,3>::run(map);
  CreateAttributes<Map,4>::run(map);
  assert( map.is_valid() );
}

template<typename Map1,
         typename Map2,
         typename Map3,
         typename Map4,
         typename Map5,
         typename Map6,
         typename Map7,
         typename Map8,
         typename Map9,
         typename Converter>
bool testCopy()
{
  Map1 map1; create2Dmap(map1);
  Map2 map2; create2Dmap(map2);
  Map3 map3; create2Dmap(map3);

  Map4 map4; create3Dmap(map4);
  Map5 map5; create3Dmap(map5);
  Map6 map6; create3Dmap(map6);
  Map7 map7; create3Dmap(map7);

  Map8 map8; create4Dmap(map8);
  Map9 map9; create4Dmap(map9);

  // First copy of same types
  {
  Map1 map1p(map1);
  if ( !map1p.is_valid() || !map1.is_isomorphic_to(map1p) )
  { assert(false); return false; }
  Map2 map2p(map2);
  if ( !map2p.is_valid() || !map2.is_isomorphic_to(map2p) )
  { assert(false); return false; }
  Map3 map3p(map3);
  if ( !map3p.is_valid() || !map3.is_isomorphic_to(map3p) )
  { assert(false); return false; }
  Map4 map4p(map4);
  if ( !map4p.is_valid() || !map4.is_isomorphic_to(map4p) )
  { assert(false); return false; }
  Map5 map5p(map5);
  if ( !map5p.is_valid() || !map5.is_isomorphic_to(map5p) )
  { assert(false); return false; }
  Map6 map6p(map6);
  if ( !map6p.is_valid() || !map6.is_isomorphic_to(map6p) )
  { assert(false); return false; }
  Map7 map7p(map7);
  if ( !map7p.is_valid() || !map7.is_isomorphic_to(map7p) )
  { assert(false); return false; }
  Map8 map8p(map8);
  if ( !map8p.is_valid() || !map8.is_isomorphic_to(map8p) )
  { assert(false); return false; }
  Map9 map9p(map9);
  if ( !map9p.is_valid() || !map9.is_isomorphic_to(map9p) )
  { assert(false); return false; }
  }

  // Second copy of same dimensions but different attributes
  // Maps are still isomorphic but no same attributes
  {
    // 2D
    Map2 map1p(map1); assert(map1p.is_valid());
    if ( map1.is_isomorphic_to(map1p) ) { assert(false); return false; }
    if ( !map1.is_isomorphic_to(map1p, false, false, true) )
    { assert(false); return false; }

    Map3 map1t(map1); assert(map1t.is_valid());
    if ( map1.is_isomorphic_to(map1t) ) { assert(false); return false; }
    if ( !map1.is_isomorphic_to(map1t, false, false, false) )
    { assert(false); return false; }

    if ( map1p.is_isomorphic_to(map1t) ) { assert(false); return false; }
    if ( !map1p.is_isomorphic_to(map1t, false, false, false) )
    { assert(false); return false; }

    Map1 map2p(map2); assert(map2p.is_valid());
    if ( map2.is_isomorphic_to(map2p) ) { assert(false); return false; }
    if ( !map2.is_isomorphic_to(map2p, false, false, true) )
    { assert(false); return false; }

    Map3 map2t(map2); assert(map2t.is_valid());
    if ( map2.is_isomorphic_to(map2t) ) { assert(false); return false; }
    if ( !map2.is_isomorphic_to(map2t, false, false, false) )
    { assert(false); return false; }

    if ( map2p.is_isomorphic_to(map2t) ) { assert(false); return false; }
    if ( !map2p.is_isomorphic_to(map2t, false, false, false) )
    { assert(false); return false; }

    Map1 map3p(map3); assert(map3p.is_valid());
    if ( map3.is_isomorphic_to(map3p) ) { assert(false); return false; }
    if ( !map3.is_isomorphic_to(map3p, false, false, false) )
    { assert(false); return false; }

    Map2 map3t(map3); assert(map3t.is_valid());
    if ( map3.is_isomorphic_to(map3t) ) { assert(false); return false; }
    if ( !map3.is_isomorphic_to(map3t, false, false, false) )
    { assert(false); return false; }

    if ( map3p.is_isomorphic_to(map3t) ) { assert(false); return false; }
    if ( !map3p.is_isomorphic_to(map3t, false, false, false) )
    { assert(false); return false; }

    assert( map1.is_isomorphic_to(map1p)==map1p.is_isomorphic_to(map1) );
    assert( map1.is_isomorphic_to(map1t)==map1t.is_isomorphic_to(map1) );
    assert( map2.is_isomorphic_to(map2p)==map2p.is_isomorphic_to(map2) );
    assert( map2.is_isomorphic_to(map2t)==map2t.is_isomorphic_to(map2) );
    assert( map3.is_isomorphic_to(map3p)==map3p.is_isomorphic_to(map3) );
    assert( map3.is_isomorphic_to(map3t)==map3t.is_isomorphic_to(map3) );

    // 3D
    Map4 map5a(map5); assert(map5a.is_valid());
    if ( map5.is_isomorphic_to(map5a) ) { assert(false); return false; }
    if ( !map5.is_isomorphic_to(map5a, false, false, true) )
    { assert(false); return false; }

    Map6 map5b(map5); assert(map5b.is_valid());
    if ( map5.is_isomorphic_to(map5b) ) { assert(false); return false; }
    if ( !map5.is_isomorphic_to(map5b, false, false, false) )
    { assert(false); return false; }
    assert( map5b.template number_of_attributes<0>()==
            map5.template number_of_attributes<0>() &&
            map5b.template number_of_attributes<1>()==0 &&
            map5b.template number_of_attributes<2>()==
            map5.template number_of_attributes<2>() &&
            map5b.template number_of_attributes<3>()==
            map5.template number_of_attributes<3>() );

    Map7 map5c(map5); assert(map5c.is_valid());
    if ( map5.is_isomorphic_to(map5c) ) { assert(false); return false; }
    if ( !map5.is_isomorphic_to(map5c, false, false, false) )
    { assert(false); return false; }
    if ( !map5b.is_isomorphic_to(map5c, false, false, true) )
    { assert(false); return false; }
    assert( map5c.template number_of_attributes<0>()==
            map5.template number_of_attributes<0>() &&
            map5c.template number_of_attributes<2>()==
            map5.template number_of_attributes<2>() );

    assert( map5.is_isomorphic_to(map5a)==map5a.is_isomorphic_to(map5) );
    assert( map5.is_isomorphic_to(map5b)==map5b.is_isomorphic_to(map5) );
    assert( map5.is_isomorphic_to(map5c)==map5c.is_isomorphic_to(map5) );

    // 4D
    Map8 map9a(map9); assert(map9a.is_valid());
    if ( map9.is_isomorphic_to(map9a) ) { assert(false); return false; }
    if ( !map9.is_isomorphic_to(map9a, false, false, true) )
    { assert(false); return false; }
    assert( map9a.template number_of_attributes<0>()==
            map9.template number_of_attributes<0>() &&
            map9a.template number_of_attributes<2>()==
            map9.template number_of_attributes<2>() &&
            map9a.template number_of_attributes<4>()==0 );
    assert( map9a.is_isomorphic_to(map9)==map9.is_isomorphic_to(map9a) );

    Map9 map8a(map8); assert(map8a.is_valid());
    if ( map8.is_isomorphic_to(map8a) ) { assert(false); return false; }
    if ( !map8.is_isomorphic_to(map8a, false, false, true) )
    { assert(false); return false; }
    assert( map8a.template number_of_attributes<0>()==
            map8.template number_of_attributes<0>() &&
            map8a.template number_of_attributes<1>()==0 &&
            map8a.template number_of_attributes<2>()==
            map8.template number_of_attributes<2>() &&
            map8a.template number_of_attributes<3>()==0 &&
            map8a.template number_of_attributes<4>()==0 );
    assert( map8a.is_isomorphic_to(map8)==map8.is_isomorphic_to(map8a) );

  }

  // Third copy of different dimensions and different attributes
  {
    Map5 map2a(map2); assert(map2a.is_valid());
    if ( map2a.is_isomorphic_to(map2) ) { assert(false); return false; }
    if ( !map2a.is_isomorphic_to(map2, false, false, true) )
    { assert(false); return false; }
    assert( map2a.template number_of_attributes<0>()==
            map2.template number_of_attributes<0>() &&
            map2a.template number_of_attributes<2>()==0 &&
            map2a.template number_of_attributes<3>()==0 );
    assert( map2a.is_isomorphic_to(map2)==map2.is_isomorphic_to(map2a) );

    Map2 map5a(map5); assert(map5a.is_valid());
    if ( map5a.is_isomorphic_to(map5) ) { assert(false); return false; }
    assert( map5a.template number_of_attributes<0>()==
            map2.template number_of_attributes<0>() &&
            map5a.template number_of_attributes<2>()==0 );

    Map5 map9a(map9); assert(map9a.is_valid());
    if ( map9a.is_isomorphic_to(map9) ) { assert(false); return false; }
    assert( map9a.template number_of_attributes<0>()>=
            map9.template number_of_attributes<0>() &&
            map9a.template number_of_attributes<2>()>=
            map9.template number_of_attributes<2>() &&
            map9a.template number_of_attributes<3>()==0 );
    assert( map9a.is_isomorphic_to(map9)==map9.is_isomorphic_to(map9a) );

    CGAL::Cast_converter_cmap_attributes<Map9,Map5,0> c0;
    CGAL::Default_converter_cmap_attributes<Map9,Map5,1> c1;
    CGAL::Default_converter_cmap_attributes<Map9,Map5,2> c2;
    CGAL::Cast_converter_cmap_attributes<Map9,Map5,3> c3;

    std::tuple<CGAL::Cast_converter_cmap_attributes<Map9,Map5,0>,
        CGAL::Default_converter_cmap_attributes<Map9,Map5,1>,
        CGAL::Default_converter_cmap_attributes<Map9,Map5,2>,
        CGAL::Cast_converter_cmap_attributes<Map9,Map5,3> > myconverters
        (c0, c1, c2, c3);

    Map5 map9b(map9, myconverters); assert(map9a.is_valid());
    if ( map9b.is_isomorphic_to(map9) ) { assert(false); return false; }
    assert( map9b.template number_of_attributes<0>()>=
            map9.template number_of_attributes<0>() &&
            map9b.template number_of_attributes<2>()>=
            map9.template number_of_attributes<2>() &&
            map9b.template number_of_attributes<3>()>=
            map9.template number_of_attributes<3>() );
    assert( map9b.is_isomorphic_to(map9)==map9.is_isomorphic_to(map9b) );

    Converter mypointconverter;

    Map5 map9c(map9, myconverters, mypointconverter); assert(map9a.is_valid());
    if ( map9c.is_isomorphic_to(map9) ) { assert(false); return false; }
    assert( map9c.template number_of_attributes<0>()>=
            map9.template number_of_attributes<0>() &&
            map9c.template number_of_attributes<2>()>=
            map9.template number_of_attributes<2>() &&
            map9c.template number_of_attributes<3>()>=
            map9.template number_of_attributes<3>() );
    assert( map9c.is_isomorphic_to(map9)==map9.is_isomorphic_to(map9c) );

    CGAL::Cast_converter_cmap_attributes<Map5,Map9,0> cb0;
    CGAL::Default_converter_cmap_attributes<Map5,Map9,1> cb1;
    CGAL::Default_converter_cmap_attributes<Map5,Map9,2> cb2;
    CGAL::Cast_converter_cmap_attributes<Map5,Map9,3> cb3;

    std::tuple<CGAL::Cast_converter_cmap_attributes<Map5,Map9,0>,
        CGAL::Default_converter_cmap_attributes<Map5,Map9,1>,
        CGAL::Default_converter_cmap_attributes<Map5,Map9,2>,
        CGAL::Cast_converter_cmap_attributes<Map5,Map9,3> > myconverters2
        (cb0, cb1, cb2, cb3);

    Map9 map5b(map5, myconverters2); assert(map5b.is_valid());
    if ( map5b.is_isomorphic_to(map5) ) { assert(false); return false; }
    if ( !map5b.is_isomorphic_to(map5, false, false, false) )
    { assert(false); return false; }
    assert( map5b.template number_of_attributes<0>()==
            map5.template number_of_attributes<0>() &&
            map5b.template number_of_attributes<2>()==
            map5.template number_of_attributes<2>() &&
            map5b.template number_of_attributes<3>()==
            map5.template number_of_attributes<3>() );
    assert( map5b.is_isomorphic_to(map5)==map5.is_isomorphic_to(map5b) );

    Map9 map5c;
    map5c=map5b; // To test operator=
    if ( !map5c.is_isomorphic_to(map5b) ) { assert(false); return false; }
  }

  /*map2.display_characteristics(std::cout)<<std::endl;
    map2a.display_characteristics(std::cout)<<std::endl;
    displayAllAttribs2D(mapXX, "mapXX******************\n");
    displayAllAttribs2D(mapYY, "mapYY******************\n");*/
  /*map5.display_characteristics(std::cout)<<std::endl;
    map5b.display_characteristics(std::cout)<<std::endl;
    displayAllAttribs3D(map5, "map5******************\n");
    displayAllAttribs3D(map5b, "map5b******************\n");*/

  return true;
}

int main()
{
  std::cout<<"Linear cell complex copy test (v1)."<<std::flush;

  if ( !testCopy<CMap1, CMap2, CMap3, CMap4, CMap5, CMap6, CMap7, CMap8,
       CMap9, Converter_map9_points_into_map5_points>() )
  {
    std::cout<<" Failed."<<std::endl;
    return EXIT_FAILURE;
  }

  if ( !testCopy<GMap1, GMap2, GMap3, GMap4, GMap5, GMap6, GMap7, GMap8,
       GMap9, Converter_gmap9_points_into_gmap5_points>() )
  {
    std::cout<<" Failed."<<std::endl;
    return EXIT_FAILURE;
  }

  std::cout<<" Success."<<std::endl;
  return EXIT_SUCCESS;
}<|MERGE_RESOLUTION|>--- conflicted
+++ resolved
@@ -201,11 +201,7 @@
   (const CMap9& map1, CMap5& map2, CMap9::Dart_const_descriptor dh1,
    CMap5::Dart_descriptor dh2) const
   {
-<<<<<<< HEAD
-    assert( map1.attribute<0>(dh1)!=map1.null_handle );
-=======
     assert( map1.attribute<0>(dh1)!=map1.null_descriptor);
->>>>>>> 01f8f1bc
 
     CMap5::Attribute_descriptor<0>::type res = map2.attribute<0>(dh2);
     if ( res==map2.null_descriptor )
@@ -253,11 +249,7 @@
   (const GMap9& map1, GMap5& map2, GMap9::Dart_const_descriptor dh1,
    GMap5::Dart_descriptor dh2) const
   {
-<<<<<<< HEAD
-    assert( map1.attribute<0>(dh1)!=map1.null_handle );
-=======
     assert( map1.attribute<0>(dh1)!=map1.null_descriptor );
->>>>>>> 01f8f1bc
 
     GMap5::Attribute_descriptor<0>::type res = map2.attribute<0>(dh2);
     if ( res==map2.null_descriptor )
