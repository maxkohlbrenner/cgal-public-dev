#include <CGAL/Exact_predicates_inexact_constructions_kernel.h>
#include <CGAL/Exact_predicates_exact_constructions_kernel.h>
#include <CGAL/Surface_mesh.h>

#include <CGAL/Polygon_mesh_processing/corefinement.h>
#include <CGAL/Polygon_mesh_processing/IO/polygon_mesh_io.h>

#include <fstream>
#include <iostream>

typedef CGAL::Exact_predicates_inexact_constructions_kernel K;
typedef CGAL::Exact_predicates_exact_constructions_kernel EK;
typedef CGAL::Surface_mesh<K::Point_3> Mesh;
typedef boost::graph_traits<Mesh>::vertex_descriptor vertex_descriptor;
typedef Mesh::Property_map<vertex_descriptor,EK::Point_3> Exact_point_map;

namespace PMP = CGAL::Polygon_mesh_processing;
namespace params = PMP::parameters;

struct Exact_vertex_point_map
{
  // typedef for the property map
  typedef boost::property_traits<Exact_point_map>::value_type value_type;
  typedef boost::property_traits<Exact_point_map>::reference reference;
  typedef boost::property_traits<Exact_point_map>::category category;
  typedef boost::property_traits<Exact_point_map>::key_type key_type;

  // exterior references
  Exact_point_map exact_point_map;
  Mesh* tm_ptr;

  // Converters
  CGAL::Cartesian_converter<K, EK> to_exact;
  CGAL::Cartesian_converter<EK, K> to_input;

  Exact_vertex_point_map()
    : tm_ptr(nullptr)
  {}

  Exact_vertex_point_map(const Exact_point_map& ep, Mesh& tm)
    : exact_point_map(ep)
    , tm_ptr(&tm)
  {
    for (Mesh::Vertex_index v : vertices(tm))
      exact_point_map[v]=to_exact(tm.point(v));
  }

  friend
  reference get(const Exact_vertex_point_map& map, key_type k)
  {
    CGAL_precondition(map.tm_ptr!=nullptr);
    return map.exact_point_map[k];
  }

  friend
  void put(const Exact_vertex_point_map& map, key_type k, const EK::Point_3& p)
  {
    CGAL_precondition(map.tm_ptr!=nullptr);
    map.exact_point_map[k]=p;
    // create the input point from the exact one
    map.tm_ptr->point(k)=map.to_input(p);
  }
};


int main(int argc, char* argv[])
{
  const char* filename1 = (argc > 1) ? argv[1] : "data/blobby.off";
  const char* filename2 = (argc > 2) ? argv[2] : "data/eight.off";

  Mesh mesh1, mesh2;
<<<<<<< HEAD
  if(!PMP::read_polygon_mesh(filename1, mesh1) || !PMP::read_polygon_mesh(filename2, mesh2))
=======
  if(!PMP::IO::read_polygon_mesh(filename1, mesh1) || !PMP::IO::read_polygon_mesh(filename2, mesh2))
>>>>>>> cf69d322
  {
    std::cerr << "Invalid input." << std::endl;
    return 1;
  }

  Exact_point_map mesh1_exact_points =
    mesh1.add_property_map<vertex_descriptor,EK::Point_3>("v:exact_point").first;

  Exact_point_map mesh2_exact_points =
    mesh2.add_property_map<vertex_descriptor,EK::Point_3>("v:exact_point").first;

  Exact_vertex_point_map mesh1_vpm(mesh1_exact_points, mesh1);
  Exact_vertex_point_map mesh2_vpm(mesh2_exact_points, mesh2);

  if ( PMP::corefine_and_compute_intersection(mesh1,
                                              mesh2,
                                              mesh1,
                                              params::vertex_point_map(mesh1_vpm),
                                              params::vertex_point_map(mesh2_vpm),
                                              params::vertex_point_map(mesh1_vpm) ) )
  {
    if ( PMP::corefine_and_compute_union(mesh1,
                                         mesh2,
                                         mesh2,
                                         params::vertex_point_map(mesh1_vpm),
                                         params::vertex_point_map(mesh2_vpm),
                                         params::vertex_point_map(mesh2_vpm) ) )
    {
      std::cout << "Intersection and union were successfully computed\n";
<<<<<<< HEAD
      CGAL::write_polygon_mesh("inter_union.off", mesh2, CGAL::parameters::stream_precision(17));
=======
      CGAL::IO::write_polygon_mesh("inter_union.off", mesh2, CGAL::parameters::stream_precision(17));
>>>>>>> cf69d322
      return 0;
    }

    std::cout << "Union could not be computed\n";
    return 1;
  }

  std::cout << "Intersection could not be computed\n";
  return 1;
}<|MERGE_RESOLUTION|>--- conflicted
+++ resolved
@@ -69,11 +69,7 @@
   const char* filename2 = (argc > 2) ? argv[2] : "data/eight.off";
 
   Mesh mesh1, mesh2;
-<<<<<<< HEAD
-  if(!PMP::read_polygon_mesh(filename1, mesh1) || !PMP::read_polygon_mesh(filename2, mesh2))
-=======
   if(!PMP::IO::read_polygon_mesh(filename1, mesh1) || !PMP::IO::read_polygon_mesh(filename2, mesh2))
->>>>>>> cf69d322
   {
     std::cerr << "Invalid input." << std::endl;
     return 1;
@@ -103,11 +99,7 @@
                                          params::vertex_point_map(mesh2_vpm) ) )
     {
       std::cout << "Intersection and union were successfully computed\n";
-<<<<<<< HEAD
-      CGAL::write_polygon_mesh("inter_union.off", mesh2, CGAL::parameters::stream_precision(17));
-=======
       CGAL::IO::write_polygon_mesh("inter_union.off", mesh2, CGAL::parameters::stream_precision(17));
->>>>>>> cf69d322
       return 0;
     }
 
