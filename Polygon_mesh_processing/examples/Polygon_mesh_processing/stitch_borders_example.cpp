
#include <CGAL/Exact_predicates_inexact_constructions_kernel.h>
#include <CGAL/Polyhedron_3.h>

#include <CGAL/Polygon_mesh_processing/stitch_borders.h>
#include <CGAL/Polygon_mesh_processing/IO/polygon_mesh_io.h>

#include <iostream>
#include <fstream>

typedef CGAL::Exact_predicates_inexact_constructions_kernel   K;
typedef CGAL::Polyhedron_3<K>                                 Polyhedron;

namespace PMP = CGAL::Polygon_mesh_processing;

int main(int argc, char* argv[])
{
  const char* filename = (argc > 1) ? argv[1] : "data/full_border_quads.off";

  Polyhedron mesh;
<<<<<<< HEAD
  if(!PMP::read_polygon_mesh(filename, mesh))
=======
  if(!PMP::IO::read_polygon_mesh(filename, mesh))
>>>>>>> cf69d322
  {
    std::cerr << "Invalid input." << std::endl;
    return 1;
  }

  std::cout << "Before stitching : " << std::endl;
  std::cout << "\t Number of vertices  :\t" << mesh.size_of_vertices() << std::endl;
  std::cout << "\t Number of halfedges :\t" << mesh.size_of_halfedges() << std::endl;
  std::cout << "\t Number of facets    :\t" << mesh.size_of_facets() << std::endl;

  PMP::stitch_borders(mesh);

  std::cout << "Stitching done : " << std::endl;
  std::cout << "\t Number of vertices  :\t" << mesh.size_of_vertices() << std::endl;
  std::cout << "\t Number of halfedges :\t" << mesh.size_of_halfedges() << std::endl;
  std::cout << "\t Number of facets    :\t" << mesh.size_of_facets() << std::endl;

<<<<<<< HEAD
  CGAL::write_polygon_mesh("mesh_stitched.off", mesh, CGAL::parameters::stream_precision(17));
=======
  CGAL::IO::write_polygon_mesh("mesh_stitched.off", mesh, CGAL::parameters::stream_precision(17));
>>>>>>> cf69d322

  return 0;
}<|MERGE_RESOLUTION|>--- conflicted
+++ resolved
@@ -18,11 +18,7 @@
   const char* filename = (argc > 1) ? argv[1] : "data/full_border_quads.off";
 
   Polyhedron mesh;
-<<<<<<< HEAD
-  if(!PMP::read_polygon_mesh(filename, mesh))
-=======
   if(!PMP::IO::read_polygon_mesh(filename, mesh))
->>>>>>> cf69d322
   {
     std::cerr << "Invalid input." << std::endl;
     return 1;
@@ -40,11 +36,7 @@
   std::cout << "\t Number of halfedges :\t" << mesh.size_of_halfedges() << std::endl;
   std::cout << "\t Number of facets    :\t" << mesh.size_of_facets() << std::endl;
 
-<<<<<<< HEAD
-  CGAL::write_polygon_mesh("mesh_stitched.off", mesh, CGAL::parameters::stream_precision(17));
-=======
   CGAL::IO::write_polygon_mesh("mesh_stitched.off", mesh, CGAL::parameters::stream_precision(17));
->>>>>>> cf69d322
 
   return 0;
 }