--- conflicted
+++ resolved
@@ -58,11 +58,7 @@
 of the graph concepts defined in the package \ref PkgBGLRef. Using common graph concepts
 enables having common input/output functions for all the models of these concepts.
 The page \ref PkgBGLIOFct provides an exhaustive description of the available I/O functions.
-<<<<<<< HEAD
-In addition, this package offers the function `CGAL::Polygon_mesh_processing::read_polygon_mesh()`,
-=======
 In addition, this package offers the function `CGAL::Polygon_mesh_processing::IO::read_polygon_mesh()`,
->>>>>>> cf69d322
 which can perform some reparation if the input data do not represent a manifold surface.
 
 ****************************************
