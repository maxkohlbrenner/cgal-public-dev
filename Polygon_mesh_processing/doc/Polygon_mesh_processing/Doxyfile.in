@INCLUDE = ${CGAL_DOC_PACKAGE_DEFAULTS}

PROJECT_NAME = "CGAL ${CGAL_DOC_VERSION} - Polygon Mesh Processing"
# custom options for this package
EXTRACT_ALL                =  false
HIDE_UNDOC_CLASSES         =  true
WARN_IF_UNDOCUMENTED       =  false

INPUT += ${CGAL_PACKAGE_INCLUDE_DIR}/CGAL/Polygon_mesh_processing/IO/polygon_mesh_io.h
INPUT += ${CGAL_Mesh_3_INCLUDE_DIR}/CGAL/Polygon_mesh_processing/surface_Delaunay_remeshing.h \
         ${CGAL_Mesh_3_INCLUDE_DIR}/CGAL/Mesh_facet_topology.h \
         ${CGAL_Shape_detection_INCLUDE_DIR}/CGAL/Polygon_mesh_processing/region_growing.h
STRIP_FROM_PATH += ${CGAL_Mesh_3_INCLUDE_DIR}
STRIP_FROM_PATH += ${CGAL_Shape_detection_INCLUDE_DIR}

# macros to be used inside the code
ALIASES += "cgalDescribePolylineType=A polyline is defined as a sequence of points, each pair of contiguous points defines a segment of the polyline. If the first and last points of the polyline are identical, the polyline is closed."

EXAMPLE_PATH += ${CGAL_Poisson_surface_reconstruction_3_EXAMPLE_DIR}

EXCLUDE_SYMBOLS += experimental

HTML_EXTRA_FILES           = ${CGAL_PACKAGE_DOC_DIR}/fig/selfintersections.jpg \
                             ${CGAL_PACKAGE_DOC_DIR}/fig/mesh_smoothing.png \
                             ${CGAL_PACKAGE_DOC_DIR}/fig/shape_smoothing.png \
<<<<<<< HEAD
                             ${CGAL_PACKAGE_DOC_DIR}/fig/icc_diff_radius.png
=======
                             ${CGAL_PACKAGE_DOC_DIR}/fig/decimate_cheese.png \
                             ${CGAL_PACKAGE_DOC_DIR}/fig/decimate_colors.png \
                             ${CGAL_PACKAGE_DOC_DIR}/fig/decimate_rg_joint.png
>>>>>>> 5a962eb1
<|MERGE_RESOLUTION|>--- conflicted
+++ resolved
@@ -23,10 +23,7 @@
 HTML_EXTRA_FILES           = ${CGAL_PACKAGE_DOC_DIR}/fig/selfintersections.jpg \
                              ${CGAL_PACKAGE_DOC_DIR}/fig/mesh_smoothing.png \
                              ${CGAL_PACKAGE_DOC_DIR}/fig/shape_smoothing.png \
-<<<<<<< HEAD
                              ${CGAL_PACKAGE_DOC_DIR}/fig/icc_diff_radius.png
-=======
                              ${CGAL_PACKAGE_DOC_DIR}/fig/decimate_cheese.png \
                              ${CGAL_PACKAGE_DOC_DIR}/fig/decimate_colors.png \
-                             ${CGAL_PACKAGE_DOC_DIR}/fig/decimate_rg_joint.png
->>>>>>> 5a962eb1
+                             ${CGAL_PACKAGE_DOC_DIR}/fig/decimate_rg_joint.png