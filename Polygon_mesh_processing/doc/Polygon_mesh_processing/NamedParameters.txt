/*!
\defgroup pmp_namedparameters Named Parameters for Polygon Mesh Processing
\ingroup PkgPolygonMeshProcessingRef

In this package, all functions optional parameters are implemented as BGL optional
named parameters (see \ref BGLNamedParameters for more information on how to use them).
Since the parameters of the various polygon mesh processing functions defined
in this package are redundant, their long descriptions are centralized below.
The sequence of named parameters starts with `CGAL::parameters::`.
`CGAL::parameters::all_default()` can be used to indicate
that default values of optional named parameters  shall be used.

In the following, we assume that the following types are provided as template parameters
of polygon mesh processing functions and classes. Note that, for some of these functions,
the type is more specific:
<ul>
<li>`PolygonMesh` is a model of the concept `FaceGraph`</li>.
<li>`GeomTraits` a geometric traits class in which constructions are performed and
     predicates evaluated. Everywhere in this package, a \cgal `Kernel` fulfills the requirements.</li>
</ul>

The following named parameters, offered by the package \ref PkgBGL
(see \ref bgl_namedparameters), are used in this package:

\cgalNPTableBegin
\cgalNPBegin{vertex_point_map} \anchor PMP_vertex_point_map
is the property map with the points associated to the vertices of the polygon mesh `pmesh`.\n
<b>Type:</b> a class model of `ReadablePropertyMap` with
`boost::graph_traits<PolygonMesh>::%vertex_descriptor` as key type and
`GeomTraits::Point_3` as value type. \n
<b>Default:</b> \code boost::get(CGAL::vertex_point, pmesh) \endcode
\cgalNPEnd

\cgalNPBegin{vertex_index_map} \anchor PMP_vertex_index_map
is the property map containing the index of each vertex of the input polygon mesh.\n
<b>Type:</b> a class model of `ReadablePropertyMap` with
`boost::graph_traits<PolygonMesh>::%vertex_descriptor` as key type and the value type
\code typename boost::property_traits<typename boost::property_map<PolygonMesh, CGAL::vertex_index_t>::type>::value_type \endcode
<b>Default:</b> \code boost::get(CGAL::vertex_index, pmesh)\endcode
\cgalNPEnd

\cgalNPBegin{face_index_map} \anchor PMP_face_index_map
is the property map containing the index of each face of the input polygon mesh.\n
<b>Type:</b> a class model of `ReadablePropertyMap` with
`boost::graph_traits<PolygonMesh>::%face_descriptor` as key type and the value type:
\code typename boost::property_traits<typename boost::property_map<PolygonMesh, CGAL::face_index_t>::type>::value_type \endcode
<b>Default:</b> \code boost::get(CGAL::face_index, pmesh)\endcode
If this internal property map exists, its values must be initialized.
\cgalNPEnd

\cgalNPBegin{edge_is_constrained_map} \anchor PMP_edge_is_constrained_map
is the property map containing information about edges of the input polygon mesh
being marked or not. In `isotropic_remeshing()` and `connected_components()`,
the marked edges are constrained.\n
<b>Type:</b> a class model of `ReadWritePropertyMap` with
`boost::graph_traits<PolygonMesh>::%edge_descriptor` as key type and
`bool` as value type. It must be default constructible.\n
<b>Default:</b> a default property map where no edge is constrained
\cgalNPEnd
\cgalNPTableEnd

In addition to these named parameters, this package offers the following named parameters:

\cgalNPTableBegin
\cgalNPBegin{geom_traits} \anchor PMP_geom_traits
is the geometric traits instance used for the mesh processing operation.\n
<b>Type:</b> a Geometric traits class.\n
<b>Default</b>:
\code typename CGAL::Kernel_traits<
        typename boost::property_traits<
          typename boost::property_map<PolygonMesh, CGAL::vertex_point_t>::type>::value_type>::Kernel \endcode
\cgalNPEnd

\cgalNPBegin{vertex_incident_patches_map} \anchor PMP_vertex_incident_patches_map
is the property map containing the surface patches incident to each vertex of the input polygon mesh.\n
<b>Type:</b> a class model of `LvaluePropertyMap` with
`boost::graph_traits<PolygonMesh>::%vertex_descriptor` as key type. Its value type
must be a container of `boost::property_traits<PatchIdMap>::%value_type` and have a function `insert()`.
A `std::set` or a `boost::unordered_set` are recommended, as a patch index may be
inserted several times.\n
<b>Default:</b> \code boost::get(CGAL::vertex_incident_patches_t, pmesh)\endcode
\cgalNPEnd

\cgalNPBegin{vertex_feature_degree_map} \anchor PMP_vertex_feature_degree_map
is the property map containing the number of feature edges being incident to the vertices of the polygon mesh `pmesh`.\n
<b>Type:</b> a class model of `ReadWritePropertyMap` with
`boost::graph_traits<PolygonMesh>::%vertex_descriptor` as key type and
`int` as value type. It must be default constructible.\n
<b>Default:</b> \code boost::get(CGAL::vertex_feature_degree_t(), pmesh) \endcode
\cgalNPEnd

\cgalNPBegin{vertex_is_constrained_map} \anchor PMP_vertex_is_constrained_map
is the property map containing information about vertices of the input polygon mesh being constrained or not.
Constrained vertices may be replaced by new vertices, but the number and location
of vertices remain unchanged.\n
<b>Type:</b> a class model of `ReadWritePropertyMap` with
`boost::graph_traits<PolygonMesh>::%vertex_descriptor` as key type and
`bool` as value type. It must be default constructible.\n
<b>Default:</b> a default property map where no vertex is constrained is provided.
\cgalNPEnd

\cgalNPBegin{face_patch_map} \anchor PMP_face_patch_map
is a property map containing information about faces.
It is particularly well-suited for preserving surface patch IDs,
or face colors.
The edges at the interface between surface patches are treated similarly
to the ones of `edge_is_constrained_map`.\n
<b>Type:</b> a class model of `ReadWritePropertyMap` with
`boost::graph_traits<PolygonMesh>::%face_descriptor` as key type and
the desired property, model of `CopyConstructible` as value type.\n
<b>Default:</b> a default property map where each face is associated with the ID of
the connected component it belongs to. Connected components are
computed with respect to the constrained edges listed in the property map
`edge_is_constrained_map`
\cgalNPEnd

\cgalNPBegin{first_index} \anchor PMP_first_index
is the index of the first surface patch.\n
<b>Type:</b> `std::size_t`\n
<b>Default:</b> 1
\cgalNPEnd

\cgalNPBegin{density_control_factor} \anchor PMP_density_control_factor
controls the density of the mesh generated by refinement, with larger values causing denser refinements.
The density of vertices in the refined region is this factor times higher than before refinement.\n
<b>Type:</b> floating scalar value\n
<b>Default:</b> `CGAL::sqrt(2)`
\cgalNPEnd

\cgalNPBegin{fairing_continuity} \anchor PMP_fairing_continuity
controls the tangential continuity of the output surface in `fair()`.
The possible values are 0, 1 and 2, refering to the  C<sup>0</sup>, C<sup>1</sup>
and C<sup>2</sup> continuity.\n
<b>Type:</b> \c unsigned \c int between 0 and 2\n
<b>Default:</b> `1`
\cgalNPEnd

\cgalNPBegin{sparse_linear_solver} \anchor PMP_sparse_linear_solver
is the solver used.\n
<b>Type:</b> a class model of `SparseLinearAlgebraWithFactorTraits_d`.\n
<b>Default:</b> if \ref thirdpartyEigen "Eigen" 3.2 (or greater) is available and
`CGAL_EIGEN3_ENABLED` is defined, then the following overload of `Eigen_solver_traits`
is provided as default value:\n
in `fair()`:\n
\code CGAL::Eigen_solver_traits<Eigen::SparseLU<CGAL::Eigen_sparse_matrix<double>::EigenType, Eigen::COLAMDOrdering<int> > > \endcode
in `smooth_shape()`:\n
\code CGAL::Eigen_solver_traits<Eigen::BiCGSTAB<CGAL::Eigen_sparse_matrix<double>::EigenType, Eigen::IncompleteLUT<double> > > \endcode
\cgalNPEnd

\cgalNPBegin{number_of_iterations} \anchor PMP_number_of_iterations
is the number of iterations of the sequence of iterations performed in `isotropic_remeshing()`.\n
<b>Type:</b> \c unsigned \c int \n
<b>Default:</b> `1`
\cgalNPEnd

\cgalNPBegin{protect_constraints} \anchor PMP_protect_constraints
enables the protection of constraints listed by \ref PMP_edge_is_constrained_map
"edge_is_constrained_map" and boundary edges
in `isotropic_remeshing()`. If `true`, constraint edges cannot be modified at all
during the remeshing process.\n
<b>Type:</b> `bool` \n
<b>Default:</b> `false`
\cgalNPEnd

\cgalNPBegin{collapse_constraints} \anchor PMP_collapse_constraints
enables the collapse of constraints listed by \ref PMP_edge_is_constrained_map
"edge_is_constrained_map" and boundary edges
in `isotropic_remeshing()`. If `false`, constraint edges cannot be collapsed
during the remeshing process.\n
<b>Type:</b> `bool` \n
<b>Default:</b> `true`
\cgalNPEnd

\cgalNPBegin{relax_constraints} \anchor PMP_relax_constraints
enables the tangential relaxation step in `isotropic_remeshing()`
to be performed on vertices that are endpoints of constraints listed
by \ref PMP_edge_is_constrained_map "edge_is_constrained_map", and boundary edges.
The vertices move along the constrained polylines they belong to.
Corners (i.e. vertices incident to more than 2 constraints, and vertices listed in
\ref PMP_vertex_is_constrained_map "vertex_is_constrained_map") are not allowed
to move at all.
If \ref PMP_protect_constraints "protect_constraints" is
set to `true`, this parameter is ignored.\n
<b>Type:</b> `bool` \n
<b>Default:</b> `true`
\cgalNPEnd

\cgalNPBegin{number_of_relaxation_steps} \anchor PMP_number_of_relaxation_steps
is the number of iterations of tangential relaxation that are performed at each iteration
of `isotropic_remeshing()`. A larger number of relaxation steps lead to
a more isotropic mesh.\n
<b>Type:</b> \c unsigned \c int \n
<b>Default:</b> `1`
\cgalNPEnd

\cgalNPBegin{use_delaunay_triangulation} \anchor PMP_use_delaunay_triangulation
enables the use of the Delaunay triangulation facet search space for hole filling functions.
If no valid triangulation can be found in this search space, the algorithm falls back to the
non-Delaunay triangulations search space to find a solution.\n
<b>Type:</b> `bool` \n
<b>Default:</b> `true`
\cgalNPEnd

\cgalNPBegin{use_random_uniform_sampling} \anchor PMP_use_random_uniform_sampling
is a parameter used in `sample_triangle_mesh()` to indicate that the points are picked
in a random uniform way.\n
<b>Type:</b> `bool` \n
<b>Default:</b> `true`
\cgalNPEnd

\cgalNPBegin{use_grid_sampling} \anchor PMP_use_grid_sampling
is a parameter used in `sample_triangle_mesh()` to indicate that the points are picked
on a grid in each face.\n
<b>Type:</b> `bool` \n
<b>Default:</b> `false`
\cgalNPEnd

\cgalNPBegin{use_monte_carlo_sampling} \anchor PMP_use_monte_carlo_sampling
is a parameter used in `sample_triangle_mesh()` to indicate that the points are picked
using a Monte-Carlo approach.\n
<b>Type:</b> `bool` \n
<b>Default:</b> `false`
\cgalNPEnd

\cgalNPBegin{sample_edges} \anchor PMP_sample_edges
is a parameter used in `sample_triangle_mesh()` to indicate if a dedicated sampling
of edges is done.\n
<b>Type:</b> `bool` \n
<b>Default:</b> `true`
\cgalNPEnd

\cgalNPBegin{sample_vertices} \anchor PMP_sample_vertices
is a parameter used in `sample_triangle_mesh()` to indicate that triangle vertices are
copied in the output iterator.\n
<b>Type:</b> `bool` \n
<b>Default:</b> `true`
\cgalNPEnd

\cgalNPBegin{sample_faces} \anchor PMP_sample_faces
is a parameter used in `sample_triangle_mesh()` to indicate if the interior of faces
is considered for the sampling.\n
<b>Type:</b> `bool` \n
<b>Default:</b> `true`
\cgalNPEnd

\cgalNPBegin{number_of_points_on_faces} \anchor PMP_number_of_points_on_faces
is a parameter used in `sample_triangle_mesh()` to set the number of points picked
using the random uniform method on faces.\n
<b>Type:</b> `std::size_t` \n
<b>Default:</b> `0`
\cgalNPEnd

\cgalNPBegin{number_of_points_on_edges} \anchor PMP_number_of_points_on_edges
is a parameter used in `sample_triangle_mesh()` to set the number of points picked
using the random uniform method on edges.\n
<b>Type:</b> `std::size_t` \n
<b>Default:</b> `0`
\cgalNPEnd

\cgalNPBegin{number_of_points_per_face} \anchor PMP_number_of_points_per_face
is a parameter used in `sample_triangle_mesh()` to set the number of points picked
per face using the Monte-Carlo method.\n
<b>Type:</b> `std::size_t` \n
<b>Default:</b> `0`
\cgalNPEnd

\cgalNPBegin{number_of_points_per_edge} \anchor PMP_number_of_points_per_edge
is a parameter used in `sample_triangle_mesh()` to set the number of points picked
per edge using the Monte-Carlo method.\n
<b>Type:</b> `std::size_t` \n
<b>Default:</b> `0`
\cgalNPEnd

\cgalNPBegin{grid_spacing} \anchor PMP_grid_spacing
is a parameter used in `sample_triangle_mesh()` to set the grid spacing when using
the grid sampling method.\n
<b>Type:</b> `double` \n
<b>Default:</b> `0`
\cgalNPEnd

\cgalNPBegin{number_of_points_per_area_unit} \anchor PMP_number_of_points_per_area_unit
is a parameter used in `sample_triangle_mesh()` to set the number of points per
area unit to be picked up in faces for the random uniform sampling and
Monte-Carlo methods.\n
<b>Type:</b> `double` \n
<b>Default:</b> `0`
\cgalNPEnd

\cgalNPBegin{number_of_points_per_distance_unit} \anchor PMP_number_of_points_per_distance_unit
is a parameter used in `sample_triangle_mesh()` to set the number of points per
distance unit to be picked up on edges for the random uniform sampling and
Monte-Carlo methods.\n
<b>Type:</b> `double` \n
<b>Default:</b> `0`
\cgalNPEnd

\cgalNPBegin{do_project} \anchor PMP_do_project
is a parameter used in `random_perturbation()` to set whether vertices are re-projected
to the input surface after their geometric perturbation.\n
<b>Type:</b> `bool` \n
<b>Default:</b> `true`
\cgalNPEnd

\cgalNPBegin{random_seed} \anchor PMP_random_seed
is a parameter used in `random_perturbation()` to choose a seed to initialize
the random number generator `CGAL::Random()`.
If this parameter is not provided, the perturbation is not deterministic
(i.e. not reproducible from one run to the other).\n
<b>Type:</b> `unsigned int` \n
<b>Default:</b> the random number generator is initialized with `CGAL::Random()`
\cgalNPEnd

\cgalNPBegin{outward_orientation} \anchor PMP_outward_orientation
Parameter used in orientation functions to choose between an outward or inward orientation.
\n
<b>Type:</b> `bool` \n
<b>Default:</b> `true`

\cgalNPBegin{do_overlap_test_of_bounded_sides} \anchor PMP_do_overlap_test_of_bounded_sides
Parameter used in intersection test functions to indicate whether overlapping tests of bounded sides
of close meshes are done in addition to surface intersection tests.
\n
<b>Type:</b> `bool` \n
<b>Default:</b> `false`
\cgalNPEnd

\cgalNPBegin{projection_functor} \anchor PMP_projection_functor
Parameter used in `isotropic_remeshing()` to specify an alternative vertex projection method.
\n
<b>Type:</b> Unary function object with vertex descriptor as argument type. \n
<b>Default:</b> A function object projecting vertices on the input surface.
\cgalNPEnd

\cgalNPBegin{apply_per_connected_component} \anchor PMP_apply_per_connected_component
Parameter used to indicate whether an algorithm should consider each connected component 
of a mesh independently.\n
<b>Type:</b> `bool` \n
<b>Default:</b> `false`
\cgalNPEnd

\cgalNPBegin{visitor} \anchor PMP_visitor
Parameter used to pass a visitor class to a function. Its type and behavior depend on the visited function.
\n
<b>Type:</b> `A class` \n
<b>Default:</b> Specific to the function visited
\cgalNPEnd

\cgalNPBegin{throw_on_self_intersection} \anchor PMP_throw_on_self_intersection
Parameter used in corefinement-related functions to make the functions throw an exception in
case some faces involved in the intersection of the input are self-intersecting
and make the operation impossible with the current version of the code.
\n
<b>Type:</b> `bool` \n
<b>Default:</b> `false`
\cgalNPEnd

\cgalNPBegin{clip_volume} \anchor PMP_clip_volume
Parameter used in `clip()` functions to clip a volume rather than a surface.
\n
<b>Type:</b> `bool` \n
<b>Default:</b> `false`
\cgalNPEnd

\cgalNPBegin{use_compact_clipper} \anchor PMP_use_compact_clipper
Parameter used in `clip()` functions to indicate whether the boundary of the clipper
should be considered as part of the clipping volume or not.
\n
<b>Type:</b> `bool` \n
<b>Default:</b> `true`
\cgalNPEnd

\cgalNPBegin{output_iterator} \anchor PMP_output_iterator
Parameter to pass an output iterator.
\n
\b Type : a model of `OutputIterator` \n
\b Default : `#CGAL::Emptyset_iterator`
\cgalNPEnd

\cgalNPBegin{erase_all_duplicates} \anchor PMP_erase_all_duplicates
Parameter used in the function `merge_duplicate_polygons_in_polygon_soup()` to indicate,
when multiple faces are duplicates, whether all the duplicate faces should be removed
or if one (arbitrarily chosen) face should be kept.
\n
<b>Type:</b> `bool` \n
<b>Default:</b> `false`
\cgalNPEnd

\cgalNPBegin{require_same_orientation} \anchor PMP_require_same_orientation
Parameter used in the function `merge_duplicate_polygons_in_polygon_soup()` to indicate
if orientation should matter when determining whether two faces are duplicates.
\n
<b>Type:</b> `bool` \n
<b>Default:</b> `false`
\cgalNPEnd

<<<<<<< HEAD
\cgalNPBegin{snapping_tolerance} \anchor PMP_snapping_tolerance
Parameter used in the function `locate_in_face()` to to snap barycentric coordinates. Depending on the geometric traits used,
the computation of the barycentric coordinates might be an inexact construction, thus leading
to sometimes surprising values (e.g. a triplet `[0.5, 0.5, -1-e17]` for a point at the middle
of an edge). The coordinates will be snapped towards `0` and `1` if the difference is smaller than the tolerance value, while
still ensuring that the total sum of the coordinates is `1`.
\n
<b>Type:</b> `Kernel::FT` \n
<b>Default:</b> `0`
=======
\cgalNPBegin{use_angle_smoothing_t} \anchor PMP_use_angle_smoothing
Parameter used in the function `smooth_mesh()` to indicate if angle-based smoothing should be used.
When this type of smoothing is used, the algorithm attempts to equalize angles incident to each vertex.

\n
<b>Type:</b> `bool` \n
<b>Default:</b> `true`
\cgalNPEnd

\cgalNPBegin{use_area_smoothing_t} \anchor PMP_use_area_smoothing
Parameter used in the function `smooth_mesh()` to indicate if area-based smoothing should be used.
When this type of smoothing is used, the algorithm attempts to equalize the areas of the triangles
incident to each vertex. Since this can create elongated triangles, a second phase uses Delaunay-based
flips to recover good shapes, unless specified otherwise (see below).

\n
<b>Type:</b> `bool` \n
<b>Default:</b> `true`
\cgalNPEnd

\cgalNPBegin{use_Delaunay_flips_t} \anchor PMP_use_Delaunay_flips
Parameter used in the function `smooth_mesh()` to indicate if Delaunay-based flips should be used
after area-based smoothing has been performed. A user wishing to preserve combinatorial information
can set this parameter to `false`, but the mesh might have elongated elements.

\n
<b>Type:</b> `bool` \n
<b>Default:</b> `true`
\cgalNPEnd

\cgalNPBegin{use_safety_constraints} \anchor PMP_use_safety_constraints
Parameter used in the function `smooth_mesh()` to indicate if some sanity checks should be used to decide
if the move of a vertex should be applied or rejected. These sanity checks consists of checking that
no face incident to the vertex becomes inverted and that the minimum angle of the incident faces
is not decreased by the move.

\n
<b>Type:</b> `bool` \n
<b>Default:</b> `true`
>>>>>>> b39d728f
\cgalNPEnd

\cgalNPBegin{face_size_map} \anchor PMP_face_size_map
Parameter used in the functions `keep_large_connected_components()` and
`keep_largest_connected_components()` to pass a property map that gives the size of a face when
evaluating the size of a connected component (which is defined as the sum of the sizes of its faces).

\n
<b>Type:</b> a class model of `ReadablePropertyMap` with
`boost::graph_traits<PolygonMesh>::%face_descriptor` as key type and
a value type supporting construction from `0`, `operator+=()`, and comparison operators. \n
<b>Default:</b> `CGAL::Constant_property_map<face_descriptor, std::size_t>` with value `1`
\cgalNPEnd

\cgalNPTableEnd

*/<|MERGE_RESOLUTION|>--- conflicted
+++ resolved
@@ -393,7 +393,6 @@
 <b>Default:</b> `false`
 \cgalNPEnd
 
-<<<<<<< HEAD
 \cgalNPBegin{snapping_tolerance} \anchor PMP_snapping_tolerance
 Parameter used in the function `locate_in_face()` to to snap barycentric coordinates. Depending on the geometric traits used,
 the computation of the barycentric coordinates might be an inexact construction, thus leading
@@ -403,7 +402,8 @@
 \n
 <b>Type:</b> `Kernel::FT` \n
 <b>Default:</b> `0`
-=======
+\cgalNPEnd
+
 \cgalNPBegin{use_angle_smoothing_t} \anchor PMP_use_angle_smoothing
 Parameter used in the function `smooth_mesh()` to indicate if angle-based smoothing should be used.
 When this type of smoothing is used, the algorithm attempts to equalize angles incident to each vertex.
@@ -443,7 +443,6 @@
 \n
 <b>Type:</b> `bool` \n
 <b>Default:</b> `true`
->>>>>>> b39d728f
 \cgalNPEnd
 
 \cgalNPBegin{face_size_map} \anchor PMP_face_size_map
