--- conflicted
+++ resolved
@@ -17,11 +17,7 @@
   const char* filename = (argc > 1) ? argv[1] : "data/blobby.off";
 
   Mesh mesh;
-<<<<<<< HEAD
-  if(!PMP::read_polygon_mesh(filename, mesh))
-=======
   if(!PMP::IO::read_polygon_mesh(filename, mesh))
->>>>>>> cf69d322
   {
     std::cerr << "Input mesh is not a valid off file." << std::endl;
     return 1;
@@ -46,28 +42,17 @@
   PMP::experimental::autorefine(mesh);
   std::cout << "Number of vertices after autorefinement " << mesh.number_of_vertices() << "\n";
 
-<<<<<<< HEAD
-  CGAL::write_polygon_mesh("mesh_autorefined.off", mesh, CGAL::parameters::stream_precision(17));
-
-  clear(mesh);
-  CGAL::Polygon_mesh_processing::read_polygon_mesh(filename, mesh);
-=======
   CGAL::IO::write_polygon_mesh("mesh_autorefined.off", mesh, CGAL::parameters::stream_precision(17));
 
   clear(mesh);
   CGAL::Polygon_mesh_processing::IO::read_polygon_mesh(filename, mesh);
->>>>>>> cf69d322
 
   std::cout << "Number of vertices before self-intersection removal " << mesh.number_of_vertices() << "\n";
   if (!PMP::experimental::autorefine_and_remove_self_intersections(mesh))
     std::cout << "WARNING: Cannot remove all self-intersections\n";
   std::cout << "Number of vertices after self-intersection removal " << mesh.number_of_vertices() << "\n";
 
-<<<<<<< HEAD
-  CGAL::write_polygon_mesh("mesh_fixed.off", mesh, CGAL::parameters::stream_precision(17));
-=======
   CGAL::IO::write_polygon_mesh("mesh_fixed.off", mesh, CGAL::parameters::stream_precision(17));
->>>>>>> cf69d322
 
   return EXIT_SUCCESS;
 }