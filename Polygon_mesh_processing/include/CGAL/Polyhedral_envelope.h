// Copyright (c) 2020 GeometryFactory (France).
// All rights reserved.
//
// This file is part of CGAL (www.cgal.org).
//
// $URL$
// $Id$
// SPDX-License-Identifier: ( GPL-3.0-or-later OR LicenseRef-Commercial ) AND MIT
//
// Author(s)     : Andreas Fabri
//
// This file incorporates work covered by the following copyright and permission notice:
//
//     MIT License
//
//     Copyright (c) 2019 Bolun Wang, Teseo Schneider, Yixin Hu, Marco Attene, and Daniele Panozzo
//
//     Permission is hereby granted, free of charge, to any person obtaining a copy
//     of this software and associated documentation files (the "Software"), to deal
//     in the Software without restriction, including without limitation the rights
//     to use, copy, modify, merge, publish, distribute, sublicense, and/or sell
//     copies of the Software, and to permit persons to whom the Software is
//     furnished to do so, subject to the following conditions:
//
//     The above copyright notice and this permission notice shall be included in all
//     copies or substantial portions of the Software.
//
//     THE SOFTWARE IS PROVIDED "AS IS", WITHOUT WARRANTY OF ANY KIND, EXPRESS OR
//     IMPLIED, INCLUDING BUT NOT LIMITED TO THE WARRANTIES OF MERCHANTABILITY,
//     FITNESS FOR A PARTICULAR PURPOSE AND NONINFRINGEMENT. IN NO EVENT SHALL THE
//     AUTHORS OR COPYRIGHT HOLDERS BE LIABLE FOR ANY CLAIM, DAMAGES OR OTHER
//     LIABILITY, WHETHER IN AN ACTION OF CONTRACT, TORT OR OTHERWISE, ARISING FROM,
//     OUT OF OR IN CONNECTION WITH THE SOFTWARE OR THE USE OR OTHER DEALINGS IN THE
//     SOFTWARE.
//
//
//
// @article{Wang:2020:FE,
//    title={Exact and Efficient Polyhedral Envelope Containment Check},
//    author={Bolun Wang and Teseo Schneider and Yixin Hu and Marco Attene and Daniele Panozzo},
//    journal = {ACM Trans. Graph.},
//     volume = {39},
//     number = {4},
//     month = jul,
//     year = {2020},
//     publisher = {ACM}
// }
//
// The code below uses the version of
// https://github.com/wangbolun300/fast-envelope available on 7th of October 2020.
//
// The code below only uses the high-level algorithms checking that a query
// is covered by a set of prisms, where each prism is the offset of an input triangle.
// That is, we do not use indirect predicates.

#ifndef CGAL_POLYGON_MESH_PROCESSING_POLYHEDRAL_ENVELOPE_H
#define CGAL_POLYGON_MESH_PROCESSING_POLYHEDRAL_ENVELOPE_H

#include <CGAL/license/Polygon_mesh_processing/Polyhedral_envelope.h>

#include <CGAL/disable_warnings.h>

#include <CGAL/Exact_predicates_exact_constructions_kernel.h>

#include <CGAL/Polygon_mesh_processing/shape_predicates.h>

#include <CGAL/AABB_tree.h>
#include <CGAL/AABB_traits.h>
#include <CGAL/AABB_primitive.h>

#include <CGAL/Dynamic_property_map.h>
#include <CGAL/assertions.h>

#ifdef CGAL_ENVELOPE_DEBUG
// This is for computing the surface mesh of a prism
#include <CGAL/Convex_hull_3/dual/halfspace_intersection_3.h>
#include <CGAL/Surface_mesh.h>
#include <CGAL/boost/graph/copy_face_graph.h>
#endif

#include <CGAL/boost/graph/named_params_helper.h>

#include <boost/iterator/counting_iterator.hpp>
#include <boost/range/has_range_iterator.hpp>

#include <string>
#include <fstream>
#include <type_traits>
#include <unordered_set>
#include <unordered_map>

namespace CGAL {

/**
 * \ingroup PkgPolygonMeshProcessingRef
 * This class can be used to check if a query point, segment, or triangle
 * is inside or outside a polyhedral envelope of a set of triangles, constructed for a given  \f$ \epsilon \f$ distance tolerance.
 * The polyhedral envelope is the union of <em>prisms</em> obtained. See Section \ref PMPEnvelope for more details.
 *
 * @tparam GeomTraits a geometric traits class, model of `Kernel`
 */


template <typename GeomTraits>
struct Polyhedral_envelope {

public:
  typedef typename GeomTraits::Point_3 Point_3;
#ifndef DOXYGEN_RUNNING
  typedef std::array<int, 3> Vector3i;
#endif

private:
  typedef typename GeomTraits::Vector_3 Vector_3;
  typedef typename GeomTraits::Segment_3 Segment_3;
  typedef typename GeomTraits::Triangle_3 Triangle_3;
  typedef typename GeomTraits::Plane_3 Plane_3;
  typedef typename GeomTraits::Iso_cuboid_3 Iso_cuboid_3;

  typedef Bbox_3 Bbox;

  typedef Exact_predicates_exact_constructions_kernel EK;
  typedef typename EK::Point_3 ePoint_3;
  typedef typename EK::Line_3 eLine_3;
  typedef typename EK::Plane_3 ePlane_3;
  typedef typename EK::Intersect_3 eIntersect_3;
  typedef typename EK::Oriented_side_3 eOriented_side_3;
  typedef typename EK::Are_parallel_3 eAre_parallel_3;


  template <typename K2>
  static int obtuse_angle(const CGAL::Point_3<K2>& p, const CGAL::Point_3<K2>& q, const CGAL::Point_3<K2>& r)
  {
    if(angle(r,p,q) == OBTUSE){
      return 0;
    }
    if(angle(p,q,r) == OBTUSE){
      return 1;
    }
    if(angle(q,r,p) == OBTUSE){
      return 2;
    }
    return -1;
  }


  template <typename K2>
  static CGAL::Vector_3<K2> normalize(const CGAL::Vector_3<K2>& v)
  {
    return v / approximate_sqrt(v*v);
  }


  // The class Triangle represents a query triangle
  struct Triangle {
    Triangle(const Triangle&) = delete;  // no need for making copies

    Triangle(const Point_3& t0, const Point_3& t1, const Point_3& t2)
    {
      triangle = { t0, t1, t2 };
      etriangle = { ePoint_3(t0.x(), t0.y(), t0.z()),
                    ePoint_3(t1.x(), t1.y(), t1.z()),
                    ePoint_3(t2.x(), t2.y(), t2.z()) };
      n = etriangle[0] + cross_product((etriangle[0] - etriangle[1]), (etriangle[0] - etriangle[2]));
    }

    void init_elines()
    {
      elines = { eLine_3(etriangle[1], etriangle[2]),
                 eLine_3(etriangle[0], etriangle[2]),
                 eLine_3(etriangle[0], etriangle[1]) };
      eplane = ePlane_3(etriangle[0], etriangle[1], etriangle[2]);
    }


    std::array<Point_3,3> triangle;
    std::array<ePoint_3,3> etriangle;
    ePlane_3 eplane;
    std::array<eLine_3,3> elines;  // the i'th line is opposite to vertex i
    ePoint_3 n; // triangle[0] offsetted by the triangle normal
  };


  // The class  `Plane` is used for the 7-8 walls of a prism.
  // We store at the same time three points and a plane.
  // That is easier than retrieving the 3 points of a lazy plane.
  struct Plane {
    Plane()
    {}

    Plane(const ePoint_3& ep, const ePoint_3& eq, const ePoint_3& er)
      : ep(ep), eq(eq), er(er), eplane(ep,eq,er)
    {}

    template <class Point>
    Plane(const Point& p, const Point& q, const Point& r,
          std::enable_if_t<!std::is_same<Point,ePoint_3>::value>* = 0)
      : ep(p.x(),p.y(),p.z()), eq(q.x(),q.y(),q.z()), er(r.x(),r.y(),r.z()), eplane(ep,eq,er)
    {}
    ePoint_3 ep, eq, er;
    ePlane_3 eplane;
  };

  struct Prism {

    std::size_t size() const
    {
      return planes.size();
    }

    void reserve(std::size_t n)
    {
      planes.reserve(n);
    }

    void emplace_back(const Plane& p)
    {
      planes.emplace_back(p);
    }


    Plane& operator[](std::size_t i)
    {
      return planes[i];
    }

    const Plane& operator[](std::size_t i) const
    {
      return planes[i];
    }

    std::vector<Plane> planes;
    int obtuse;
  };

  static const bool OUT_PRISM = 1;
  static const bool IN_PRISM = 0;
  static const int CUT_COPLANAR = 4;
  static const int CUT_EMPTY = -1;
  static const int CUT_FACE = 3;

  // For a query object the envelope test uses an AABB tree to find the relevant prisms

  // property maps for the primitive
  template <class Kernel>
  struct Datum_map
  {
    typedef boost::readable_property_map_tag category;
    typedef std::size_t key_type;
    typedef typename Kernel::Iso_cuboid_3 value_type;
    typedef value_type reference;

    const std::vector<Iso_cuboid_3>* boxes_ptr;

    Datum_map() : boxes_ptr(nullptr) {}
    Datum_map(const std::vector<Iso_cuboid_3>& boxes) : boxes_ptr(&boxes) {}

    friend value_type get(const Datum_map& m, key_type k)
    {
      CGAL_assertion( m.boxes_ptr->size()>k );
      return (*m.boxes_ptr)[k];
    }
  };

  template <class Kernel>
  struct Point_map
  {
    typedef boost::readable_property_map_tag category;
    typedef std::size_t key_type;
    typedef typename Kernel::Point_3 value_type;
    typedef value_type reference;

    const std::vector<Iso_cuboid_3>* boxes_ptr;

    Point_map() : boxes_ptr(nullptr) {}
    Point_map(const std::vector<Iso_cuboid_3>& boxes) : boxes_ptr(&boxes) {}

    friend value_type get(const Point_map& m, key_type k)
    {
      CGAL_assertion( m.boxes_ptr->size()>k );
      return ((*m.boxes_ptr)[k].min)();
    }
  };

  typedef AABB_primitive<unsigned int, Datum_map<GeomTraits>, Point_map<GeomTraits>, Tag_true /*UseSharedData*/, Tag_false /*CacheDatum*/> Primitive;
  typedef AABB_traits<GeomTraits, Primitive> Tree_traits;
  typedef AABB_tree<Tree_traits> Tree;

// Data members
  std::vector<Prism> halfspace; // should be renamed to "prisms"
  std::vector<Iso_cuboid_3> bounding_boxes;
  std::vector<Point_3> env_vertices;
  std::vector<Vector3i> env_faces;

  Tree tree;

  eOriented_side_3 oriented_side;

public:

  /// \name Initialization
  /// @{

  /**
   * Default constructor, envelope is empty
   */
  Polyhedral_envelope()
  {}

  // Disabled copy constructor & assignment operator
  Polyhedral_envelope(const Polyhedral_envelope<GeomTraits>&) = delete;
  Polyhedral_envelope<GeomTraits>& operator=(const Polyhedral_envelope<GeomTraits>&) = delete;

  Polyhedral_envelope<GeomTraits>& operator=(Polyhedral_envelope<GeomTraits>&& other) noexcept
  {
    halfspace = std::move(other.halfspace);
    bounding_boxes = std::move(other.bounding_boxes);
    env_vertices = std::move(other.env_vertices);
    env_faces = std::move(other.env_faces);
    tree = std::move(other.tree);
    oriented_side = std::move(other.oriented_side);

    const_cast<Tree_traits&>(tree.traits())
      .set_shared_data(Datum_map<GeomTraits>(bounding_boxes),
                       Point_map<GeomTraits>(bounding_boxes));

    return *this;
  }

  Polyhedral_envelope(Polyhedral_envelope<GeomTraits>&& other)
  {
    *this = std::move(other);
  }

  /**
   * Constructor with a triangulated surface mesh.
   * @tparam TriangleMesh a model of `FaceListGraph`
   * @tparam NamedParameters a sequence of \ref bgl_namedparameters "Named Parameters"
   *
   * @param tmesh a triangle mesh
   * @param epsilon the distance of the Minkowski sum hull
   * @param np an optional sequence of \ref bgl_namedparameters "Named Parameters" among the ones listed below
   *
   * \cgalNamedParamsBegin
   *   \cgalParamNBegin{vertex_point_map}
   *     \cgalParamDescription{a property map associating points to the vertices of `tmesh`}
   *     \cgalParamType{a class model of `ReadablePropertyMap` with `boost::graph_traits<PolygonMesh>::%vertex_descriptor`
   *                    as key type and `%Point_3` as value type}
   *     \cgalParamDefault{`boost::get(CGAL::vertex_point, tmesh)`}
   *     \cgalParamExtra{If this parameter is omitted, an internal property map for `CGAL::vertex_point_t`
   *                     must be available in `TriangleMesh`.}
   *   \cgalParamNEnd
   *   \cgalParamNBegin{face_epsilon_map}
   *     \cgalParamDescription{a property map associating to each face of `tm` an epsilon value}
   *     \cgalParamType{a class model of `ReadablePropertyMap` with `boost::graph_traits<TriangleMesh>::%face_descriptor`
   *                    as key type and `double` as value type}
   *     \cgalParamDefault{Use `epsilon` for all faces}
   *   \cgalParamNEnd
   * \cgalNamedParamsEnd
   *
   * \note The triangle mesh gets copied internally, that is it can be modifed after having passed as argument,
   *       while the queries are performed
   */
  template <typename TriangleMesh, typename NamedParameters = parameters::Default_named_parameters>
  Polyhedral_envelope(const TriangleMesh& tmesh,
                      double epsilon,
                      const NamedParameters& np = parameters::default_values())
  {
    using parameters::choose_parameter;
    using parameters::get_parameter;
    using parameters::is_default_parameter;

    typedef boost::graph_traits<TriangleMesh> Graph_traits;
    typedef typename Graph_traits::face_descriptor face_descriptor;

    typename GetVertexPointMap<TriangleMesh, NamedParameters>::const_type
      vpm = choose_parameter(get_parameter(np, internal_np::vertex_point),
                             get_const_property_map(CGAL::vertex_point, tmesh));

    env_vertices.reserve(vertices(tmesh).size());
    env_faces.reserve(faces(tmesh).size());

    typedef typename boost::property_map<TriangleMesh, CGAL::dynamic_vertex_property_t<int> >::const_type VIM;
    VIM vim  = get(CGAL::dynamic_vertex_property_t<int>(), tmesh);

    int id=0;
    for(typename Graph_traits::vertex_descriptor v : vertices(tmesh)){
      put(vim, v, id++);
      env_vertices.emplace_back(get(vpm, v));
    }

    GeomTraits gt;
    std::unordered_set<face_descriptor> deg_faces;
    for(face_descriptor f : faces(tmesh)){
      if(! Polygon_mesh_processing::is_degenerate_triangle_face(f, tmesh, parameters::geom_traits(gt).vertex_point_map(vpm))){
        typename Graph_traits::halfedge_descriptor h = halfedge(f, tmesh);
        int i = get(vim, source(h, tmesh));
        int j = get(vim, target(h, tmesh));
        int k = get(vim, target(next(h, tmesh), tmesh));

        Vector3i face = { i, j, k };
        env_faces.push_back(face);
      }
      else
        deg_faces.insert(f);
    }
    if (is_default_parameter<NamedParameters, internal_np::face_epsilon_map_t>::value)
      init(epsilon);
    else
    {
      std::vector<double> epsilon_values;
      epsilon_values.reserve(env_faces.size());

      typedef typename internal_np::Lookup_named_param_def<
        internal_np::face_epsilon_map_t,
        NamedParameters,
        Constant_property_map<face_descriptor, double>
      > ::type  Epsilon_map;

      Epsilon_map epsilon_map = choose_parameter(get_parameter(np, internal_np::face_epsilon_map),
                                                 Constant_property_map<face_descriptor, double>(epsilon));

      for(face_descriptor f : faces(tmesh))
        if(deg_faces.count(f)==0)
          epsilon_values.push_back( get(epsilon_map, f) );
      init(epsilon_values);
    }
  }

  /**
   * Constructor using a subset of faces of a triangulated surface mesh
   *
   * @tparam FaceRange a model of `ConstRange` with `ConstRange::const_iterator`
   *                   being a model of `InputIterator` with `boost::graph_traits<TriangleMesh>::%face_descriptor`
   *                   as value type
   * @tparam TriangleMesh a model of `FaceListGraph`
   * @tparam NamedParameters a sequence of \ref bgl_namedparameters "Named Parameters"
   *
   * @param tmesh a triangle mesh
   * @param face_range the subset of faces to be considered when computing the polyhedron envelope
   * @param epsilon the distance of the Minkowski sum hull
   * @param np an optional sequence of \ref bgl_namedparameters "Named Parameters" among the ones listed below
   *
   * \cgalNamedParamsBegin
   *   \cgalParamNBegin{vertex_point_map}
   *     \cgalParamDescription{a property map associating points to the vertices of `tmesh`}
   *     \cgalParamType{a class model of `ReadablePropertyMap` with `boost::graph_traits<PolygonMesh>::%vertex_descriptor`
   *                    as key type and `%Point_3` as value type}
   *     \cgalParamDefault{`boost::get(CGAL::vertex_point, tmesh)`}
   *     \cgalParamExtra{If this parameter is omitted, an internal property map for `CGAL::vertex_point_t`
   *                     must be available in `TriangleMesh`.}
   *   \cgalParamNEnd
   *   \cgalParamNBegin{face_epsilon_map}
   *     \cgalParamDescription{a property map associating to each face of `tm` an epsilon value}
   *     \cgalParamType{a class model of `ReadablePropertyMap` with `boost::graph_traits<TriangleMesh>::%face_descriptor`
   *                    as key type and `double` as value type}
   *     \cgalParamDefault{Use `epsilon` for all faces}
   *   \cgalParamNEnd
   * \cgalNamedParamsEnd
   *
   * \note The triangle mesh gets copied internally, that is it can be modifed after having passed as argument,
   *       while the queries are performed
   */
  template <typename FaceRange, typename TriangleMesh, typename NamedParameters = parameters::Default_named_parameters>
  Polyhedral_envelope(const FaceRange& face_range,
                      const TriangleMesh& tmesh,
                      double epsilon,
                      const NamedParameters& np = parameters::default_values()
#ifndef DOXYGEN_RUNNING
                      , std::enable_if_t<!boost::has_range_const_iterator<TriangleMesh>::value>* = 0
#endif
  )
  {
    using parameters::choose_parameter;
    using parameters::get_parameter;
    using parameters::is_default_parameter;

    typename GetVertexPointMap<TriangleMesh, NamedParameters>::const_type
      vpm = choose_parameter(get_parameter(np, internal_np::vertex_point),
                             get_const_property_map(CGAL::vertex_point, tmesh));

    typedef typename boost::graph_traits<TriangleMesh>::vertex_descriptor vertex_descriptor;
    typedef typename boost::graph_traits<TriangleMesh>::face_descriptor face_descriptor;

    std::unordered_map<vertex_descriptor, int> local_vid;
    env_faces.reserve(face_range.size());
    env_vertices.reserve(3*face_range.size()/2); // only a guess

    GeomTraits gt;
    int curr_id=0;
    auto get_vid = [&local_vid,&curr_id, &vpm, this](vertex_descriptor v)
    {
      auto insert_res = local_vid.insert( std::make_pair(v, curr_id) );
      if (insert_res.second){
        ++curr_id;
        env_vertices.emplace_back(get(vpm, v));
      }
      return insert_res.first->second;
    };

    std::unordered_set<face_descriptor> deg_faces;
    for(face_descriptor f : face_range){
      if(! Polygon_mesh_processing::is_degenerate_triangle_face(f, tmesh, parameters::geom_traits(gt).vertex_point_map(vpm))){
        typename boost::graph_traits<TriangleMesh>::halfedge_descriptor h = halfedge(f, tmesh);
        int i = get_vid(source(h, tmesh));
        int j = get_vid(target(h, tmesh));
        int k = get_vid(target(next(h, tmesh), tmesh));

        Vector3i face = { i, j, k };
        env_faces.push_back(face);
      }
      else
        deg_faces.insert(f);
    }

    if (is_default_parameter<NamedParameters, internal_np::face_epsilon_map_t>::value)
      init(epsilon);
    else
    {
      std::vector<double> epsilon_values;
      epsilon_values.reserve(env_faces.size());

      typedef typename internal_np::Lookup_named_param_def<
        internal_np::face_epsilon_map_t,
        NamedParameters,
        Constant_property_map<face_descriptor, double>
      > ::type  Epsilon_map;

      Epsilon_map epsilon_map = choose_parameter(get_parameter(np, internal_np::face_epsilon_map),
                                                 Constant_property_map<face_descriptor, double>(epsilon));

      for(face_descriptor f : face_range)
        if(deg_faces.count(f)==0)
          epsilon_values.push_back( get(epsilon_map, f) );
      init(epsilon_values);
    }
  }

  /**
    * Constructor with a triangle soup.
    *
    * @tparam PointRange a model of the concept `ConstRange` with `PointRange::const_iterator`
    *                    being a model of `InputIterator` with a point as value type
    * @tparam TriangleRange a model of the concept `ConstRange` with `TriangleRange::const_iterator`
    *                       being a model of `InputIterator` whose value type is model of
    *                       the concept `RandomAccessContainer` whose value_type is convertible to `std::size_t`.
    * @tparam NamedParameters a sequence of \ref bgl_namedparameters "Named Parameters"
    *
    * @param points points of the soup of triangles
    * @param triangles each element in the range describes a triangle as a triple of indices of the points in `points`
    * @param epsilon the distance of the Minkowski sum hull
    * @param np an optional sequence of \ref bgl_namedparameters "Named Parameters" among the ones listed below
    *
    * \cgalNamedParamsBegin
    *   \cgalParamNBegin{point_map}
    *     \cgalParamDescription{a property map associating points to the elements of the range `points`}
    *     \cgalParamType{a model of `ReadablePropertyMap` whose value type is `Point_3` and whose key
    *                    is the value type of `PointRange::const_iterator`}
    *     \cgalParamDefault{`CGAL::Identity_property_map`}
    *   \cgalParamNEnd
    *   \cgalParamNBegin{face_epsilon_map}
    *     \cgalParamDescription{a property map associating to each triangle an epsilon value}
    *     \cgalParamType{a class model of `ReadablePropertyMap` with `std::size_t` as key type and `double` as value type}
    *     \cgalParamDefault{Use `epsilon` for all triangles}
    *   \cgalParamNEnd
    * \cgalNamedParamsEnd
    *
    */
  template <typename PointRange, typename TriangleRange, typename NamedParameters = parameters::Default_named_parameters>
  Polyhedral_envelope(const PointRange& points,
                      const TriangleRange& triangles,
                      double epsilon,
                      const NamedParameters& np = parameters::default_values()
#ifndef DOXYGEN_RUNNING
                      , std::enable_if_t<boost::has_range_const_iterator<TriangleRange>::value>* = 0
#endif
                      )
  {
    using parameters::choose_parameter;
    using parameters::get_parameter;
    using parameters::is_default_parameter;

    typedef typename CGAL::GetPointMap<PointRange, NamedParameters>::const_type Point_map;
    Point_map pm = choose_parameter<Point_map>(get_parameter(np, internal_np::point_map));

    env_vertices.reserve(points.size());
    env_faces.reserve(triangles.size());

    typedef typename boost::range_value<PointRange>::type  Point_key;
    for (const Point_key& p : points)
      env_vertices.emplace_back(get(pm,p));

    typedef typename boost::range_value<TriangleRange>::type  Triangle;
    for (const Triangle& t : triangles)
    {
      Vector3i face = { int(t[0]), int(t[1]), int(t[2]) };
      env_faces.emplace_back(face);
    }

    if (is_default_parameter<NamedParameters, internal_np::face_epsilon_map_t>::value)
    {
      init(epsilon);
    }
    else
    {
      std::vector<double> epsilon_values;
      epsilon_values.reserve(env_faces.size());

      typedef typename internal_np::Lookup_named_param_def<
        internal_np::face_epsilon_map_t,
        NamedParameters,
        Constant_property_map<std::size_t, double>
      > ::type  Epsilon_map;

      Epsilon_map epsilon_map = choose_parameter(get_parameter(np, internal_np::face_epsilon_map),
                                                 Constant_property_map<std::size_t, double>(epsilon));

      for(std::size_t i=0; i<triangles.size(); ++i)
        epsilon_values.push_back( get(epsilon_map, i) );
      init(epsilon_values);
    }
  }

  /// @}

private:

  template <class Epsilons>
  void init(const Epsilons& epsilon_values)
  {
    halfspace_generation(env_vertices, env_faces, halfspace, bounding_boxes, epsilon_values);

    Datum_map<GeomTraits> datum_map(bounding_boxes);
    Point_map<GeomTraits> point_map(bounding_boxes);

    // constructs AABB tree
    tree.insert(boost::counting_iterator<unsigned int>(0),
                boost::counting_iterator<unsigned int>((unsigned int)bounding_boxes.size()),
                datum_map,
                point_map);
    tree.build();

#ifdef CGAL_ENVELOPE_DEBUG
    Surface_mesh<typename Exact_predicates_inexact_constructions_kernel::Point_3> sm;
    for(unsigned int i = 0; i < halfspace.size(); ++i){
      prism_to_mesh(i, sm);
    }
    std::ofstream("all_prisms.off") << std::setprecision(17) << sm;
#endif
  }


  struct INDEX
  {
    int Pi;
    std::vector<int> FACES;
  };


  // was marked todo???
  bool box_box_intersection(const Iso_cuboid_3 ic1, const Iso_cuboid_3 ic2) const
  {
    const Point_3& min1 = min_vertex(ic1);
    const Point_3& min2 = min_vertex(ic2);
    const Point_3& max1 = max_vertex(ic1);
    const Point_3& max2 = max_vertex(ic2);

    if ((compare_x(max1, min2) == SMALLER) ||(compare_y(max1, min2) == SMALLER) ||(compare_z(max1, min2) == SMALLER)){
      return 0;
    }
    if ((compare_x(max2, min1) == SMALLER) ||(compare_y(max2, min1) == SMALLER) ||(compare_z(max2, min1) == SMALLER)){
      return 0;
    }
    return 1;
  }


  bool
  point_out_prism(const ePoint_3 &point, const std::vector<unsigned int> &prismindex, unsigned int jump) const
  {
    Orientation ori;

    for (unsigned int i = 0; i < prismindex.size(); i++){
      if (prismindex[i] == jump){
        continue;
      }

      for (unsigned int j = 0; j < halfspace[prismindex[i]].size(); j++) {
        const Plane& plane = halfspace[prismindex[i]][j];
        // As all points have coordinates with intervals with inf==sup the orientation test is faster
        // as it can exploit the static filters
        ori = orientation(plane.ep, plane.eq, plane.er, point);
        // ori = oriented_side(plane.eplane, point);
        if (ori != ON_NEGATIVE_SIDE){
          // if for a prism we are on the wrong side of one halfspace we are outside this prism
          // so no need to look at the other halfspaces
          break;
        }
        if (j == halfspace[prismindex[i]].size() - 1){
          // As we are in all halfspaces of one prism we are in the union of the prisms
          return false;
        }
      }
    }

    return true;
  }


  // \param jump is the index of the prism that shall be ignored
  // \param id is a return parameter for the prism with `point` inside
  bool
  point_out_prism_return_local_id(const Point_3 &point, const ePoint_3 &epoint, const std::vector<unsigned int> &prismindex, const unsigned int jump, int &id) const
  {
    Vector_3 bmin, bmax;

    Orientation ori;

    for (unsigned int i = 0; i < prismindex.size(); i++){
      if (prismindex[i] == jump){
        continue;
      }
      if(bounding_boxes[prismindex[i]].has_on_unbounded_side(point)){
        continue;
      }
      for (unsigned int j = 0; j < halfspace[prismindex[i]].size(); j++){
        const Plane& plane = halfspace[prismindex[i]][j];
        ori = orientation(plane.ep, plane.eq, plane.er, epoint);
        if (ori != ON_NEGATIVE_SIDE){
          break;
        }

      }
      if (ori == ON_NEGATIVE_SIDE){
        id = i;
        return false;
      }

    }

    return true;
  }


  // \param cindex  the index of a prism
  // \param cid     a return parameter where the indices of the faces that intersect the segment `(source,target)`get inserted
  bool
  is_seg_cut_polyhedra(const int cindex,
                       const ePoint_3& source,
                       const ePoint_3& target,
                       const eLine_3& line,
                       std::vector<int>& cid) const
  {
    const Prism& prism = halfspace[cindex];
    cid.clear();
    std::array<bool,8> cut = { false, false,  false, false,  false, false,  false, false };

    std::array<Orientation,8> o1, o2;

    Oriented_side ori = ON_ORIENTED_BOUNDARY;
    int ct1 = 0, ct2 = 0;  //ori=0 to avoid the case that there is only one cut plane
    std::vector<int> cutp;
    cutp.reserve(8);

    for (unsigned int i = 0; i < prism.size(); i++){
      const Plane& plane = prism[i];
      // POSITIVE is outside the prism
      o1[i] = orientation(plane.ep, plane.eq, plane.er, source); // orientation exploits static filter as inf()==sup()
      o2[i] = orientation(plane.ep, plane.eq, plane.er, target);

      if (int(o1[i]) + int(o2[i]) >= 1)
        {
          return false;
        }

      if (o1[i] == ON_ORIENTED_BOUNDARY && o2[i] == ON_ORIENTED_BOUNDARY)
        {
          return false;
        }

      if (int(o1[i]) * int(o2[i]) == -1){
        cutp.emplace_back(i);
      }
      if (o1[i] == ON_POSITIVE_SIDE) ct1++;
      if (o2[i] == ON_POSITIVE_SIDE) ct2++; // if ct1 or ct2 >0, then NOT totally inside
    }

    if (cutp.size() == 0 && ct1 == 0 && ct2 == 0){
      // no intersected planes, and each point is either inside of poly,
      //or on one facet, since vertices are checked, then totally inside
      return true;
    }
    if (cutp.size() == 0) {
      return false;
    }

    /* The segment can have an intersection with several planes,
       but they may be outside the prism.
       So we have to test for the intersection points i if they are outside the prism.



                                    |
                                    |
                                    |      t
                                    |     /
       -------------*****************----i-------------
                    *               *   /
                    *               *  /
                    *    prism      * /
                    *               ./
                    *               i
                    *              /.
                    *             / *
                    *            /  *
                    *           s   *
                    *               *
       -------------*****************-----------------
                    |               |
                    |               |
                    |               |
    */


    for (unsigned int i = 0; i < cutp.size(); i++){
      const Plane& plane_i = prism[cutp[i]];

      boost::optional<ePoint_3> op = intersection_point_for_polyhedral_envelope(line, plane_i.eplane);
      if(! op){
        std::cout <<  "there must be an intersection 2" << std::endl;
      }

      const ePoint_3& ip = *op;

      for(unsigned int j = 0; j < cutp.size(); j++) {
        if (i == j){
          continue;
        }
        const Plane& plane_j = prism[cutp[j]];
        ori = oriented_side(plane_j.eplane, ip);

        if(ori == ON_POSITIVE_SIDE){
          break;
        }
      }
      if (ori != ON_POSITIVE_SIDE) {
        cut[cutp[i]] = true;
      }
    }

    for (unsigned int i = 0; i < prism.size(); i++) {
      if (cut[i] == true){
        cid.emplace_back(i);
      }
    }
    if (cid.size() == 0){
      return false;// if no intersection points, and segment not totally inside, then not intersected
    }
    return true;
  }


  int
  Implicit_Seg_Facet_interpoint_Out_Prism_return_local_id(const ePoint_3 &ip,
                                                          const std::vector<unsigned int> &prismindex, const unsigned int &jump, int &id) const
  {
    Oriented_side ori;

    for (unsigned int i = 0; i < prismindex.size(); i++){
      if (prismindex[i] == jump){
        continue;
      }

      for (unsigned int j = 0; j < halfspace[prismindex[i]].size(); j++){
        const Plane& plane = halfspace[prismindex[i]][j];
        ori = oriented_side(plane.eplane, ip);

        if (ori != ON_NEGATIVE_SIDE){
          break;
        }
      }
      if (ori == ON_NEGATIVE_SIDE){
        id = i;
        return IN_PRISM;
      }
    }

    return OUT_PRISM;
  }


  bool
  segment_out_of_envelope(const Point_3& source, const Point_3& target,
                          const std::vector<unsigned int>& prismindex) const
  {
    if (prismindex.size() == 0) {
      return true;
    }

    ePoint_3 esource(source.x(),source.y(),source.z());
    ePoint_3 etarget(target.x(),target.y(),target.z());

    unsigned int jump1 = -1;
    bool out, cut;
    int inter;

    int check_id, check_id1;

    // First check if the endpoints are outside the envelope
    out = point_out_prism_return_local_id(source, esource, prismindex, jump1, check_id);

    if (out) {
      return true;
    }
    out = point_out_prism_return_local_id(target, etarget, prismindex, jump1, check_id1);

    if (out) {
      return true;
    }

    // If both endpoints are in the same prism it is in the envelope
    if (check_id == check_id1){
      return false;
    }
    if (prismindex.size() == 1){
      return false;
    }
    eLine_3 line(esource,etarget);
    std::vector<unsigned int> queue, idlist;
    queue.emplace_back(check_id); //queue contains the id in prismindex
    idlist.emplace_back(prismindex[check_id]);

    std::vector<int> cidl;
    cidl.reserve(8);
    for (unsigned int i = 0; i < queue.size(); i++) {

      jump1 = prismindex[queue[i]];

      cut = is_seg_cut_polyhedra(jump1, esource, etarget, line, cidl);
      // cidl now contains the faces of the prism jump1
      if (cut&&cidl.size() == 0){
        return false;
      }
      if (!cut){
        continue;
      }

      for (unsigned int j = 0; j < cidl.size(); j++) {
        boost::optional<ePoint_3> op = intersection_point_for_polyhedral_envelope(line,
                                                                                  halfspace[prismindex[queue[i]]][cidl[j]].eplane);
        const ePoint_3& ip = *op;
        inter = Implicit_Seg_Facet_interpoint_Out_Prism_return_local_id
          (ip, idlist, jump1, check_id);

        if (inter == 1){
          inter = Implicit_Seg_Facet_interpoint_Out_Prism_return_local_id
            (ip, prismindex, jump1, check_id);

          if (inter == 1) {
            return true; // outside envelope
          }
          if (inter == 0) {
            queue.emplace_back(check_id);
            idlist.emplace_back(prismindex[check_id]);
          }
        }
      }
    }
    return false; // fully inside the envelope
  }


  // This predicate checks if the intersection point of t/facet1/facet2   lies in the triangle
  int
  is_3_triangle_cut_float_fast(const ePoint_3& tp,
                               const ePoint_3& tq,
                               const ePoint_3& tr,
                               const ePoint_3& n,
                               const ePoint_3& ip
                               ) const
  {
    int o1 = int(orientation(n,tp,tq, ip));
    int o2 = int(orientation(n,tq,tr, ip));

    if (o1 * o2 == -1){

      return 0;
    }
    int o3 = int(orientation(n, tr, tp, ip));

    if (o1 * o3 == -1 || o2 * o3 == -1){

      return 0;
    }
    if (o1 * o2 * o3 == 0){
      return 2; // means we dont know
    }
    return 1;
  }


  bool
  is_3_triangle_cut(const ePoint_3& tp,
                    const ePoint_3& tq,
                    const ePoint_3& tr,
                    const ePoint_3& n,
                    const ePoint_3& ip) const
  {
    int o1 = int(orientation(n,tp,tq, ip));
    if (o1 == 0){
      return false;
    }

    int o2 = int(orientation(n, tq, tr, ip));

    if (o2 == 0 || o1 + o2 == 0){
      return false;
    }

    int o3 = int(orientation(n, tr, tp, ip));

    if (o3 == 0 || o1 + o3 == 0 || o2 + o3 == 0){
      return false;
    }

    return true;
  }


  bool
  is_two_facets_neighbouring(const unsigned int & pid, const unsigned int &i, const unsigned int &j)const
  {
    std::size_t facesize = halfspace[pid].size();
    if (i == j) return false;
    if( ((i == 0) && ( j==1))  || ((i == 1) && ( j==0)) ) return false;
    if (i == 0 && j != 1) return true;
    if (i == 1 && j != 0) return true;
    if (j == 0 && i != 1) return true;
    if (j == 1 && i != 0) return true;
    if (i - j == 1 || j - i == 1) return true;
    if (i == 2 && j == facesize - 1) return true;
    if (j == 2 && i == facesize - 1) return true;
    return false;
  }


  int
  is_triangle_cut_envelope_polyhedra(const int &cindex, //the triangle is not degenerated
                                     const Triangle& query,
                                     std::vector<unsigned int> &cid) const
  {
    const ePoint_3 &etri0 = query.etriangle[0];
    const ePoint_3 &etri1 = query.etriangle[1];
    const ePoint_3 &etri2 = query.etriangle[2];
    const ePoint_3& n = query.n;

    const Point_3 &tri0 = query.triangle[0];
    const Point_3 &tri1 = query.triangle[1];
    const Point_3 &tri2 = query.triangle[2];

    const Prism& prism = halfspace[cindex];
    cid.clear();
    cid.reserve(3);

    std::array<bool,8> cut = { false, false,  false, false,  false, false,  false, false };
    std::array<int,8> o1, o2, o3;
    std::vector<int>  cutp;
    cutp.reserve(8);

    Oriented_side ori = ON_ORIENTED_BOUNDARY;
    int ct1 = 0, ct2 = 0, ct3 = 0;

    for (unsigned int i = 0; i < prism.size(); i++)
      {
        const Plane& plane = prism[i];

        // As the orientation test operates on point with inf==sup of the coordinate intervals
        // we can profit from the static filters.
        // The oriented side test being made with interval arithmetic is more expensive
        o1[i] =  orientation(plane.ep, plane.eq, plane.er, etri0);
        o2[i] =  orientation(plane.ep, plane.eq, plane.er, etri1);
        o3[i] =  orientation(plane.ep, plane.eq, plane.er, etri2);

        if (o1[i] + o2[i] + o3[i] >= 2){ //1,1,0 case
          return 0;
        }
        if (o1[i] == 1) ct1++;
        if (o2[i] == 1) ct2++;
        if (o3[i] == 1) ct3++; // if ct1 or ct2 or ct3 >0, then NOT totally inside, otherwise, totally inside
        if (o1[i] == 0 && o2[i] == 0 && o3[i] == 1){
            return 0;
          }
        if (o1[i] == 1 && o2[i] == 0 && o3[i] == 0){
            return 0;
          }
        if (o1[i] == 0 && o2[i] == 1 && o3[i] == 0){
            return 0;
          }

        if (o1[i] * o2[i] == -1 || o1[i] * o3[i] == -1 || o3[i] * o2[i] == -1){
          cutp.emplace_back(i);
        }else if (o1[i] + o2[i] + o3[i] == -1 && o1[i] * o2[i] == 0) { //0,0,-1 case, we also want this face,really rare to happen
          cutp.emplace_back(i);
        }
      }
    if (cutp.size() == 0) {
      if (ct1 == 0 && ct2 == 0 && ct3 == 0) {
        return 2; // totally inside, or not any edge is on the facet
      }
    }

    if (cutp.size() == 0){
        return 0;
    }

    std::array<eLine_3*,2> seg;

    for (unsigned int i = 0; i < cutp.size(); i++)
      {
        int tmp = 0;
        if (o1[cutp[i]] * o2[cutp[i]] == -1|| o1[cutp[i]] + o2[cutp[i]] == -1) {
          seg[tmp] = const_cast<eLine_3*>(&(query.elines[2]));
          tmp++;
        }
        if (o1[cutp[i]] * o3[cutp[i]] == -1|| o1[cutp[i]] + o3[cutp[i]] == -1) {
          seg[tmp] = const_cast<eLine_3 *>(&(query.elines[1]));
          tmp++;
        }
        if (o2[cutp[i]] * o3[cutp[i]] == -1|| o2[cutp[i]] + o3[cutp[i]] == -1) {
          seg[tmp] = const_cast<eLine_3 *>(&(query.elines[0]));
          tmp++;
        }

        for (int k = 0; k < 2; k++){
          const Plane& plane_i = prism[cutp[i]];
          const eLine_3& eline = *(seg[k]);

          boost::optional<ePoint_3> op = intersection_point_for_polyhedral_envelope(eline, plane_i.eplane);
          if(! op){
#ifdef CGAL_ENVELOPE_DEBUG
            std::cout <<  "there must be an intersection 6" << std::endl;
#endif
          }

          const ePoint_3& ip = *op;

          for (unsigned int j = 0; j < cutp.size(); j++){
            if (i == j){
                  continue;
            }
            const Plane& plane_j = prism[cutp[j]];
            ori = oriented_side(plane_j.eplane, ip);
            if (ori == ON_POSITIVE_SIDE){
              break;
            }
          }
          if (ori != 1){
            cut[cutp[i]] = true;
            break;
          }
        }

        ori = ON_ORIENTED_BOUNDARY;// initialize the orientation to avoid the j loop doesn't happen because cutp.size()==1
      }

    if (cutp.size() <= 2){
        for (unsigned int i = 0; i < prism.size(); i++){
          if (cut[i] == true){
              cid.emplace_back(i);
          }
        }
        return 1;
    }

    // triangle-facet-facet intersection

    const ePlane_3& tri_eplane = query.eplane;
    for (unsigned int i = 0; i < cutp.size(); i++)
      {
        for (unsigned int j = i + 1; j < cutp.size(); j++)// two facets and the triangle generate a point
          {
            if (cut[cutp[i]] == true && cut[cutp[j]] == true)
              continue;

            if (true /* USE_ADJACENT_INFORMATION*/ ) {
              bool neib = is_two_facets_neighbouring(cindex, cutp[i], cutp[j]);
              if (neib == false) continue;
            }

            int inter = 0;

            static const int  edges[3][3] = { {2, 4, 6 }, {2, 3, 5}, {2, 4, 5} };

            int ob = prism.obtuse;
            if (ob == -1) ob = 0;

            if(((cutp[i] == 0)||(cutp[i] == 1)) && ( (cutp[j] == edges[ob][0])||(cutp[j] == edges[ob][1]) ||(cutp[j] == edges[ob][2]) )){ // ATTENTION Only correct together with CGAL_INITIAL
              int j0 = (cutp[j] == edges[ob][0])? 0 : (cutp[j]==edges[ob][1])? 1 : 2;
              int j1 = (cutp[j] == edges[ob][0])? 1 : (cutp[j]==edges[ob][1])? 2 : 0;
              const Vector3i & v3i = env_faces[cindex];
              const Point_3& pj0 = env_vertices[v3i[j0]];
              const Point_3& pj1 = env_vertices[v3i[j1]];

              if(pj0 == tri0){
                if((pj1 == tri1)||(pj1 == tri2)){
                  continue;
                }
              }
              if(pj0 == tri1){
                if((pj1 == tri2)||(pj1 == tri0)){
                  continue;
                }
              }
              if(pj0 == tri2){
                if((pj1 == tri0)||(pj1 == tri1)){
                  continue;
                }
              }


            }

            boost::optional<ePoint_3>  ipp = intersection_point_for_polyhedral_envelope(tri_eplane, prism[cutp[i]].eplane, prism[cutp[j]].eplane);
            if(ipp){
                inter = is_3_triangle_cut_float_fast(etri0, etri1, etri2,
                                                     n,
                                                     *ipp);
            }
            // this was for a fast float check
            if (inter == 2)
              { //we dont know if point exist or if inside of triangle
                cut[cutp[i]] = true;
                cut[cutp[j]] = true;
                continue;
              }

            if (inter == 0){
              continue; // sure not inside
            }

            for (unsigned int k = 0; k < cutp.size(); k++){

              if (k == i || k == j){
                  continue;
              }

              ori = oriented_side(prism[cutp[k]].eplane, *ipp);

              if (ori == ON_POSITIVE_SIDE){
                  break;
              }
            }

            if (ori != 1) {
              cut[cutp[i]] = true;
              cut[cutp[j]] = true;
            }
          }
      }

    for (unsigned int i = 0; i < prism.size(); i++){
      if (cut[i] == true){
        cid.emplace_back(i);
      }
    }
    if (cid.size() == 0){
      return 0;// not cut and facets, and not totally inside, then not intersected
    }
    return 1;
  }


  int
  seg_cut_plane(const ePoint_3 &seg0, const ePoint_3 &seg1,
                const ePoint_3 &t0, const ePoint_3 &t1, const ePoint_3 &t2) const
  {
    int o1, o2;
    o1 = int(orientation(seg0, t0, t1, t2));
    o2 = int(orientation(seg1, t0, t1, t2));
    int op = o1 * o2;
    if (op >= 0)
      {
        return CUT_COPLANAR; //in fact, coplanar and not cut this plane
      }
    return CUT_FACE;
  }


  bool
  is_tpp_on_polyhedra(const ePoint_3& ip,
                      const int &prismid, const unsigned int &faceid)const
  {
    for (unsigned int i = 0; i < halfspace[prismid].size(); i++) {
      /*bool neib = is_two_facets_neighbouring(prismid, i, faceid);// this works only when the polyhedron is convex and no two neighbour facets are coplanar
        if (neib == false) continue;*/
      if (i == faceid) continue;
      if(oriented_side(halfspace[prismid][i].eplane, ip) == ON_POSITIVE_SIDE){
        return false;
      }
    }
    return true;
  }



  int
  Implicit_Seg_Facet_interpoint_Out_Prism_return_local_id_with_face_order(
                const ePoint_3& ip,
                const std::vector<unsigned int> &prismindex,
                const std::vector<std::vector<unsigned int>>& intersect_face, const unsigned int &jump, int &id) const
  {
    Oriented_side ori;
    unsigned int tot, fid;
    for (unsigned int i = 0; i < prismindex.size(); i++){
      if (prismindex[i] == jump){
          continue;
        }
      tot = 0; fid = 0;
      ori = ON_NEGATIVE_SIDE;
      const Prism& prism = halfspace[prismindex[i]];
      for (unsigned int j = 0; j < halfspace[prismindex[i]].size(); j++) {

        if (intersect_face[i][fid] == j)
          {
            if (fid + 1 < intersect_face[i].size()) fid++;
          }
        else continue;
        ori = oriented_side(prism[j].eplane, ip);

        if (ori == ON_POSITIVE_SIDE || ori == ON_ORIENTED_BOUNDARY)
          {
            break;
          }

        if (ori == ON_NEGATIVE_SIDE)
          {
            tot++;
          }
      }
      if (ori == ON_POSITIVE_SIDE || ori == ON_ORIENTED_BOUNDARY) continue;
      fid = 0;
      ori = ON_NEGATIVE_SIDE;
      for (unsigned int j = 0; j < halfspace[prismindex[i]].size(); j++) {
        if (intersect_face[i][fid] == j)
          {
            if (fid + 1 < intersect_face[i].size()) fid++;
            continue;
          }

        ori = oriented_side(prism[j].eplane, ip);
        if (ori == ON_POSITIVE_SIDE || ori == ON_ORIENTED_BOUNDARY)
          {
            break;
          }

        if (ori == ON_NEGATIVE_SIDE)
          {
            tot++;
          }
      }
      if (ori == ON_POSITIVE_SIDE || ori == ON_ORIENTED_BOUNDARY) continue;
      if (tot == halfspace[prismindex[i]].size())
        {
          id = i;
          return IN_PRISM;
        }
    }
    return OUT_PRISM;
  }


  int
  Implicit_Seg_Facet_interpoint_Out_Prism_return_local_id_with_face_order_jump_over(
    const ePoint_3& ip,
    const std::vector<unsigned int> &prismindex,
    const std::vector<std::vector<unsigned int>>& intersect_face,
    const std::vector<int>& coverlist,
    const unsigned int &jump,
    int &id) const
  {
    Oriented_side ori;
    unsigned int tot, fid;
    for (unsigned int i = 0; i < prismindex.size(); i++){
      if (prismindex[i] == jump){
        continue;
      }
      if (coverlist[i] == 1){
        continue;
      }
      tot = 0; fid = 0;
      ori = ON_NEGATIVE_SIDE;
      const Prism& prism = halfspace[prismindex[i]];

      for (unsigned int j = 0; j < halfspace[prismindex[i]].size(); j++) {
        if (intersect_face[i][fid] == j)   {
          if (fid + 1 < intersect_face[i].size()) fid++;
        }else{
          continue;
        }
        ori = oriented_side(prism[j].eplane,ip);
        if (ori == ON_POSITIVE_SIDE || ori == ON_ORIENTED_BOUNDARY){
          break;
        }

        if (ori == ON_NEGATIVE_SIDE){
          tot++;
        }
      }
      if (ori == ON_POSITIVE_SIDE || ori == ON_ORIENTED_BOUNDARY){
        continue;
      }
      fid = 0;
      ori = ON_NEGATIVE_SIDE;

      for (unsigned int j = 0; j < halfspace[prismindex[i]].size(); j++) {
        if (intersect_face[i][fid] == j){
          if (fid + 1 < intersect_face[i].size()) fid++;
          continue;
        }

        ori = oriented_side(prism[j].eplane,ip);
        if (ori == ON_POSITIVE_SIDE || ori == ON_ORIENTED_BOUNDARY){
          break;
        }

        if (ori == ON_NEGATIVE_SIDE){
          tot++;
        }
      }
      if (ori == ON_POSITIVE_SIDE || ori == ON_ORIENTED_BOUNDARY){
        continue;
      }
      if (tot == halfspace[prismindex[i]].size()) {
        id = i;
        return IN_PRISM;
      }
    }

    return OUT_PRISM;
  }


  int
  Implicit_Tri_Facet_Facet_interpoint_Out_Prism_return_local_id_with_face_order(
    const ePoint_3& ip,
    const std::vector<unsigned int> &prismindex,
    const std::vector<std::vector<unsigned int>>&intersect_face,
    const unsigned int &jump1,
    const unsigned int &jump2,
    int &id) const
  {
    Oriented_side ori;
    unsigned int tot, fid;
    for (unsigned int i = 0; i < prismindex.size(); i++){

      if (prismindex[i] == jump1 || prismindex[i] == jump2) continue;
      if (!box_box_intersection(bounding_boxes[prismindex[i]], bounding_boxes[jump1])) continue;
      if (!box_box_intersection(bounding_boxes[prismindex[i]], bounding_boxes[jump2])) continue;

      tot = 0;
      fid = 0;
      ori = ON_NEGATIVE_SIDE;
      const Prism& prism = halfspace[prismindex[i]];
      for (unsigned int j = 0; j < prism.size(); j++) {
        if (intersect_face[i][fid] == j){
          if (fid + 1 < intersect_face[i].size()) fid++;
        }
        else continue;

        ori = oriented_side(prism[j].eplane, ip);

        if (ori == ON_POSITIVE_SIDE || ori == ON_ORIENTED_BOUNDARY){
          break;
        }

        if (ori == ON_NEGATIVE_SIDE){
          tot++;
        }
      }
      if (ori == ON_POSITIVE_SIDE || ori == ON_ORIENTED_BOUNDARY) continue;
      fid = 0;
      ori = ON_NEGATIVE_SIDE;
      for (unsigned int j = 0; j < halfspace[prismindex[i]].size(); j++) {
        if (intersect_face[i][fid] == j){
          if (fid + 1 < intersect_face[i].size()){
            fid++;
          }
          continue;
        }

        ori = oriented_side(prism[j].eplane, ip);

        if (ori == ON_POSITIVE_SIDE || ori == ON_ORIENTED_BOUNDARY){
          break;
        }

        if (ori == ON_NEGATIVE_SIDE){
          tot++;
        }
      }
      if (ori == ON_POSITIVE_SIDE || ori == ON_ORIENTED_BOUNDARY) continue;
      if (tot == prism.size()){

        id = i;
        return IN_PRISM;
      }

    }

    return OUT_PRISM;
  }



  int
  Implicit_Tri_Facet_Facet_interpoint_Out_Prism_return_local_id_with_face_order_jump_over(
    const ePoint_3& ip,
    const std::vector<unsigned int>& prismindex,
    const std::vector<std::vector<unsigned int>*>& intersect_face,
    const std::vector<int>& coverlist,
    const unsigned int &jump1,
    const unsigned int &jump2,
    int &id) const
  {
    Oriented_side ori;
    unsigned int tot, fid;
    for (unsigned int i = 0; i < prismindex.size(); i++){


      if (prismindex[i] == jump1 || prismindex[i] == jump2) continue;
      if (!box_box_intersection(bounding_boxes[prismindex[i]], bounding_boxes[jump1])) continue;
      if (!box_box_intersection(bounding_boxes[prismindex[i]], bounding_boxes[jump2])) continue;
      if (coverlist[i] == 1) continue;
      tot = 0;
      fid = 0;
      ori = ON_NEGATIVE_SIDE;
      const Prism& prism = halfspace[prismindex[i]];
      for (unsigned int j = 0; j < prism.size(); j++) {
        if ((*intersect_face[i])[fid] == j){
          if (fid + 1 < intersect_face[i]->size()) fid++;
        }
        else continue;

        ori = oriented_side(prism[j].eplane, ip);

        if (ori == ON_POSITIVE_SIDE || ori == ON_ORIENTED_BOUNDARY){
          break;
        }

        if (ori == ON_NEGATIVE_SIDE){
          tot++;
        }
      }
      if (ori == ON_POSITIVE_SIDE || ori == ON_ORIENTED_BOUNDARY) continue;
      fid = 0;
      ori = ON_NEGATIVE_SIDE;
      for (unsigned int j = 0; j < halfspace[prismindex[i]].size(); j++) {
        if ((*intersect_face[i])[fid] == j)
          {
            if (fid + 1 < intersect_face[i]->size()){
              fid++;
            }
            continue;
          }

        ori = oriented_side(prism[j].eplane, ip);

        if (ori == ON_POSITIVE_SIDE || ori == ON_ORIENTED_BOUNDARY){

          break;
        }

        if (ori == ON_NEGATIVE_SIDE){
          tot++;
        }
      }
      if (ori == ON_POSITIVE_SIDE || ori == ON_ORIENTED_BOUNDARY) continue;
      if (tot == halfspace[prismindex[i]].size()){
        id = i;
        return IN_PRISM;
      }

    }

    return OUT_PRISM;
  }



  bool
  triangle_out_of_envelope(const Point_3 & t0,
                           const Point_3 & t1,
                           const Point_3 & t2,
                           const std::vector<unsigned int> &prismindex) const
  {

    if (prismindex.size() == 0) {
      return true;
    }

    Triangle query(t0, t1, t2);

    unsigned int jump1, jump2;
    static const std::array<std::array<int, 2>, 3> triseg = {
      {{{1, 2}}, {{2, 0}}, {{0, 1}}}
    };


    std::vector<unsigned int> filtered_intersection;
    filtered_intersection.reserve(prismindex.size() / 3);
    std::vector<std::vector<unsigned int>>intersect_face;
    intersect_face.reserve(prismindex.size() / 3);
    bool out, cut;

    int inter, tti; //triangle-triangle intersection

    jump1 = -1;

    int check_id;

    for (int i = 0; i < 3; i++) {
      out = point_out_prism_return_local_id(query.triangle[i], query.etriangle[i], prismindex, jump1, check_id);

      if (out) {
        return true;
      }
    }

    if (prismindex.size() == 1)
      return false;

    query.init_elines();

#ifdef DEGENERATION_FIX

    int degeneration = algorithms::is_triangle_degenerated(triangle[0], triangle[1], triangle[2]);

    if (degeneration == DEGENERATED_POINT){ //case 1 degenerate to a point
      return false;
    }

    if (degeneration == DEGENERATED_SEGMENT){
      std::vector<unsigned int > queue, idlist;
      queue.emplace_back(check_id);//queue contains the id in prismindex
      idlist.emplace_back(prismindex[check_id]);

      std::vector<int> cidl; cidl.reserve(8);
      for (unsigned int i = 0; i < queue.size(); i++) {

        jump1 = prismindex[queue[i]];
        int seg_inside = 0;
        for (int k = 0; k < 3; k++) {
          const eLine_3& eline = query.elines[k]; // (etriangle[triseg[k][0]], etriangle[triseg[k][1]]);
          cut = is_seg_cut_polyhedra(jump1, etriangle[triseg[k][0]], etriangle[triseg[k][1]], eline, cidl);
          if (cut&&cidl.size() == 0) {
            seg_inside++;
            if (seg_inside == 3) return false;// 3 segs are all totally inside of some polyhedrons
            continue;// means this seg is inside, check next seg
          }
          if (!cut) continue;

          for (unsigned int j = 0; j < cidl.size(); j++) {
            boost::optional<ePoint_3> op = intersection_point_for_polyhedral_envelope(eline,
                                                                                      halfspace[prismindex[queue[i]]][cidl[j]].eplane);
            const ePoint_3& ip = *op;
            inter = Implicit_Seg_Facet_interpoint_Out_Prism_return_local_id(ip, idlist, jump1, check_id);


            if (inter == 1){
              inter = Implicit_Seg_Facet_interpoint_Out_Prism_return_local_id(ip, prismindex, jump1, check_id);

              if (inter == 1) {
                return true;
              }
              if (inter == 0) {
                queue.emplace_back(check_id);
                idlist.emplace_back(prismindex[check_id]);
              }
            }
          }
        }
      }

      return false;
    }
    //
#endif // DEGENERATION_FIX


    std::vector<unsigned int> cidl; cidl.reserve(8); // todo: std::array??
    for (unsigned int i = 0; i < prismindex.size(); i++) {
      tti = is_triangle_cut_envelope_polyhedra(prismindex[i],
                                               query,
                                               cidl);
      if (tti == 2) {
        return false; //totally inside of this polyhedron
      }
      else if (tti == 1 && cidl.size() > 0) {
        filtered_intersection.emplace_back(prismindex[i]);
        intersect_face.emplace_back(cidl);
      }
    }

    if (filtered_intersection.size() == 0) {
      return false;
    }

#ifdef CGAL_ENVELOPE_DEBUG
    for(std::size_t i = 0; i < filtered_intersection.size(); i++){
      prism_to_off(filtered_intersection[i], "filtered");
    }
#endif
    std::vector<unsigned int > queue, idlist;
    // coverlist shows if the element in filtered_intersection is one of the current covers
    std::vector<int> coverlist(filtered_intersection.size());

    queue.emplace_back(0);//queue contains the id in filtered_intersection
    idlist.emplace_back(filtered_intersection[queue[0]]);// idlist contains the id in prismid//it is fine maybe it is not really intersected
    coverlist[queue[0]] = 1 ;//when filtered_intersection[i] is already in the cover list, coverlist[i]=true

    std::vector<unsigned int> neighbours;//local id
    std::vector<unsigned int > list;
    std::vector<std::vector<unsigned int>*> neighbour_facets;
    std::vector<std::vector<unsigned int>>  idlistorder;
    std::vector<int> neighbour_cover;
    idlistorder.emplace_back(intersect_face[queue[0]]);

    for (unsigned int i = 0; i < queue.size(); i++) {

      jump1 = filtered_intersection[queue[i]];

      for (int k = 0; k < 3; k++) {
        const eLine_3& eline = query.elines[k];

        for (unsigned int j = 0; j < intersect_face[queue[i]].size(); j++) {
          tti = seg_cut_plane(query.etriangle[triseg[k][0]],
                              query.etriangle[triseg[k][1]],
                              halfspace[filtered_intersection[queue[i]]][intersect_face[queue[i]][j]].ep,
                              halfspace[filtered_intersection[queue[i]]][intersect_face[queue[i]][j]].eq,
                              halfspace[filtered_intersection[queue[i]]][intersect_face[queue[i]][j]].er);

          if (tti != CUT_FACE){
            continue;
          }
          // now we know that there exists an intesection point

          boost::optional<ePoint_3> op = intersection_point_for_polyhedral_envelope(eline,
                                                                                    halfspace[filtered_intersection[queue[i]]][intersect_face[queue[i]][j]].eplane);
          const ePoint_3& ip = *op;

          inter = Implicit_Seg_Facet_interpoint_Out_Prism_return_local_id_with_face_order(ip, idlist, idlistorder, jump1, check_id);



          if (inter == 1)
            {

              inter = Implicit_Seg_Facet_interpoint_Out_Prism_return_local_id_with_face_order_jump_over(ip, filtered_intersection, intersect_face, coverlist, jump1, check_id);


              CGAL_assertion(inter != 2);// the point must exist because it is a seg-halfplane intersection
              if (inter == 1) {

                return true;
              }
              if (inter == 0) {
                idlistorder.emplace_back(intersect_face[check_id]);
                queue.emplace_back(check_id);
                idlist.emplace_back(filtered_intersection[check_id]);
                coverlist[check_id] = 1;
              }
            }
        }
      }
    }

    //tpi part

    //tree

    Tree localtree;

    std::vector<Iso_cuboid_3> local_bounding_boxes;
    local_bounding_boxes.resize(filtered_intersection.size());

    for (unsigned int i = 0; i < filtered_intersection.size(); i++) {
      local_bounding_boxes[i] = bounding_boxes[filtered_intersection[i]];
    }

    Datum_map<GeomTraits> datum_map(local_bounding_boxes);
    Point_map<GeomTraits> point_map(local_bounding_boxes);

    // constructs AABB tree
    localtree.insert(boost::counting_iterator<unsigned int>(0),
                     boost::counting_iterator<unsigned int>((unsigned int)local_bounding_boxes.size()),
                     datum_map,
                     point_map);
    localtree.build();

    //tree end

    const ePlane_3& etriangle_eplane = query.eplane;

    for (unsigned int i = 1; i < queue.size(); i++){
      jump1 = filtered_intersection[queue[i]];

      localtree.all_intersected_primitives(bounding_boxes[jump1], std::back_inserter(list));

      neighbours.resize(list.size());
      neighbour_facets.resize(list.size());
      neighbour_cover.resize(list.size());
      for (unsigned int j = 0; j < list.size(); j++) {
        neighbours[j] = filtered_intersection[list[j]];
        neighbour_facets[j] = &(intersect_face[list[j]]);
        if (coverlist[list[j]] == 1) neighbour_cover[j] = 1;
        else neighbour_cover[j] = 0;
      }

      for (unsigned int j = 0; j < i; j++) {
        jump2 = filtered_intersection[queue[j]];

        if (! box_box_intersection(bounding_boxes[jump1], bounding_boxes[jump2])){
          continue;
        }
        for (unsigned int k = 0; k < intersect_face[queue[i]].size(); k++) {
          for (unsigned int h = 0; h < intersect_face[queue[j]].size(); h++) {

            // We moved the intersection here
            // In case there is no intersection point we continue
            boost::optional<ePoint_3>
              op = intersection_point_for_polyhedral_envelope(etriangle_eplane,
                                                              halfspace[jump1][intersect_face[queue[i]][k]].eplane,
                                                              halfspace[jump2][intersect_face[queue[j]][h]].eplane);
            if(! op){
              continue;
            }

            const ePoint_3& ip = *op;

            cut = is_3_triangle_cut(query.etriangle[0], query.etriangle[1],
                                    query.etriangle[2], query.n, ip);

            if (!cut){
              continue;
            }

            cut = is_tpp_on_polyhedra(ip, jump1, intersect_face[queue[i]][k]);

            if (!cut){
              continue;
            }

            cut = is_tpp_on_polyhedra(ip, jump2, intersect_face[queue[j]][h]);

            if (!cut){
              continue;
            }

            inter = Implicit_Tri_Facet_Facet_interpoint_Out_Prism_return_local_id_with_face_order(ip, idlist, idlistorder, jump1, jump2, check_id);
            if (inter == 1) {


              inter = Implicit_Tri_Facet_Facet_interpoint_Out_Prism_return_local_id_with_face_order_jump_over(ip, neighbours, neighbour_facets, neighbour_cover, jump1, jump2, check_id);


              if (inter == 1) {
                return true;
              }
              if (inter == 0) {
                idlistorder.emplace_back(intersect_face[list[check_id]]);
                queue.emplace_back(list[check_id]);
                idlist.emplace_back(filtered_intersection[list[check_id]]);
                coverlist[list[check_id]] = 1;
              }
            }
          }
        }
      }
    }

    return false;
  }


  Plane
  get_corner_plane(const Point_3& p0,
                   const Point_3& midp,
                   const Vector_3 &normal,
                   const double distance,
                   const bool /* robust */) const
  {
    Point_3 plane0, plane1, plane2;
    double distance_small = distance * 1;// to be conservative to reduce numerical error, can set the Scalar as 0.999
    Vector_3 direction = normalize(p0 - midp);
    plane0 = p0 + direction * distance_small;
    plane1 = plane0 + normal;
    Vector_3 axis =
      //(robust) ? robust_cross_product_direction(midp, p0, ORIGIN, normal) :
      normalize(cross_product(direction, normal));
    plane2 = plane0 + axis;

    return Plane(plane0, plane1,plane2);
  }

  double get_epsilon(double epsilon, std::size_t)
  {
    return epsilon;
  }

  double get_epsilon(const std::vector<double>& epsilon_values, std::size_t i)
  {
    return epsilon_values[i];
  }

  // build prisms for a list of triangles. each prism is represented by 7-8 planes, which are represented by 3 points
  template <class Epsilons>
  void
  halfspace_generation(const std::vector<Point_3> &ver, const std::vector<Vector3i> &faces,
                       std::vector<Prism>& halfspace,
                       std::vector<Iso_cuboid_3>& bounding_boxes, const Epsilons& epsilon_values)
  {
    Vector_3 AB, AC, BC, normal;
    Plane plane;
    std::array<Vector_3, 8> box;

#if 0
    static const std::array<Vector_3, 8> boxorder = {
      {
        {1, 1, 1},
        {-1, 1, 1},
        {-1, -1, 1},
        {1, -1, 1},
        {1, 1, -1},
        {-1, 1, -1},
        {-1, -1, -1},
        {1, -1, -1},
      } };

  static const int c_face[6][3] = { {0, 1, 2}, {4, 7, 6}, {0, 3, 4}, {1, 0, 4}, {1, 5, 2}, {2, 6, 3} };
#endif
    bool use_accurate_cross = false;

    halfspace.resize(faces.size());
    bounding_boxes.resize(faces.size());
    for (unsigned int i = 0; i < faces.size(); ++i)
      {
        const double epsilon = get_epsilon(epsilon_values,i);
        double tolerance = epsilon / std::sqrt(3);// the envelope thickness, to be conservative
        double bbox_tolerance = epsilon *(1 + 1e-6);

        Bbox bb = ver[faces[i][0]].bbox () + ver[faces[i][1]].bbox() + ver[faces[i][2]].bbox();
        // todo: Add a grow() function to Bbox
        bounding_boxes[i] = Iso_cuboid_3(Point_3(bb.xmin()-bbox_tolerance, bb.ymin()-bbox_tolerance, bb.zmin()-bbox_tolerance),
                                         Point_3(bb.xmax()+bbox_tolerance, bb.ymax()+bbox_tolerance, bb.zmax()+bbox_tolerance));

        AB = ver[faces[i][1]] - ver[faces[i][0]];
        AC = ver[faces[i][2]] - ver[faces[i][0]];
        BC = ver[faces[i][2]] - ver[faces[i][1]];

#if 0
        int de = algorithms::is_triangle_degenerated(ver[faces[i][0]], ver[faces[i][1]], ver[faces[i][2]]);

        if (de == DEGENERATED_POINT)
          {
            for (int j = 0; j < 8; j++)
              {
                box[j] = ver[faces[i][0]] + boxorder[j] * tolerance;
              }
            halfspace[i].resize(6);
            for (int j = 0; j < 6; j++) {
              halfspace[i][j][0] = box[c_face[j][0]];
              halfspace[i][j][1] = box[c_face[j][1]];
              halfspace[i][j][2] = box[c_face[j][2]];
            }


            continue;
          }
        if (de == DEGENERATED_SEGMENT)
          {
            //logger().debug("Envelope Triangle Degeneration- Segment");
            Scalar length1 = AB.dot(AB), length2 = AC.dot(AC), length3 = BC.dot(BC);
            if (length1 >= length2 && length1 >= length3)
              {
                algorithms::seg_cube(ver[faces[i][0]], ver[faces[i][1]], tolerance, box);

              }
            if (length2 >= length1 && length2 >= length3)
              {
                algorithms::seg_cube(ver[faces[i][0]], ver[faces[i][2]], tolerance, box);

              }
            if (length3 >= length1 && length3 >= length2)
              {
                algorithms::seg_cube(ver[faces[i][1]], ver[faces[i][2]], tolerance, box);
              }
            halfspace[i].resize(6);
            for (int j = 0; j < 6; j++) {
              halfspace[i][j][0] = box[c_face[j][0]];
              halfspace[i][j][1] = box[c_face[j][1]];
              halfspace[i][j][2] = box[c_face[j][2]];
            }


            continue;
          }
        if (de == NERLY_DEGENERATED)
          {
            //logger().debug("Envelope Triangle Degeneration- Nearly");
            use_accurate_cross = true;

            normal = algorithms::accurate_normal_vector(ver[faces[i][0]], ver[faces[i][1]], ver[faces[i][2]]);

          }
        else
          {
            normal = normalize(cross_product(AB, AC));
          }
#endif
        normal = normalize(cross_product(AB, AC)); // remove as soon as #if 1 above

        halfspace[i].reserve(8);
        Vector_3 normaldist = normal * tolerance;
        Vector_3 edgedire, edgenormaldist;
        plane = Plane(ver[faces[i][0]] + normaldist,
                      ver[faces[i][1]] + normaldist,
                      ver[faces[i][2]] + normaldist);
        halfspace[i].emplace_back(plane);// number 0

        plane = Plane(ver[faces[i][0]] - normaldist,
                      ver[faces[i][2]] - normaldist,
                      ver[faces[i][1]] - normaldist);// order: 0, 2, 1
        halfspace[i].emplace_back(plane);// number 1

        int obtuse = obtuse_angle(ver[faces[i][0]], ver[faces[i][1]], ver[faces[i][2]]);
        halfspace[i].obtuse = obtuse;

        edgedire = normalize(AB);
        // if (use_accurate_cross)edgenormaldist = accurate_cross_product_direction(ORIGIN, edgedire, ORIGIN, normal)*tolerance;
        // else
        edgenormaldist = normalize(cross_product(edgedire,normal))*tolerance;
        plane = Plane(ver[faces[i][0]] + edgenormaldist,
                      ver[faces[i][1]] + edgenormaldist,
                      ver[faces[i][0]] + edgenormaldist + normal);
        halfspace[i].emplace_back(plane);// number 2

        if (obtuse != 1) {
          plane = get_corner_plane(ver[faces[i][1]], midpoint(ver[faces[i][0]], ver[faces[i][2]]) , normal,
                                   tolerance, use_accurate_cross);
          halfspace[i].emplace_back(plane);// number 3;
        }

        edgedire = normalize(BC);
        // if (use_accurate_cross)edgenormaldist = accurate_cross_product_direction(ORIGIN, edgedire, ORIGIN, normal)*tolerance;
        // else
        edgenormaldist = normalize(cross_product(edgedire, normal))*tolerance;

        plane = Plane(ver[faces[i][1]] + edgenormaldist,
                      ver[faces[i][2]] + edgenormaldist,
                      ver[faces[i][1]] + edgenormaldist + normal);
        halfspace[i].emplace_back(plane);// number 4

        if (obtuse != 2) {
          plane = get_corner_plane(ver[faces[i][2]], midpoint(ver[faces[i][0]], ver[faces[i][1]]), normal,
                                   tolerance,use_accurate_cross);
          halfspace[i].emplace_back(plane);// number 5;
        }

        edgedire = -normalize(AC);
        // if (use_accurate_cross)edgenormaldist = accurate_cross_product_direction(ORIGIN, edgedire, ORIGIN , normal)*tolerance;
        // else
        edgenormaldist = normalize(cross_product(edgedire, normal))*tolerance;

        plane = Plane(ver[faces[i][2]] + edgenormaldist,
                      ver[faces[i][0]] + edgenormaldist,
                      ver[faces[i][0]] + edgenormaldist + normal);
        halfspace[i].emplace_back(plane);// number 6

        if (obtuse != 0) {
          plane = get_corner_plane(ver[faces[i][0]], midpoint(ver[faces[i][1]], ver[faces[i][2]]) , normal,
                                   tolerance,use_accurate_cross);
          halfspace[i].emplace_back(plane);// number 7;
        }

#ifdef CGAL_ENVELOPE_DEBUG
        std::cout << "face "<< i << std::endl;
        for(unsigned int j = 0; j < halfspace[i].size(); j++){
          const Plane& p =  halfspace[i][j];
          std::cout << p.ep << " | "  << p.eq << " | "  << p.er << std::endl;
          ePoint_3 pv(ver[faces[i][0]].x(), ver[faces[i][0]].y(),ver[faces[i][0]].z());
          Orientation ori = orientation(p.ep, p.eq, p.er, pv);
          CGAL_assertion(ori == NEGATIVE);
        }
#endif

      }
  }

#ifdef CGAL_ENVELOPE_DEBUG
  template <class Mesh>
  void prism_to_mesh(unsigned int i, Mesh& sm) const
  {
    std::vector<ePlane_3> eplanes;
    for(unsigned int j = 0; j < halfspace[i].size(); j++){
      eplanes.push_back(halfspace[i][j].eplane);
    }
    ePoint_3 origin(env_vertices[env_faces[i][0]].x(), env_vertices[env_faces[i][0]].y(),env_vertices[env_faces[i][0]].z());
    Surface_mesh<ePoint_3> esm;
    halfspace_intersection_3(eplanes.begin(),eplanes.end(),esm , boost::make_optional(origin));

    copy_face_graph(esm,sm);
  }

  void prism_to_off(unsigned int i, std::string fname) const
  {
    Surface_mesh<typename Exact_predicates_inexact_constructions_kernel::Point_3> sm;
    prism_to_mesh(i, sm);
    fname += "_";
    fname += std::to_string(i);
    fname += ".off";
    std::ofstream out(fname.c_str());
    out << sm << std::endl << std::endl;
  }
#endif

public:

  /// \name Query Operators
  /// @{

  /*!
   * returns `true`, iff the query point is inside the polyhedral envelope.
   */

  bool
  operator()(const Point_3& query) const
  {
    std::vector<unsigned int> prismindex;
    tree.all_intersected_primitives(query, std::back_inserter(prismindex));
    if(prismindex.empty()){
      return false;
    }
    ePoint_3 equery(query.x(),query.y(),query.z());
    if(point_out_prism(equery, prismindex, -1)){
      return false;
    }
    return true;
  }


  /*!
   * returns `true`, iff the query segment defined by the points `source` and `target` is inside the polyhedral envelope.
   */
  bool
  operator()(const Point_3& source, const Point_3& target) const
  {
    if(source == target){
      return (*this)(source);
    }
    std::vector<unsigned int> prismindex;
    Segment_3 query(source,target);
    tree.all_intersected_primitives(query, std::back_inserter(prismindex));

    if(segment_out_of_envelope(source, target, prismindex)){
      return false;
    }
    return true;
  }


  /*!
   * returns `true`, iff the query triangle formed by the points `t0`, `t1`, and `t2` is inside the polyhedral envelope.
   */
  bool
  operator()(const Point_3& t0, const Point_3& t1, const Point_3& t2) const
  {
    if (collinear(t0,t1,t2)){
      Point_3 p0(t0), p1(t1), p2(t2);
      if(lexicographically_xyz_smaller(p1,p0)){
        std::swap(p1,p0);
      }
      if(lexicographically_xyz_smaller(p2,p1)){
        std::swap(p2,p1);
      }
      if(lexicographically_xyz_smaller(p1,p0)){
        std::swap(p1,p0);
      }
      return (*this)(p0,p2);
    }
    std::vector<unsigned int> prismindex;
    Triangle_3 query(t0, t1, t2);
    tree.all_intersected_primitives(query, std::back_inserter(prismindex));

    // only needed when we want to compare runs with FastEnvelope
    // std::sort(prismindex.begin(), prismindex.end());

    if(triangle_out_of_envelope(t0, t1, t2, prismindex)){
      return false;
    }
    return true;
  }

  /**
   * returns `true`, iff all the triangles of `tmesh` are inside the polyhedral envelope.
   * @tparam TriangleMesh a model of `FaceListGraph`
   * @tparam NamedParameters a sequence of \ref bgl_namedparameters "Named Parameters"
   *
   * @param tmesh a triangle mesh
   * @param np an optional sequence of \ref bgl_namedparameters "Named Parameters" among the ones listed below
   *
   * \cgalNamedParamsBegin
   *   \cgalParamNBegin{vertex_point_map}
   *     \cgalParamDescription{a property map associating points to the vertices of `tmesh`}
   *     \cgalParamType{a class model of `ReadablePropertyMap` with `boost::graph_traits<PolygonMesh>::%vertex_descriptor`
   *                    as key type and `%Point_3` as value type}
   *     \cgalParamDefault{`boost::get(CGAL::vertex_point, tmesh)`}
   *     \cgalParamExtra{If this parameter is omitted, an internal property map for `CGAL::vertex_point_t`
   *                     must be available in `TriangleMesh`.}
   *   \cgalParamNEnd
   * \cgalNamedParamsEnd
   * \todo Add ConcurrencyTag as template parameter + use TBB parallel for
   * \todo Find a way to test the containment of the vertices first and then
   *       the triangles. It requires to have a map vertex->prism id so that
   *       we can test if the 3 vertices of a face are in the same face + have
   *       the initial list of prisms.
   * \todo apply that to the soup versions
   */
  template <typename TriangleMesh, typename CGAL_NP_TEMPLATE_PARAMETERS>
  bool
  operator()(const TriangleMesh& tmesh,
             const CGAL_NP_CLASS& np = parameters::default_values()
#ifndef DOXYGEN_RUNNING
<<<<<<< HEAD
             , typename std::enable_if<!boost::has_range_const_iterator<TriangleMesh>::value>::type* = 0
=======
             , std::enable_if_t<!boost::has_range_const_iterator<TriangleMesh>::value>* = 0
>>>>>>> 01f8f1bc
#endif
    ) const
  {
    using parameters::choose_parameter;
    using parameters::get_parameter;

    typename GetVertexPointMap<TriangleMesh, CGAL_NP_CLASS>::const_type
      vpm = choose_parameter(get_parameter(np, internal_np::vertex_point),
                             get_const_property_map(CGAL::vertex_point, tmesh));

    for (typename boost::graph_traits<TriangleMesh>::face_descriptor f : faces(tmesh))
    {
      typename boost::graph_traits<TriangleMesh>::halfedge_descriptor h =
        halfedge(f, tmesh);
      if (! this->operator()(get(vpm, source(h, tmesh)),
                             get(vpm, target(h, tmesh)),
                             get(vpm, target(next(h, tmesh), tmesh))) )
      {
        return false;
      }
    }

    return true;
  }

  /**
    * returns `true`, iff all the triangles in `triangles` are inside the polyhedral envelope.
    *
    * @tparam PointRange a model of the concept `ConstRange` with `PointRange::const_iterator`
    *                    being a model of `InputIterator` with a point as value type
    * @tparam TriangleRange a model of the concept `ConstRange` with `TriangleRange::const_iterator`
    *                       being a model of `InputIterator` whose value type is model of
    *                       the concept `RandomAccessContainer` whose value_type is convertible to `std::size_t`.
    * @tparam NamedParameters a sequence of \ref bgl_namedparameters "Named Parameters"
    *
    * @param points points of the soup of triangles
    * @param triangles each element in the range describes a triangle as a triple of indices of the points in `points`
    * @param np an optional sequence of \ref bgl_namedparameters "Named Parameters" among the ones listed below
    *
    * \cgalNamedParamsBegin
    *   \cgalParamNBegin{point_map}
    *     \cgalParamDescription{a property map associating points to the elements of the range `points`}
    *     \cgalParamType{a model of `ReadablePropertyMap` whose value type is `Point_3` and whose key
    *                    is the value type of `PointRange::const_iterator`}
    *     \cgalParamDefault{`CGAL::Identity_property_map`}
    *   \cgalParamNEnd
    * \cgalNamedParamsEnd
    *
    */
  template <typename PointRange, typename TriangleRange, typename NamedParameters = parameters::Default_named_parameters>
  bool operator()(const PointRange& points,
                  const TriangleRange& triangles,
                  const NamedParameters& np = parameters::default_values()) const
  {
    using parameters::choose_parameter;
    using parameters::get_parameter;

    typedef typename std::iterator_traits<typename TriangleRange::const_iterator>::value_type Triangle;

    typedef typename CGAL::GetPointMap<PointRange, NamedParameters>::const_type Point_map;
    Point_map pm = choose_parameter<Point_map>(get_parameter(np, internal_np::point_map));

    std::array<Point_3, 3> pts;
    for (const Triangle& f : triangles)
    {
      typename Triangle::const_iterator t_it = f.begin();
      pts[0]=get(pm, points[*t_it]);
      pts[1]=get(pm, points[*(++t_it)]);
      pts[2]=get(pm, points[*(++t_it)]);
      if (! this->operator()(pts[0], pts[1], pts[2]) )
      {
        return false;
      }
    }

    return true;
  }

  /**
   * returns `true`, iff all the triangles in `triangle_range` are inside the polyhedral envelope.
   * @tparam TriangleRange a model of `ConstRange` with `ConstRange::const_iterator`
   *                       being a model of `InputIterator` with a value type being itself a model of
   *                       `ConstRange` with `ConstRange::const_iterator` being a model of `InputIterator`
   *                       with `Point_3` as value type.
   *
   * @param triangle_range a range of triangles
   */
  template <typename TriangleRange>
  bool
  operator()(const TriangleRange& triangle_range
#ifndef DOXYGEN_RUNNING
             , std::enable_if_t<boost::has_range_const_iterator<TriangleRange>::value>* = 0
#endif
    ) const
  {
    std::vector<Point_3> triangle;
    triangle.reserve(3);
    for (const auto& t : triangle_range)
    {
      triangle.clear();
      triangle.assign(t.begin(), t.end());
      CGAL_assertion(triangle.size()==3);
      if (! this->operator()(t[0], t[1], t[2]) )
      {
        return false;
      }
    }

    return true;
  }

  /// @}

  /// returns `true` if the polyhedral envelope is empty and `false` otherwise.
  bool is_empty() const
  {
    return env_faces.empty();
  }

}; // class Polyhedral_envelope

} // namespace CGAL

#include <CGAL/enable_warnings.h>

#endif //CGAL_POLYGON_MESH_PROCESSING_POLYHEDRAL_ENVELOPE_H<|MERGE_RESOLUTION|>--- conflicted
+++ resolved
@@ -2230,11 +2230,7 @@
   operator()(const TriangleMesh& tmesh,
              const CGAL_NP_CLASS& np = parameters::default_values()
 #ifndef DOXYGEN_RUNNING
-<<<<<<< HEAD
-             , typename std::enable_if<!boost::has_range_const_iterator<TriangleMesh>::value>::type* = 0
-=======
              , std::enable_if_t<!boost::has_range_const_iterator<TriangleMesh>::value>* = 0
->>>>>>> 01f8f1bc
 #endif
     ) const
   {
