// Copyright (c) 2016 GeometryFactory (France).
// All rights reserved.
//
// This file is part of CGAL (www.cgal.org).
// You can redistribute it and/or modify it under the terms of the GNU
// General Public License as published by the Free Software Foundation,
// either version 3 of the License, or (at your option) any later version.
//
// Licensees holding a valid commercial license may use this file in
// accordance with the commercial license agreement provided with the software.
//
// This file is provided AS IS with NO WARRANTY OF ANY KIND, INCLUDING THE
// WARRANTY OF DESIGN, MERCHANTABILITY AND FITNESS FOR A PARTICULAR PURPOSE.
//
// $URL$
// $Id$
// SPDX-License-Identifier: GPL-3.0+
//
//
// Author(s)     : Sebastien Loriot

#ifndef CGAL_POLYGON_MESH_PROCESSING_COREFINEMENT_H
#define CGAL_POLYGON_MESH_PROCESSING_COREFINEMENT_H

#include <CGAL/license/Polygon_mesh_processing/corefinement.h>

#include <CGAL/disable_warnings.h>

#include <CGAL/Polygon_mesh_processing/intersection.h>
#include <CGAL/Polygon_mesh_processing/internal/Corefinement/Visitor.h>
#include <CGAL/Polygon_mesh_processing/internal/Corefinement/Face_graph_output_builder.h>
#include <CGAL/Polygon_mesh_processing/internal/Corefinement/Output_builder_for_autorefinement.h>
#include <CGAL/boost/graph/copy_face_graph.h>
#include <CGAL/iterator.h>

namespace CGAL {

#if !defined(CGAL_NO_DEPRECATED_CODE) && !defined(DOXYGEN_RUNNING)
namespace Corefinement {
using Polygon_mesh_processing::Corefinement::Self_intersection_exception;
}
#endif

namespace Polygon_mesh_processing {

namespace internal {

template <class Kernel, class TriangleMesh, class VD, class Fid_map, class Vpm>
bool recursive_does_bound_a_volume(const TriangleMesh& tm,
                                         Vpm& vpm,
                                         Fid_map& fid_map,
                                         const std::vector<VD>& xtrm_vertices,
                                         boost::dynamic_bitset<>& cc_handled,
                                         const std::vector<std::size_t>& face_cc,
                                         std::size_t xtrm_cc_id,
                                         bool is_parent_outward_oriented)
{
  typedef boost::graph_traits<TriangleMesh> GT;
  typedef typename GT::face_descriptor face_descriptor;
  typedef Side_of_triangle_mesh<TriangleMesh, Kernel, Vpm> Side_of_tm;
// first check that the orientation of the current cc is consistant with its
// parent cc containing it
  bool new_is_parent_outward_oriented = internal::is_outward_oriented(
         xtrm_vertices[xtrm_cc_id], tm, parameters::vertex_point_map(vpm));
  if (new_is_parent_outward_oriented==is_parent_outward_oriented)
    return false;
  cc_handled.set(xtrm_cc_id);

  std::size_t nb_cc = cc_handled.size();

// get all cc that are inside xtrm_cc_id
  std::vector<face_descriptor> cc_faces;
  for(face_descriptor fd : faces(tm))
  {
    if(face_cc[get(fid_map, fd)]==xtrm_cc_id)
      cc_faces.push_back(fd);
  }

  typename Side_of_tm::AABB_tree aabb_tree(cc_faces.begin(), cc_faces.end(),
                                           tm, vpm);
  Side_of_tm side_of_cc(aabb_tree);

  std::vector<std::size_t> cc_inside;
  for(std::size_t id=0; id<nb_cc; ++id)
  {
    if (cc_handled.test(id)) continue;
    if (side_of_cc(get(vpm,xtrm_vertices[id]))==ON_BOUNDED_SIDE)
      cc_inside.push_back(id);
  }

// check whether we need another recursion for cc inside xtrm_cc_id
  if (!cc_inside.empty())
  {
    std::size_t new_xtrm_cc_id = cc_inside.front();
    boost::dynamic_bitset<> new_cc_handled(nb_cc,0);
    new_cc_handled.set();
    new_cc_handled.reset(new_xtrm_cc_id);
    cc_handled.set(new_xtrm_cc_id);

    std::size_t nb_candidates = cc_inside.size();
    for (std::size_t i=1;i<nb_candidates;++i)
    {
      std::size_t candidate = cc_inside[i];
      if(get(vpm,xtrm_vertices[candidate]).z() >
         get(vpm,xtrm_vertices[new_xtrm_cc_id]).z()) new_xtrm_cc_id=candidate;
      new_cc_handled.reset(candidate);
      cc_handled.set(candidate);
    }

    if ( !internal::recursive_does_bound_a_volume<Kernel>(
           tm, vpm, fid_map, xtrm_vertices, new_cc_handled, face_cc,
           new_xtrm_cc_id, new_is_parent_outward_oriented) ) return false;
  }

// now explore remaining cc included in the same cc as xtrm_cc_id
  boost::dynamic_bitset<> cc_not_handled = ~cc_handled;
  std::size_t new_xtrm_cc_id = cc_not_handled.find_first();
  if (new_xtrm_cc_id == cc_not_handled.npos) return true;

  for (std::size_t candidate = cc_not_handled.find_next(new_xtrm_cc_id);
                   candidate < cc_not_handled.npos;
                   candidate = cc_not_handled.find_next(candidate))
  {
     if(get(vpm,xtrm_vertices[candidate]).z() > get(vpm,xtrm_vertices[new_xtrm_cc_id]).z())
        new_xtrm_cc_id = candidate;
  }

  return internal::recursive_does_bound_a_volume<Kernel>(
            tm, vpm, fid_map, xtrm_vertices, cc_handled, face_cc,
            new_xtrm_cc_id, is_parent_outward_oriented);
}

} //end of namespace internal

namespace Corefinement
{
/** \ingroup PMP_corefinement_grp
 *  Default new-face visitor model of `PMPCorefinementVisitor`.
 *  All of its functions have an empty body. This class can be used as a
 *  base class if only some of the functions of the concept require to be
 *  overridden.
 */
template <class TriangleMesh>
struct Default_visitor;

#ifdef DOXYGEN_RUNNING
/** \ingroup PMP_corefinement_grp
 *  Integer identifiers to refer to a particular Boolean operation in the function `corefine_and_compute_boolean_operations()`.
 */
enum Boolean_operation_type {UNION = 0, INTERSECTION=1,
                             TM1_MINUS_TM2=2, TM2_MINUS_TM1=3, NONE };
#endif
}

/** \ingroup PMP_corefinement_grp
 *
 * indicates if `tm` bounds a volume.
 * See \ref coref_def_subsec for details.
 *
 * @tparam TriangleMesh a model of `MutableFaceGraph`, `HalfedgeListGraph` and `FaceListGraph`.
 * @tparam NamedParameters a sequence of \ref pmp_namedparameters "Named Parameters"
 *
 * @param tm a closed triangulated surface mesh
 * @param np optional sequence of \ref pmp_namedparameters "Named Parameters" among the ones listed below
 *
 * @pre `CGAL::is_closed(tm)`
 *
 * \cgalNamedParamsBegin
 *   \cgalParamBegin{vertex_point_map}
 *     the property map with the points associated to the vertices of `tm`.
 *     If this parameter is omitted, an internal property map for
 *     `CGAL::vertex_point_t` must be available in `TriangleMesh`
 *   \cgalParamEnd
 *   \cgalParamBegin{face_index_map}
 *     a property map containing the index of each face of `tm`.
 *   \cgalParamEnd
 * \cgalNamedParamsEnd
 *
 * \see `CGAL::Polygon_mesh_processing::orient_to_bound_a_volume()`
 */
template <class TriangleMesh, class NamedParameters>
bool does_bound_a_volume(const TriangleMesh& tm, const NamedParameters& np)
{
  typedef boost::graph_traits<TriangleMesh> GT;
  typedef typename GT::vertex_descriptor vertex_descriptor;
  typedef typename GetVertexPointMap<TriangleMesh,
                                     NamedParameters>::const_type Vpm;
  typedef typename GetFaceIndexMap<TriangleMesh,
                                   NamedParameters>::const_type Fid_map;
  typedef typename Kernel_traits<
    typename boost::property_traits<Vpm>::value_type >::Kernel Kernel;

  if (!is_closed(tm)) return false;
  if (!is_triangle_mesh(tm)) return false;

  Vpm vpm = parameters::choose_parameter(parameters::get_parameter(np, internal_np::vertex_point),
                                get_const_property_map(boost::vertex_point, tm));

  Fid_map fid_map = parameters::choose_parameter(parameters::get_parameter(np, internal_np::face_index),
                                        get_const_property_map(boost::face_index, tm));

  std::vector<std::size_t> face_cc(num_faces(tm), std::size_t(-1));

  // set the connected component id of each face
  std::size_t nb_cc = connected_components(tm,
                                bind_property_maps(fid_map,make_property_map(face_cc)),
                                parameters::face_index_map(fid_map));

  if (nb_cc == 1)
    return true;

  boost::dynamic_bitset<> cc_handled(nb_cc, 0);

  // extract a vertex with max z coordinate for each connected component
  std::vector<vertex_descriptor> xtrm_vertices(nb_cc, GT::null_vertex());
  for(vertex_descriptor vd : vertices(tm))
  {
    std::size_t cc_id = face_cc[get(fid_map, face(halfedge(vd, tm), tm))];
    if (xtrm_vertices[cc_id]==GT::null_vertex())
      xtrm_vertices[cc_id]=vd;
    else
      if (get(vpm, vd).z()>get(vpm,xtrm_vertices[cc_id]).z())
        xtrm_vertices[cc_id]=vd;
  }

  //extract a vertex with max z amongst all components
  std::size_t xtrm_cc_id=0;
  for(std::size_t id=1; id<nb_cc; ++id)
    if (get(vpm, xtrm_vertices[id]).z()>get(vpm,xtrm_vertices[xtrm_cc_id]).z())
      xtrm_cc_id=id;

  bool is_parent_outward_oriented =
    !internal::is_outward_oriented(xtrm_vertices[xtrm_cc_id], tm, np);

  return internal::recursive_does_bound_a_volume<Kernel>(tm, vpm, fid_map,
                                                         xtrm_vertices,
                                                         cc_handled,
                                                         face_cc,
                                                         xtrm_cc_id,
                                                         is_parent_outward_oriented);
}

/// \cond SKIP_IN_MANUAL
template <class TriangleMesh>
bool does_bound_a_volume(const TriangleMesh& tm)
{
  return does_bound_a_volume(tm, parameters::all_default());
}
/// \endcond

#define CGAL_COREF_SET_OUTPUT_EDGE_MARK_MAP(I) \
  typedef typename internal_np::Lookup_named_param_def < \
    internal_np::edge_is_constrained_t, \
    NamedParametersOut##I, \
    Corefinement::No_mark<TriangleMesh> \
  > ::type Ecm_out_##I; \
    Ecm_out_##I ecm_out_##I = \
<<<<<<< HEAD
      boost::choose_param( boost::get_param(std::get<I>(nps_out), internal_np::edge_is_constrained),  \
=======
      parameters::choose_parameter( parameters::get_parameter(cpp11::get<I>(nps_out), internal_np::edge_is_constrained),  \
>>>>>>> aa47744c
                           Corefinement::No_mark<TriangleMesh>() );


/**
  * \ingroup PMP_corefinement_grp
  * \link coref_def_subsec corefines \endlink `tm1` and `tm2` and for each triangle mesh `tm_out` passed
  * as an optional in `output` different from `boost::none`, the triangulated surface mesh
  * \link coref_def_subsec bounding \endlink  the result of a particular Boolean operation
  * between the volumes bounded by `tm1` and `tm2` will be put in the corresponding triangle mesh.
  * The positions of the meshes in the array `output` are specific to the Boolean operation to compute
  * and `Corefinement::Boolean_operation_type` encodes and describes the ordering. Constructing the default array
  * means that no Boolean operation will be done. Overwriting a default value will trigger the corresponding
  * operation. In such a case, the address to a valid surface mesh must be provided.
  * The optional named parameters for all output meshes are provided as a `tuple` and follow the same
  * order as the array `output`. A call to `corefine_and_compute_boolean_operations()` with optional
  * named parameters passed for output meshes should be done using `make_tuple()` as the types of
  * named parameters are unspecified.
  *
  * If `tm1` and/or `tm2` are part of the output surface meshes, they will be updated to
  * contain the output (in-place operation), in any other case, the corresponding result will
  * be inserted into the mesh without clearing it first.
  * \pre \link CGAL::Polygon_mesh_processing::does_self_intersect() `!CGAL::Polygon_mesh_processing::does_self_intersect(tm1)` \endlink
  * \pre \link CGAL::Polygon_mesh_processing::does_self_intersect() `!CGAL::Polygon_mesh_processing::does_self_intersect(tm2)` \endlink
  * \pre \link CGAL::Polygon_mesh_processing::does_bound_a_volume() `CGAL::Polygon_mesh_processing::does_bound_a_volume(tm1)` \endlink
  * \pre \link CGAL::Polygon_mesh_processing::does_bound_a_volume() `CGAL::Polygon_mesh_processing::does_bound_a_volume(tm2)` \endlink
  *
  * @tparam TriangleMesh a model of `MutableFaceGraph`, `HalfedgeListGraph` and `FaceListGraph`
  * @tparam NamedParameters1 a sequence of \ref pmp_namedparameters "Named Parameters"
  * @tparam NamedParameters2 a sequence of \ref pmp_namedparameters "Named Parameters"
  * @tparam NamedParametersOut0 a sequence of \ref pmp_namedparameters "Named Parameters" for computing the union of the volumes bounded by `tm1` and `tm2`
  * @tparam NamedParametersOut1 a sequence of \ref pmp_namedparameters "Named Parameters" for computing the intersection of the volumes bounded by `tm1` and `tm2`
  * @tparam NamedParametersOut2 a sequence of \ref pmp_namedparameters "Named Parameters" for computing the difference of the volumes bounded by `tm1` and `tm2`
  * @tparam NamedParametersOut3 a sequence of \ref pmp_namedparameters "Named Parameters" for computing the difference of the volumes bounded by `tm2` and `tm1`
  *
  * @param tm1 first input triangulated surface mesh
  * @param tm2 second input triangulated surface mesh
  * @param output an array of output surface meshes
  * @param np1 optional sequence of \ref pmp_namedparameters "Named Parameters" among the ones listed below
  * @param np2 optional sequence of \ref pmp_namedparameters "Named Parameters" among the ones listed below
  *
  * \cgalNamedParamsBegin
  *   \cgalParamBegin{vertex_point_map}
  *     the property map with the points associated to the vertices of `tm1` (`tm2`).
  *     If this parameter is omitted, an internal property map for
  *     `CGAL::vertex_point_t` should be available in `TriangleMesh`
  *   \cgalParamEnd
  *   \cgalParamBegin{edge_is_constrained_map} a property map containing the
  *     constrained-or-not status of each edge of `tm1` (`tm2`).
  *   \cgalParamEnd
  *   \cgalParamBegin{face_index_map} a property map containing the index of each face of `tm1` (`tm2`).
  *     Note that if the property map is writable, the indices of the faces
  *     of `tm1` and `tm2` will be set after the corefinement is done.
  *   \cgalParamEnd
  *   \cgalParamBegin{visitor} a class model of `PMPCorefinementVisitor`
  *                            that is used to track the creation of new faces  (`np1` only)
  *   \cgalParamEnd
  *   \cgalParamBegin{throw_on_self_intersection} if `true`, for each input triangle mesh,
  *      the set of triangles close to the intersection of `tm1` and `tm2` will be
  *      checked for self-intersection and `CGAL::Polygon_mesh_processing::Corefinement::Self_intersection_exception`
  *      will be thrown if at least one is found (`np1` only).
  *   \cgalParamEnd
  * \cgalNamedParamsEnd
  *
  * @param nps_out tuple of optional sequences of \ref pmp_namedparameters "Named Parameters" each among the ones listed below
  *        (`tm_out` being used to refer to the output surface mesh in `output` corresponding to a given named parameter sequence)
  *
  * \cgalNamedParamsBegin
  *   \cgalParamBegin{vertex_point_map}
  *     the property map with the points associated to the vertices of `tm_out`.
  *     If this parameter is omitted, an internal property map for
  *     `CGAL::vertex_point_t` must be available in `TriangleMesh`
  *   \cgalParamEnd
  *   \cgalParamBegin{edge_is_constrained_map} a property map containing the
  *     constrained-or-not status of each edge of `tm_out`. An edge of `tm_out` is constrained
  *     if it is on the intersection of `tm1` and `tm2`, or if the edge corresponds to a
  *     constrained edge in `tm1` or `tm2`.
  *   \cgalParamEnd
  * \cgalNamedParamsEnd
  *
  * @return an array filled as follows: for each operation computed, the position in the array
  *         will contain `true` iff the output surface mesh is manifold, and it is put in the surface mesh
  *         at the same position as in `output`. Note that if an output surface mesh also was
  *         an input mesh but the output operation was generating a non-manifold mesh, the surface mesh
  *         will only be corefined.
  */
template <class TriangleMesh,
          class NamedParameters1,
          class NamedParameters2,
          class NamedParametersOut0,
          class NamedParametersOut1,
          class NamedParametersOut2,
          class NamedParametersOut3>
std::array<bool,4>
corefine_and_compute_boolean_operations(
        TriangleMesh& tm1,
        TriangleMesh& tm2,
  const std::array< boost::optional<TriangleMesh*>,4>& output,
  const NamedParameters1& np1,
  const NamedParameters2& np2,
  const std::tuple<NamedParametersOut0,
                     NamedParametersOut1,
                     NamedParametersOut2,
                     NamedParametersOut3>& nps_out)
{
  const bool throw_on_self_intersection =
    parameters::choose_parameter(parameters::get_parameter(np1, internal_np::throw_on_self_intersection), false);

// Vertex point maps
  //for input meshes
  typedef typename GetVertexPointMap<TriangleMesh,
                                     NamedParameters1>::type Vpm;
  typedef typename GetVertexPointMap<TriangleMesh,
                                     NamedParameters2>::type Vpm2;
  CGAL_USE_TYPE(Vpm2);
  CGAL_assertion_code(
    static const bool same_vpm = (boost::is_same<Vpm,Vpm2>::value); )
  CGAL_static_assertion(same_vpm);

  Vpm vpm1 = parameters::choose_parameter(parameters::get_parameter(np1, internal_np::vertex_point),
                                 get_property_map(boost::vertex_point, tm1));

  Vpm vpm2 = parameters::choose_parameter(parameters::get_parameter(np2, internal_np::vertex_point),
                                 get_property_map(boost::vertex_point, tm2));

  typedef typename boost::property_traits<Vpm>::value_type Point_3;

  // for output meshes: here we have to use a trick so that if for a specific output
  // that is not requested, the default vpm does not have the same value type as the
  // input map, a dummy default vpm is used so that calls to get/put can be compiled
  // (even if not used).
  typedef std::tuple<
    Corefinement::TweakedGetVertexPointMap<Point_3, NamedParametersOut0, TriangleMesh>,
    Corefinement::TweakedGetVertexPointMap<Point_3, NamedParametersOut1, TriangleMesh>,
    Corefinement::TweakedGetVertexPointMap<Point_3, NamedParametersOut2, TriangleMesh>,
    Corefinement::TweakedGetVertexPointMap<Point_3, NamedParametersOut3, TriangleMesh>
  > Vpm_out_tuple_helper;

  typedef std::tuple<
    boost::optional< typename std::tuple_element<0, Vpm_out_tuple_helper>::type::type >,
    boost::optional< typename std::tuple_element<1, Vpm_out_tuple_helper>::type::type >,
    boost::optional< typename std::tuple_element<2, Vpm_out_tuple_helper>::type::type >,
    boost::optional< typename std::tuple_element<3, Vpm_out_tuple_helper>::type::type >
  > Vpm_out_tuple;

  Vpm_out_tuple vpm_out_tuple(
    Corefinement::get_vpm<Point_3>(std::get<0>(nps_out), output[0],
                                   typename std::tuple_element<0, Vpm_out_tuple_helper>::type::Use_default_tag()),
    Corefinement::get_vpm<Point_3>(std::get<1>(nps_out), output[1],
                                   typename std::tuple_element<1, Vpm_out_tuple_helper>::type::Use_default_tag()),
    Corefinement::get_vpm<Point_3>(std::get<2>(nps_out), output[2],
                                   typename std::tuple_element<2, Vpm_out_tuple_helper>::type::Use_default_tag()),
    Corefinement::get_vpm<Point_3>(std::get<3>(nps_out), output[3],
                                   typename std::tuple_element<3, Vpm_out_tuple_helper>::type::Use_default_tag())
  );

  if (&tm1==&tm2)
  {
    // for now edges in a coplanar patch are not constrained so there is nothing to constrained here
    // \todo marked edges from input to output are not ported

    if (output[Corefinement::UNION] != boost::none)
      if (&tm1 != *output[Corefinement::UNION])
        copy_face_graph(tm1,
            *(*output[Corefinement::UNION]),
                        parameters::vertex_point_map(vpm1),
                        parameters::vertex_point_map(*std::get<Corefinement::UNION>(vpm_out_tuple)));
    if (output[Corefinement::INTERSECTION] != boost::none)
      if (&tm1 != *output[Corefinement::INTERSECTION])
        copy_face_graph(tm1,
                        *(*output[Corefinement::INTERSECTION]),
                        parameters::vertex_point_map(vpm1),
                        parameters::vertex_point_map(*std::get<Corefinement::INTERSECTION>(vpm_out_tuple)));

    if (output[Corefinement::TM1_MINUS_TM2] != boost::none)
      if (&tm1 == *output[Corefinement::TM1_MINUS_TM2])
        clear(tm1);

    if (output[Corefinement::TM2_MINUS_TM1] != boost::none)
      if (&tm1 == *output[Corefinement::TM2_MINUS_TM1])
        clear(tm1);

    return CGAL::make_array(true, true, true, true);
  }

  // handle case of empty meshes (isolated vertices are ignored)
  if (faces(tm1).empty())
  {
    if(faces(tm2).empty())
    {
      for (int i=0; i<4; ++i)
        if (output[i] != boost::none)
          clear(*(*output[i]));
      return CGAL::make_array(true, true, true, true);
    }
    // tm2 is not empty
    if (output[Corefinement::UNION] != boost::none)
      if (&tm2 != *output[Corefinement::UNION])
        copy_face_graph(tm2,
                        *(*output[Corefinement::UNION]),
                        parameters::vertex_point_map(vpm2),
                        parameters::vertex_point_map(*std::get<Corefinement::UNION>(vpm_out_tuple)));
    if (output[Corefinement::INTERSECTION] != boost::none)
      clear(*(*output[Corefinement::INTERSECTION]));
    if (output[Corefinement::TM1_MINUS_TM2] != boost::none)
      clear(*(*output[Corefinement::TM1_MINUS_TM2]));
    if (output[Corefinement::TM2_MINUS_TM1] != boost::none)
      if (&tm2 != *output[Corefinement::TM2_MINUS_TM1])
        copy_face_graph(tm2,
                        *(*output[Corefinement::TM2_MINUS_TM1]),
                        parameters::vertex_point_map(vpm2),
                        parameters::vertex_point_map(*std::get<Corefinement::TM2_MINUS_TM1>(vpm_out_tuple)));
    return CGAL::make_array(true, true, true, true);
  }
  else
    if (faces(tm2).empty())
    {
      // tm1 is not empty
      if (output[Corefinement::UNION] != boost::none)
        if (&tm1 != *output[Corefinement::UNION])
          copy_face_graph(tm1,
                          *(*output[Corefinement::UNION]),
                          parameters::vertex_point_map(vpm1),
                          parameters::vertex_point_map(*std::get<Corefinement::UNION>(vpm_out_tuple)));
      if (output[Corefinement::INTERSECTION] != boost::none)
        clear(*(*output[Corefinement::INTERSECTION]));
      if (output[Corefinement::TM2_MINUS_TM1] != boost::none)
        clear(*(*output[Corefinement::TM2_MINUS_TM1]));
      if (output[Corefinement::TM1_MINUS_TM2] != boost::none)
        if (&tm1 != *output[Corefinement::TM1_MINUS_TM2])
          copy_face_graph(tm1,
                          *(*output[Corefinement::TM1_MINUS_TM2]),
                          parameters::vertex_point_map(vpm1),
                          parameters::vertex_point_map(*std::get<Corefinement::TM1_MINUS_TM2>(vpm_out_tuple)));
      return CGAL::make_array(true, true, true, true);
    }

// Edge is-constrained maps
  //for input meshes
  typedef typename internal_np::Lookup_named_param_def <
    internal_np::edge_is_constrained_t,
    NamedParameters1,
    Corefinement::No_mark<TriangleMesh>//default
  > ::type Ecm1;

  typedef typename internal_np::Lookup_named_param_def <
    internal_np::edge_is_constrained_t,
    NamedParameters2,
    Corefinement::No_mark<TriangleMesh>//default
  > ::type Ecm2;

  Ecm1 ecm1 = parameters::choose_parameter( parameters::get_parameter(np1, internal_np::edge_is_constrained),
                                   Corefinement::No_mark<TriangleMesh>() );
  Ecm2 ecm2 = parameters::choose_parameter( parameters::get_parameter(np2, internal_np::edge_is_constrained),
                                   Corefinement::No_mark<TriangleMesh>() );

  typedef Corefinement::Ecm_bind<TriangleMesh, Ecm1, Ecm2> Ecm_in;

  //for output meshes
  CGAL_COREF_SET_OUTPUT_EDGE_MARK_MAP(0)
  CGAL_COREF_SET_OUTPUT_EDGE_MARK_MAP(1)
  CGAL_COREF_SET_OUTPUT_EDGE_MARK_MAP(2)
  CGAL_COREF_SET_OUTPUT_EDGE_MARK_MAP(3)

  // In the current version all types must be the same so an array would be fine
  typedef std::tuple<Ecm_out_0, Ecm_out_1, Ecm_out_2, Ecm_out_3>
                                                            Edge_mark_map_tuple;

// Face index point maps
  typedef typename GetFaceIndexMap<TriangleMesh,
                                   NamedParameters1>::type Fid_map;
  typedef typename GetFaceIndexMap<TriangleMesh,
                                   NamedParameters2>::type Fid_map2;
  CGAL_USE_TYPE(Fid_map2);
  CGAL_assertion_code(
    static const bool same_fidmap = (boost::is_same<Fid_map,Fid_map2>::value);)
  CGAL_static_assertion(same_fidmap);

  Fid_map fid_map1 = parameters::choose_parameter(parameters::get_parameter(np1, internal_np::face_index),
                                        get_property_map(boost::face_index, tm1));
  Fid_map fid_map2 = parameters::choose_parameter(parameters::get_parameter(np2, internal_np::face_index),
                                         get_property_map(boost::face_index, tm2));
// User visitor
  typedef typename internal_np::Lookup_named_param_def <
    internal_np::graph_visitor_t,
    NamedParameters1,
    Corefinement::Default_visitor<TriangleMesh>//default
  > ::type User_visitor;
  User_visitor uv( parameters::choose_parameter( parameters::get_parameter(np1, internal_np::graph_visitor),
                   Corefinement::Default_visitor<TriangleMesh>() ) );

  // surface intersection algorithm call
  typedef Corefinement::Face_graph_output_builder<TriangleMesh,
                                                  Vpm,
                                                  Vpm_out_tuple,
                                                  Fid_map,
                                                  Default,
                                                  Ecm_in,
                                                  Edge_mark_map_tuple,
                                                  User_visitor> Ob;

  typedef Corefinement::Surface_intersection_visitor_for_corefinement<
    TriangleMesh, Vpm, Ob, Ecm_in, User_visitor> Algo_visitor;
  Ecm_in ecm_in(tm1,tm2,ecm1,ecm2);
  Edge_mark_map_tuple ecms_out(ecm_out_0, ecm_out_1, ecm_out_2, ecm_out_3);
  Ob ob(tm1, tm2, vpm1, vpm2, fid_map1, fid_map2, ecm_in,
        vpm_out_tuple, ecms_out, uv, output);

  // special case used for clipping open meshes
  if (  parameters::choose_parameter( parameters::get_parameter(np1, internal_np::use_bool_op_to_clip_surface),
                             false) )
  {
    CGAL_assertion(output[Corefinement::INTERSECTION] != boost::none);
    CGAL_assertion(output[Corefinement::UNION] == boost::none);
    CGAL_assertion(output[Corefinement::TM1_MINUS_TM2] == boost::none);
    CGAL_assertion(output[Corefinement::TM2_MINUS_TM1] == boost::none);
    const bool use_compact_clipper =
      parameters::choose_parameter( parameters::get_parameter(np1, internal_np::use_compact_clipper),
                           true);
    ob.setup_for_clipping_a_surface(use_compact_clipper);
  }

  Corefinement::Intersection_of_triangle_meshes<TriangleMesh, Vpm, Algo_visitor >
    functor(tm1, tm2, vpm1, vpm2, Algo_visitor(uv,ob,ecm_in));
  functor(CGAL::Emptyset_iterator(), throw_on_self_intersection, true);


  return CGAL::make_array(ob.union_is_valid(),
                          ob.intersection_is_valid(),
                          ob.tm1_minus_tm2_is_valid(),
                          ob.tm2_minus_tm1_is_valid());
}

template <class TriangleMesh>
std::array<bool,4>
corefine_and_compute_boolean_operations(
        TriangleMesh& tm1,
        TriangleMesh& tm2,
  const std::array< boost::optional<TriangleMesh*>,4>& output)
{
  using namespace CGAL::Polygon_mesh_processing::parameters;
  return corefine_and_compute_boolean_operations(tm1, tm2, output,
                                                 all_default(), all_default(),
                                                 std::make_tuple(all_default(), all_default(),
                                                                   all_default(), all_default()));
}

template <class TriangleMesh, class NamedParameters1>
std::array<bool,4>
corefine_and_compute_boolean_operations(
        TriangleMesh& tm1,
        TriangleMesh& tm2,
  const std::array< boost::optional<TriangleMesh*>,4>& output,
  const NamedParameters1& np1)
{
  using namespace CGAL::Polygon_mesh_processing::parameters;
  return corefine_and_compute_boolean_operations(tm1, tm2, output,
                                                 np1, all_default(),
                                                 std::make_tuple(all_default(), all_default(),
                                                                   all_default(), all_default()));
}

template <class TriangleMesh, class NamedParameters1, class NamedParameters2>
std::array<bool,4>
corefine_and_compute_boolean_operations(
        TriangleMesh& tm1,
        TriangleMesh& tm2,
  const std::array< boost::optional<TriangleMesh*>,4>& output,
  const NamedParameters1& np1,
  const NamedParameters2& np2)
{
  using namespace CGAL::Polygon_mesh_processing::parameters;
  return corefine_and_compute_boolean_operations(tm1, tm2, output,
                                                 np1, np2,
                                                 std::make_tuple(all_default(), all_default(),
                                                                   all_default(), all_default()));
}

#undef CGAL_COREF_SET_OUTPUT_VERTEX_POINT_MAP
#undef CGAL_COREF_SET_OUTPUT_EDGE_MARK_MAP


/**
  * \ingroup PMP_corefinement_grp
  * \link coref_def_subsec corefines \endlink `tm1` and `tm2` and
  * puts in `tm_out` a triangulated surface mesh \link coref_def_subsec bounding \endlink the union of the volumes
  * bounded by `tm1` and `tm2`.
  * If `tm_out` is one of the input surface meshes, it will be updated to
  * contain the output (in-place operation), otherwise the result will
  * be inserted into `tm_out` without clearing it first.
  * \pre \link CGAL::Polygon_mesh_processing::does_self_intersect() `!CGAL::Polygon_mesh_processing::does_self_intersect(tm1)` \endlink
  * \pre \link CGAL::Polygon_mesh_processing::does_self_intersect() `!CGAL::Polygon_mesh_processing::does_self_intersect(tm2)` \endlink
  * \pre \link CGAL::Polygon_mesh_processing::does_bound_a_volume() `CGAL::Polygon_mesh_processing::does_bound_a_volume(tm1)` \endlink
  * \pre \link CGAL::Polygon_mesh_processing::does_bound_a_volume() `CGAL::Polygon_mesh_processing::does_bound_a_volume(tm2)` \endlink
  *
  * @tparam TriangleMesh a model of `MutableFaceGraph`, `HalfedgeListGraph` and `FaceListGraph`
  * @tparam NamedParameters1 a sequence of \ref pmp_namedparameters "Named Parameters"
  * @tparam NamedParameters2 a sequence of \ref pmp_namedparameters "Named Parameters"
  * @tparam NamedParametersOut a sequence of \ref pmp_namedparameters "Named Parameters"
  *
  * @param tm1 first input triangulated surface mesh
  * @param tm2 second input triangulated surface mesh
  * @param tm_out output surface mesh
  * @param np1 optional sequence of \ref pmp_namedparameters "Named Parameters" among the ones listed below
  * @param np2 optional sequence of \ref pmp_namedparameters "Named Parameters" among the ones listed below
  *
  * \cgalNamedParamsBegin
  *   \cgalParamBegin{vertex_point_map}
  *     the property map with the points associated to the vertices of `tm1` (`tm2`).
  *     If this parameter is omitted, an internal property map for
  *     `CGAL::vertex_point_t` must be available in `TriangleMesh`
  *   \cgalParamEnd
  *   \cgalParamBegin{edge_is_constrained_map} a property map containing the
  *     constrained-or-not status of each edge of `tm1` (`tm2`).
  *   \cgalParamEnd
  *   \cgalParamBegin{face_index_map} a property map containing the index of each face of `tm1` (`tm2`).
  *     Note that if the property map is writable, the indices of the faces
  *     of `tm1` and `tm2` will be set after the corefinement is done.
  *   \cgalParamEnd
  *   \cgalParamBegin{visitor} a class model of `PMPCorefinementVisitor`
  *                            that is used to track the creation of new faces  (`np1` only)
  *   \cgalParamEnd
  *   \cgalParamBegin{throw_on_self_intersection} if `true`, for each input triangle mesh,
  *      the set of triangles close to the intersection of `tm1` and `tm2` will be
  *      checked for self-intersection and `CGAL::Polygon_mesh_processing::Corefinement::Self_intersection_exception`
  *      will be thrown if at least one is found (`np1` only).
  *   \cgalParamEnd
  * \cgalNamedParamsEnd
  *
  * @param np_out optional sequence of \ref pmp_namedparameters "Named Parameters" among the ones listed below
  *
  * \cgalNamedParamsBegin
  *   \cgalParamBegin{vertex_point_map}
  *     the property map with the points associated to the vertices of `tm_out`.
  *     If this parameter is omitted, an internal property map for
  *     `CGAL::vertex_point_t` must be available in `TriangleMesh`
  *   \cgalParamEnd
  *   \cgalParamBegin{edge_is_constrained_map} a property map containing the
  *     constrained-or-not status of each edge of `tm_out`. An edge of `tm_out` is constrained
  *     if it is on the intersection of `tm1` and `tm2`, or if the edge corresponds to a
  *     constrained edge in `tm1` or `tm2`.
  *   \cgalParamEnd
  * \cgalNamedParamsEnd
  *
  * @return `true` if the output surface mesh is manifold and is put into `tm_out`.
  *         If `false` is returned and if `tm_out` is one of the input surface meshes,
  *         then `tm_out` is only corefined.  */
template <class TriangleMesh,
          class NamedParameters1,
          class NamedParameters2,
          class NamedParametersOut>
bool
corefine_and_compute_union(      TriangleMesh& tm1,
                                 TriangleMesh& tm2,
                                 TriangleMesh& tm_out,
                           const NamedParameters1& np1,
                           const NamedParameters2& np2,
                           const NamedParametersOut& np_out)
{
  using namespace CGAL::Polygon_mesh_processing::parameters;
  std::array< boost::optional<TriangleMesh*>,4> output;
  output[Corefinement::UNION]=&tm_out;

  return
   corefine_and_compute_boolean_operations(tm1, tm2, output, np1, np2,
                                           std::make_tuple(np_out,
                                                             all_default(),
                                                             all_default(),
                                                             all_default()))
                                                                [Corefinement::UNION];
}

/**
  * \ingroup PMP_corefinement_grp
  * \link coref_def_subsec corefines \endlink `tm1` and `tm2` and
  * puts in `tm_out` a triangulated surface mesh \link coref_def_subsec bounding \endlink
  * the intersection of the volumes bounded by `tm1` and `tm2`.
  * \copydetails CGAL::Polygon_mesh_processing::corefine_and_compute_union()
  */
template <class TriangleMesh,
          class NamedParameters1,
          class NamedParameters2,
          class NamedParametersOut>
bool
corefine_and_compute_intersection(      TriangleMesh& tm1,
                                        TriangleMesh& tm2,
                                        TriangleMesh& tm_out,
                                  const NamedParameters1& np1,
                                  const NamedParameters2& np2,
                                  const NamedParametersOut& np_out)
{
  using namespace CGAL::Polygon_mesh_processing::parameters;
  std::array< boost::optional<TriangleMesh*>,4> output;
  output[Corefinement::INTERSECTION]=&tm_out;

  return
    corefine_and_compute_boolean_operations(tm1, tm2, output, np1, np2,
                                            std::make_tuple(all_default(),
                                                              np_out,
                                                              all_default(),
                                                              all_default()))
                                                                [Corefinement::INTERSECTION];
}

/**
  * \ingroup PMP_corefinement_grp
  * \link coref_def_subsec corefines \endlink `tm1` and `tm2` and
  * puts in `tm_out` a triangulated surface mesh \link coref_def_subsec bounding \endlink
  * the volume bounded by `tm1` minus the volume bounded by `tm2`.
  * \copydetails CGAL::Polygon_mesh_processing::corefine_and_compute_union()
  */
template <class TriangleMesh,
          class NamedParameters1,
          class NamedParameters2,
          class NamedParametersOut>
bool
corefine_and_compute_difference(      TriangleMesh& tm1,
                                      TriangleMesh& tm2,
                                      TriangleMesh& tm_out,
                                const NamedParameters1& np1,
                                const NamedParameters2& np2,
                                const NamedParametersOut& np_out)
{
  using namespace CGAL::Polygon_mesh_processing::parameters;
  using namespace CGAL::Polygon_mesh_processing::Corefinement;
  std::array< boost::optional<TriangleMesh*>,4> output;
  output[TM1_MINUS_TM2]=&tm_out;

  return
    corefine_and_compute_boolean_operations(tm1, tm2, output, np1, np2,
                                            std::make_tuple(all_default(),
                                                              all_default(),
                                                              np_out,
                                                              all_default()))
                                                                [TM1_MINUS_TM2];
}

/**
 * \ingroup PMP_corefinement_grp
 * \link coref_def_subsec corefines \endlink `tm1` and `tm2`. For each input
 * triangulated surface mesh, if a constrained edge is provided, intersection
 * edges will be marked as constrained. If an edge that was marked as
 * constrained is split, its sub-edges will be marked as constrained as well.
 *
 * \pre \link CGAL::Polygon_mesh_processing::does_self_intersect() `!CGAL::Polygon_mesh_processing::does_self_intersect(tm1)` \endlink
 * \pre \link CGAL::Polygon_mesh_processing::does_self_intersect() `!CGAL::Polygon_mesh_processing::does_self_intersect(tm2)` \endlink
 *
 * @tparam TriangleMesh a model of `MutableFaceGraph`, `HalfedgeListGraph` and `FaceListGraph`
 * @tparam NamedParameters1 a sequence of \ref pmp_namedparameters "Named Parameters"
 * @tparam NamedParameters2 a sequence of \ref pmp_namedparameters "Named Parameters"
 *
 * @param tm1 first input triangulated surface mesh
 * @param tm2 second input triangulated surface mesh
 * @param np1 optional sequence of \ref pmp_namedparameters "Named Parameters" among the ones listed below
 * @param np2 optional sequence of \ref pmp_namedparameters "Named Parameters" among the ones listed below
 *
 * \cgalNamedParamsBegin
 *   \cgalParamBegin{vertex_point_map}
 *     the property map with the points associated to the vertices of `tm1` (`tm2`).
 *     If this parameter is omitted, an internal property map for
 *     `CGAL::vertex_point_t` must be available in `TriangleMesh`
 *   \cgalParamEnd
 *   \cgalParamBegin{edge_is_constrained_map} a property map containing the
 *     constrained-or-not status of each edge of `tm1` (`tm2`)
 *   \cgalParamEnd
 *   \cgalParamBegin{visitor} a class model of `PMPCorefinementVisitor`
 *                            that is used to track the creation of new faces (`np1` only)
 *   \cgalParamEnd
 *   \cgalParamBegin{throw_on_self_intersection} if `true`, for each input triangle mesh,
 *      the set of triangles close to the intersection of `tm1` and `tm2` will be
 *      checked for self-intersection and `CGAL::Polygon_mesh_processing::Corefinement::Self_intersection_exception`
 *      will be thrown if at least one is found (`np1` only).
 *   \cgalParamEnd
 * \cgalNamedParamsEnd
 *
 */
 template <class TriangleMesh,
           class NamedParameters1,
           class NamedParameters2>
 void
 corefine(      TriangleMesh& tm1,
                TriangleMesh& tm2,
          const NamedParameters1& np1,
          const NamedParameters2& np2)
{
  const bool throw_on_self_intersection =
    parameters::choose_parameter(parameters::get_parameter(np1, internal_np::throw_on_self_intersection), false);

// Vertex point maps
  typedef typename GetVertexPointMap<TriangleMesh,
                                     NamedParameters1>::type Vpm;
  typedef typename GetVertexPointMap<TriangleMesh,
                                     NamedParameters2>::type Vpm2;
  CGAL_USE_TYPE(Vpm2);
  CGAL_assertion_code(
    static const bool same_vpm = (boost::is_same<Vpm,Vpm2>::value);)
  CGAL_static_assertion(same_vpm);

  Vpm vpm1 = parameters::choose_parameter(parameters::get_parameter(np1, internal_np::vertex_point),
                                 get_property_map(boost::vertex_point, tm1));

  Vpm vpm2 = parameters::choose_parameter(parameters::get_parameter(np2, internal_np::vertex_point),
                                 get_property_map(boost::vertex_point, tm2));

// Edge is-constrained maps
  typedef typename internal_np::Lookup_named_param_def <
    internal_np::edge_is_constrained_t,
    NamedParameters1,
    Corefinement::No_mark<TriangleMesh>//default
  > ::type Ecm1;

  typedef typename internal_np::Lookup_named_param_def <
    internal_np::edge_is_constrained_t,
    NamedParameters2,
    Corefinement::No_mark<TriangleMesh>//default
  > ::type Ecm2;

  Ecm1 ecm1 = parameters::choose_parameter( parameters::get_parameter(np1, internal_np::edge_is_constrained),
                                   Corefinement::No_mark<TriangleMesh>() );
  Ecm2 ecm2 = parameters::choose_parameter( parameters::get_parameter(np2, internal_np::edge_is_constrained),
                                   Corefinement::No_mark<TriangleMesh>() );

  typedef Corefinement::Ecm_bind<TriangleMesh, Ecm1, Ecm2> Ecm;

  if (&tm1==&tm2)
  {
    Corefinement::mark_all_edges(tm1, ecm1);
    Corefinement::mark_all_edges(tm2, ecm2);
    return;
  }

  // User visitor
  typedef typename internal_np::Lookup_named_param_def <
    internal_np::graph_visitor_t,
    NamedParameters1,
    Corefinement::Default_visitor<TriangleMesh>//default
  > ::type User_visitor;
  User_visitor uv( parameters::choose_parameter( parameters::get_parameter(np1, internal_np::graph_visitor),
                   Corefinement::Default_visitor<TriangleMesh>() ) );

// surface intersection algorithm call
  typedef Corefinement::No_extra_output_from_corefinement<TriangleMesh> Ob;
  typedef Corefinement::Surface_intersection_visitor_for_corefinement<
    TriangleMesh, Vpm, Ob, Ecm, User_visitor> Algo_visitor;
  Ob ob;
  Ecm ecm(tm1,tm2,ecm1,ecm2);
  Corefinement::Intersection_of_triangle_meshes<TriangleMesh, Vpm, Algo_visitor>
    functor(tm1, tm2, vpm1, vpm2, Algo_visitor(uv,ob,ecm));
  functor(CGAL::Emptyset_iterator(), throw_on_self_intersection, true);
}

namespace experimental {
/**
 * \ingroup PMP_corefinement_grp
 * \link coref_def_subsec autorefines \endlink `tm`. Refines a triangle mesh
 * so that no triangles intersects in their interior.
 * Self-intersection edges will be marked as constrained. If an edge that was marked as
 * constrained is split, its sub-edges will be marked as constrained as well.
 *
 * @tparam TriangleMesh a model of `MutableFaceGraph`, `HalfedgeListGraph` and `FaceListGraph`
 * @tparam NamedParameters a sequence of \ref namedparameters
 *
 * @param tm input triangulated surface mesh
 * @param np optional sequence of \ref namedparameters among the ones listed below
 *
 * \cgalNamedParamsBegin
 *   \cgalParamBegin{vertex_point_map}
 *     the property map with the points associated to the vertices of `tm`.
 *     If this parameter is omitted, an internal property map for
 *     `CGAL::vertex_point_t` must be available in `TriangleMesh`
 *   \cgalParamEnd
 *   \cgalParamBegin{edge_is_constrained_map} a property map containing the
 *     constrained-or-not status of each edge of `tm`
 *   \cgalParamEnd
 *   \cgalParamBegin{visitor} a class model of `PMPCorefinementVisitor`
 *                            that is used to track the creation of new faces
 *   \cgalParamEnd
 * \cgalNamedParamsEnd
 *
 */
 template <class TriangleMesh,
           class NamedParameters>
 void
 autorefine(      TriangleMesh& tm,
            const NamedParameters& np)
{
// Vertex point maps
  typedef typename GetVertexPointMap<TriangleMesh,
                                     NamedParameters>::type Vpm;

  Vpm vpm = parameters::choose_parameter(parameters::get_parameter(np, internal_np::vertex_point),
                                get_property_map(boost::vertex_point, tm));

// Edge is-constrained maps
  typedef typename internal_np::Lookup_named_param_def <
    internal_np::edge_is_constrained_t,
    NamedParameters,
    Corefinement::No_mark<TriangleMesh>//default
  > ::type Ecm;


  Ecm ecm = parameters::choose_parameter( parameters::get_parameter(np, internal_np::edge_is_constrained),
                                 Corefinement::No_mark<TriangleMesh>() );

// User visitor
  typedef typename internal_np::Lookup_named_param_def <
    internal_np::graph_visitor_t,
    NamedParameters,
    Corefinement::Default_visitor<TriangleMesh>//default
  > ::type User_visitor;
  User_visitor uv( parameters::choose_parameter( parameters::get_parameter(np, internal_np::graph_visitor),
                   Corefinement::Default_visitor<TriangleMesh>() ) );


// surface intersection algorithm call
  typedef Corefinement::No_extra_output_from_corefinement<TriangleMesh> Ob;
  typedef Corefinement::Surface_intersection_visitor_for_corefinement<
    TriangleMesh, Vpm, Ob, Ecm, User_visitor,true> Algo_visitor;
  Ob ob;

  Corefinement::Intersection_of_triangle_meshes<TriangleMesh, Vpm, Algo_visitor>
    functor(tm, vpm, Algo_visitor(uv,ob,ecm) );

  functor(CGAL::Emptyset_iterator(), true);
}

/**
 * \ingroup PMP_corefinement_grp
 * Removes self-intersections in `tm` by \link coref_def_subsec autorefining \endlink `tm`,
 * removing extra patches, and stitching self-intersection edges.
 * Self-intersection edges will be marked as constrained. If an edge that was marked as
 * constrained is split, its sub-edges will be marked as constrained as well.
 * \return `true` if all self-intersections were fixed and `false` otherwise.
 *
 * @tparam TriangleMesh a model of `MutableFaceGraph`, `HalfedgeListGraph` and `FaceListGraph`
 * @tparam NamedParameters a sequence of \ref namedparameters
 *
 * @param tm input triangulated surface mesh
 * @param np optional sequence of \ref namedparameters among the ones listed below
 *
 * \cgalNamedParamsBegin
 *   \cgalParamBegin{vertex_point_map}
 *     the property map with the points associated to the vertices of `tm`.
 *     If this parameter is omitted, an internal property map for
 *     `CGAL::vertex_point_t` must be available in `TriangleMesh`
 *   \cgalParamEnd
 *   \cgalParamBegin{edge_is_constrained_map} a property map containing the
 *     constrained-or-not status of each edge of `tm`
 *   \cgalParamEnd
 *   \cgalParamBegin{face_index_map} a property map containing the index of each face of `tm` \cgalParamEnd
 *   \cgalParamBegin{visitor} a class model of `PMPCorefinementVisitor`
 *                            that is used to track the creation of new faces
 *   \cgalParamEnd
 * \cgalNamedParamsEnd
 *
 */
 template <class TriangleMesh,
           class NamedParameters>
 bool
 autorefine_and_remove_self_intersections(      TriangleMesh& tm,
                                          const NamedParameters& np)
{
// Vertex point maps
  typedef typename GetVertexPointMap<TriangleMesh,
                                     NamedParameters>::type Vpm;
  Vpm vpm = parameters::choose_parameter(parameters::get_parameter(np, internal_np::vertex_point),
                                get_property_map(boost::vertex_point, tm));
// Face index map
  typedef typename GetFaceIndexMap<TriangleMesh,
                                   NamedParameters>::type Fid_map;
  Fid_map fid_map = parameters::choose_parameter(parameters::get_parameter(np, internal_np::face_index),
                                        get_property_map(boost::face_index, tm));
// Edge is-constrained maps
  typedef typename internal_np::Lookup_named_param_def <
    internal_np::edge_is_constrained_t,
    NamedParameters,
    Corefinement::No_mark<TriangleMesh>//default
  > ::type Ecm;
  Ecm ecm = parameters::choose_parameter( parameters::get_parameter(np, internal_np::edge_is_constrained),
                                 Corefinement::No_mark<TriangleMesh>() );
// User visitor
  typedef typename internal_np::Lookup_named_param_def <
    internal_np::graph_visitor_t,
    NamedParameters,
    Corefinement::Default_visitor<TriangleMesh>//default
  > ::type User_visitor;
  User_visitor uv( parameters::choose_parameter( parameters::get_parameter(np, internal_np::graph_visitor),
                   Corefinement::Default_visitor<TriangleMesh>() ) );

// surface intersection algorithm call
  typedef Corefinement::Output_builder_for_autorefinement<TriangleMesh,
                                                          Vpm,
                                                          Fid_map,
                                                          Ecm,
                                                          Default > Ob;

  typedef Corefinement::Surface_intersection_visitor_for_corefinement<
    TriangleMesh, Vpm, Ob, Ecm, User_visitor,true> Algo_visitor;
  Ob ob(tm, vpm, fid_map, ecm);

  Corefinement::Intersection_of_triangle_meshes<TriangleMesh, Vpm, Algo_visitor>
    functor(tm, vpm, Algo_visitor(uv,ob,ecm) );

  functor(CGAL::Emptyset_iterator(), true);

  return ob.all_self_intersection_fixed();
}

}// end of namespace experimental

// overload with default named parameters
///// corefine_and_compute_union /////
template <class TriangleMesh,
          class NamedParameters1,
          class NamedParameters2>
bool
corefine_and_compute_union(      TriangleMesh& tm1,
                                 TriangleMesh& tm2,
                                 TriangleMesh& tm_out,
                           const NamedParameters1& np1,
                           const NamedParameters2& np2)
{
  using namespace CGAL::Polygon_mesh_processing::parameters;
  return corefine_and_compute_union(tm1, tm2, tm_out,
                                    np1, np2, all_default());
}

template <class TriangleMesh,
          class NamedParameters1>
bool
corefine_and_compute_union(      TriangleMesh& tm1,
                                 TriangleMesh& tm2,
                                 TriangleMesh& tm_out,
                           const NamedParameters1& np1)
{
  using namespace CGAL::Polygon_mesh_processing::parameters;
  return corefine_and_compute_union(tm1, tm2, tm_out,
                                     np1, all_default(), all_default());
}

template <class TriangleMesh>
bool
corefine_and_compute_union(TriangleMesh& tm1,
                           TriangleMesh& tm2,
                           TriangleMesh& tm_out)
{
  using namespace CGAL::Polygon_mesh_processing::parameters;
  return corefine_and_compute_union(tm1, tm2, tm_out,
                                    all_default(), all_default(), all_default());
}

///// corefine_and_compute_intersection /////
template <class TriangleMesh,
          class NamedParameters1,
          class NamedParameters2>
bool
corefine_and_compute_intersection(       TriangleMesh& tm1,
                                         TriangleMesh& tm2,
                                         TriangleMesh& tm_out,
                                  const  NamedParameters1& np1,
                                  const  NamedParameters2& np2)
{
  using namespace CGAL::Polygon_mesh_processing::parameters;
  return corefine_and_compute_intersection(tm1, tm2, tm_out,
                                           np1, np2, all_default());
}

template <class TriangleMesh,
          class NamedParameters1>
bool
corefine_and_compute_intersection(      TriangleMesh& tm1,
                                        TriangleMesh& tm2,
                                        TriangleMesh& tm_out,
                                  const NamedParameters1& np1)
{
  using namespace CGAL::Polygon_mesh_processing::parameters;
  return corefine_and_compute_intersection(tm1, tm2, tm_out,
                                           np1, all_default(), all_default());
}

template <class TriangleMesh>
bool
corefine_and_compute_intersection(TriangleMesh& tm1,
                                  TriangleMesh& tm2,
                                  TriangleMesh& tm_out)
{
  using namespace CGAL::Polygon_mesh_processing::parameters;
  return corefine_and_compute_intersection(tm1, tm2, tm_out,
                                           all_default(), all_default(), all_default());
}

///// difference /////
template <class TriangleMesh,
          class NamedParameters1,
          class NamedParameters2>
bool
corefine_and_compute_difference(      TriangleMesh& tm1,
                                      TriangleMesh& tm2,
                                      TriangleMesh& tm_out,
                                const NamedParameters1& np1,
                                const NamedParameters2& np2)
{
  using namespace CGAL::Polygon_mesh_processing::parameters;
  return corefine_and_compute_difference(tm1, tm2, tm_out,
                                         np1, np2, all_default());
}

template <class TriangleMesh,
          class NamedParameters1>
bool
corefine_and_compute_difference(      TriangleMesh& tm1,
                                      TriangleMesh& tm2,
                                      TriangleMesh& tm_out,
                                const NamedParameters1& np1)
{
  using namespace CGAL::Polygon_mesh_processing::parameters;
  return corefine_and_compute_difference(tm1, tm2, tm_out,
                                         np1, all_default(), all_default());
}

template <class TriangleMesh>
bool
corefine_and_compute_difference(TriangleMesh& tm1,
                                TriangleMesh& tm2,
                                TriangleMesh& tm_out)
{
  using namespace CGAL::Polygon_mesh_processing::parameters;
  return corefine_and_compute_difference(tm1, tm2, tm_out,
                                         all_default(), all_default(), all_default());
}

///// corefine /////
template <class TriangleMesh, class NamedParameters1>
void
corefine(      TriangleMesh& tm1,
               TriangleMesh& tm2,
         const NamedParameters1& np1)
{
  using namespace CGAL::Polygon_mesh_processing::parameters;
  corefine(tm1, tm2, np1, all_default());
}

template <class TriangleMesh>
void
corefine(           TriangleMesh& tm1,
                    TriangleMesh& tm2)
{
  using namespace CGAL::Polygon_mesh_processing::parameters;
  corefine(tm1, tm2, all_default(), all_default());
}

#ifndef CGAL_NO_DEPRECATED_CODE
 template <class TriangleMesh,
           class NamedParameters1,
           class NamedParameters2>
 void
 corefine(      TriangleMesh& tm1,
                TriangleMesh& tm2,
          const NamedParameters1& np1,
          const NamedParameters2& np2,
          const bool throw_on_self_intersection)
{
  corefine(tm1, tm2, np1.throw_on_self_intersection(throw_on_self_intersection), np2);
}

template <class TriangleMesh, class NamedParameters1>
void
corefine(      TriangleMesh& tm1,
               TriangleMesh& tm2,
         const NamedParameters1& np1,
         const bool throw_on_self_intersection)
{
  namespace params = CGAL::Polygon_mesh_processing::parameters;
  corefine(tm1, tm2,
           np1.throw_on_self_intersection(throw_on_self_intersection),
           params::all_default());
}

template <class TriangleMesh>
void
corefine(           TriangleMesh& tm1,
                    TriangleMesh& tm2,
         const bool throw_on_self_intersection)
{
  namespace params = CGAL::Polygon_mesh_processing::parameters;
  corefine(tm1, tm2,
           params::throw_on_self_intersection(throw_on_self_intersection),
           params::all_default());
}
#endif

///// autorefine /////
namespace experimental {
template <class TriangleMesh>
void
autorefine(TriangleMesh& tm)
{
  using namespace CGAL::Polygon_mesh_processing::parameters;
  autorefine(tm, all_default());
}

///// autorefine_and_remove_self_intersections /////
template <class TriangleMesh>
bool
autorefine_and_remove_self_intersections(TriangleMesh& tm)
{
  using namespace CGAL::Polygon_mesh_processing::parameters;
  return autorefine_and_remove_self_intersections(tm, all_default());
}

} // end of namespace experimental

} }  // end of namespace CGAL::Polygon_mesh_processing

#include <CGAL/enable_warnings.h>

#endif // CGAL_POLYGON_MESH_PROCESSING_COREFINEMENT_H<|MERGE_RESOLUTION|>--- conflicted
+++ resolved
@@ -255,12 +255,8 @@
     Corefinement::No_mark<TriangleMesh> \
   > ::type Ecm_out_##I; \
     Ecm_out_##I ecm_out_##I = \
-<<<<<<< HEAD
-      boost::choose_param( boost::get_param(std::get<I>(nps_out), internal_np::edge_is_constrained),  \
-=======
-      parameters::choose_parameter( parameters::get_parameter(cpp11::get<I>(nps_out), internal_np::edge_is_constrained),  \
->>>>>>> aa47744c
-                           Corefinement::No_mark<TriangleMesh>() );
+      internal_np::choose_parameter( internal_np::get_parameter(std::get<I>(nps_out), internal_np::edge_is_constrained),  \
+                                     Corefinement::No_mark<TriangleMesh>() );
 
 
 /**
