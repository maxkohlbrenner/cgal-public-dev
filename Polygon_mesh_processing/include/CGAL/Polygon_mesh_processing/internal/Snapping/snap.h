--- conflicted
+++ resolved
@@ -91,19 +91,13 @@
   typedef typename GetGeomTraits<TriangleMesh, NamedParameters>::type             GT;
   typedef typename GT::FT                                                         FT;
 
-<<<<<<< HEAD
   typedef typename GetVertexPointMap<TriangleMesh, NamedParameters>::type         VPM;
   typedef typename boost::property_traits<VPM>::reference                         Point_ref;
-=======
-  GT gt = choose_parameter<GT>(get_parameter(snp, internal_np::geom_traits));
-  SVPM svpm = choose_parameter(get_parameter(snp, internal_np::vertex_point),
-                               get_property_map(vertex_point, mesh));
->>>>>>> badbee5c
 
   using parameters::get_parameter;
   using parameters::choose_parameter;
 
-  const GT gt = choose_parameter(get_parameter(np, internal_np::geom_traits), GT());
+  const GT gt = choose_parameter<GT>(get_parameter(np, internal_np::geom_traits));
   VPM vpm = choose_parameter(get_parameter(np, internal_np::vertex_point), get_property_map(vertex_point, tm));
 
   typedef CGAL::dynamic_halfedge_property_t<bool>                                 Halfedge_bool_tag;
@@ -180,7 +174,6 @@
           typename AABBTraits>
 class Projection_traits
 {
-<<<<<<< HEAD
   typedef typename AABBTraits::FT                                          FT;
   typedef typename AABBTraits::Point_3                                     Point;
   typedef typename AABBTraits::Primitive                                   Primitive;
@@ -188,30 +181,6 @@
   typedef typename AABBTraits::Primitive::Id                               Primitive_id;
   typedef typename AABBTraits::Point_and_primitive_id                      Point_and_primitive_id;
   typedef typename AABBTraits::Object_and_primitive_id                     Object_and_primitive_id;
-=======
-  using parameters::get_parameter;
-  using parameters::choose_parameter;
-
-  typedef typename boost::graph_traits<PolygonMesh>::vertex_descriptor      vertex_descriptor;
-  typedef typename boost::graph_traits<PolygonMesh>::halfedge_descriptor    halfedge_descriptor;
-
-  typedef CGAL::Box_intersection_d::Box_with_info_d<double, 3, vertex_descriptor>     Box;
-
-  typedef typename GetVertexPointMap<PolygonMesh, SourceNamedParameters>::type        SVPM;
-  typedef typename GetVertexPointMap<PolygonMesh, TargetNamedParameters>::const_type  TVPM;
-  typedef typename boost::property_traits<TVPM>::value_type                           Point;
-
-  typedef typename GetGeomTraits<PolygonMesh, SourceNamedParameters>::type            GT;
-  typedef typename GT::FT                                                             FT;
-
-  if(is_empty_range(source_hrange.begin(), source_hrange.end()) ||
-     is_empty_range(target_hrange.begin(), target_hrange.end()))
-    return 0;
-
-  CGAL_static_assertion((std::is_same<Point, typename GT::Point_3>::value));
-
-  GT gt = choose_parameter<GT>(get_parameter(snp, internal_np::geom_traits));
->>>>>>> badbee5c
 
   typedef CGAL::AABB_node<AABBTraits>                                      Node;
 
@@ -677,11 +646,7 @@
       const vertex_descriptor splitter_v = target(splitter_h, tm_S);
       const Point new_position = is_source_mesh_fixed ? get(vpm_S, splitter_v) : vnp.second;
 
-<<<<<<< HEAD
       bool do_split = true;
-=======
-  const GT gt = choose_parameter<GT>(get_parameter(nps, internal_np::geom_traits));
->>>>>>> badbee5c
 
       // Some splits can create degenerate faces, avoid that
       if((new_position == get(vpm_T, target(h_to_split, tm_T))) ||
@@ -829,7 +794,7 @@
 
   VPMS vpm_S = choose_parameter(get_parameter(snp, internal_np::vertex_point), get_property_map(vertex_point, tm_S));
   VPMT vpm_T = choose_parameter(get_parameter(tnp, internal_np::vertex_point), get_property_map(vertex_point, tm_T));
-  const GT gt = choose_parameter(get_parameter(snp, internal_np::geom_traits), GT());
+  const GT gt = choose_parameter<GT>(get_parameter(snp, internal_np::geom_traits));
 
 #ifdef CGAL_PMP_SNAP_DEBUG
   std::cout << "Gather unique points in source range..." << std::endl;
