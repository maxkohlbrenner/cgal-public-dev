--- conflicted
+++ resolved
@@ -367,7 +367,8 @@
       }
     }
 
-    if (tm1_ptr==const_mesh_ptr) return;
+    if (tm1_ptr==const_mesh_ptr)
+      return;
 
     CGAL_assertion(!is_target_coplanar || !is_source_coplanar); //coplanar edge are not forwarded
 
@@ -603,6 +604,8 @@
                        std::map<TriangleMesh*, Face_boundaries>& mesh_to_face_boundaries)
   {
     TriangleMesh& tm=*it->first;
+    CGAL_assertion(&tm!=const_mesh_ptr);
+
     On_edge_map& on_edge_map=it->second;
     On_face_map& on_face_map=on_face[&tm];
     Face_boundaries& face_boundaries=mesh_to_face_boundaries[&tm];
@@ -698,6 +701,8 @@
                                      std::map<TriangleMesh*, Face_boundaries>& mesh_to_face_boundaries)
   {
     TriangleMesh& tm=*it->first;
+    CGAL_assertion(&tm!=const_mesh_ptr);
+
     On_face_map& on_face_map=it->second;
     Face_boundaries& face_boundaries=mesh_to_face_boundaries[&tm];
     Node_id_to_vertex& node_id_to_vertex=mesh_to_node_id_to_vertex[&tm];
@@ -975,6 +980,7 @@
     {
       TriangleMesh& tm=*it->first;
       CGAL_assertion(&tm!=const_mesh_ptr);
+
     //   Face_boundaries& face_boundaries=mesh_to_face_boundaries[&tm];
 
       Node_to_target_of_hedge_map& nodes_to_hedge=it->second;
@@ -1043,102 +1049,10 @@
     for (typename std::map<TriangleMesh*,On_edge_map>::iterator
       it=on_edge.begin(); it!=on_edge.end(); ++it)
     {
-<<<<<<< HEAD
       if(it->first == tm1_ptr)
         split_halfedges(it, vpm1, nodes, mesh_to_face_boundaries);
       else
         split_halfedges(it, vpm2, nodes, mesh_to_face_boundaries);
-=======
-      TriangleMesh& tm=*it->first;
-      CGAL_assertion(&tm!=const_mesh_ptr);
-      const VertexPointMap& vpm=vpms[&tm];
-      On_edge_map& on_edge_map=it->second;
-      On_face_map& on_face_map=on_face[&tm];
-      Face_boundaries& face_boundaries=mesh_to_face_boundaries[&tm];
-
-      for(typename On_edge_map::iterator it2=on_edge_map.begin();
-                                         it2!=on_edge_map.end();
-                                         ++it2)
-      {
-        //the edge to be split
-        halfedge_descriptor hedge=halfedge(it2->first,tm);
-        //indices of the nodes to be inserted
-        Node_ids& node_ids=it2->second;
-        CGAL_assertion( std::set<Node_id>(node_ids.begin(), node_ids.end())
-                          .size()==node_ids.size() );
-        //sort nodes along the egde to allow consecutive splits
-        sort_vertices_along_hedge(node_ids,hedge,tm,vpm,nodes);
-
-        //save original face and nodes for face of hedge (1)
-        if ( !is_border(hedge,tm) ){
-          face_descriptor f=face(hedge,tm);
-          typename Face_boundaries::iterator it_face = face_boundaries.find(f);
-          if (it_face==face_boundaries.end())
-            it_face=face_boundaries.insert(std::make_pair(f,Face_boundary(hedge,tm))).first;
-          it_face->second.copy_node_ids(hedge,node_ids.begin(),node_ids.end());
-        }
-
-        //save original face and nodes for face of hedge->opposite (2)
-        typename Face_boundaries::iterator opposite_original_info=face_boundaries.end();
-        halfedge_descriptor hedge_opp = opposite(hedge,tm);
-        if ( !is_border(hedge_opp,tm) ){
-          face_descriptor f=face(hedge_opp,tm);
-          opposite_original_info=face_boundaries.find(f);
-          if (opposite_original_info==face_boundaries.end())
-            opposite_original_info=face_boundaries.insert(std::make_pair(f,Face_boundary(hedge_opp,tm))).first;
-          opposite_original_info->second.copy_node_ids(hedge_opp,node_ids.rbegin(),node_ids.rend());
-        }
-
-        typename Mesh_to_map_node::iterator it_map=mesh_to_node_id_to_vertex.find(&tm);
-        CGAL_assertion(it_map!=mesh_to_node_id_to_vertex.end());
-        //a map to identify the vertex in the polyhedron corresponding to an intersection point
-        Node_id_to_vertex& node_id_to_vertex=it_map->second;
-
-        CGAL_assertion_code(vertex_descriptor original_vertex=source(hedge,tm);)
-
-        //We need an edge incident to the source vertex of hedge. This is the first opposite edge created.
-        bool first=true;
-        halfedge_descriptor hedge_incident_to_src=Graph_traits::null_halfedge();
-        bool hedge_is_marked = call_get(marks_on_edges,tm,edge(hedge,tm));
-        //do split the edges
-        CGAL_assertion_code(vertex_descriptor expected_src=source(hedge,tm));
-        for(std::size_t node_id : node_ids)
-        {
-          halfedge_descriptor hnew = Euler::split_edge(hedge, tm);
-          CGAL_assertion(expected_src==source(hnew,tm));
-          vertex_descriptor vnew=target(hnew,tm);
-//          user_visitor.new_vertex_added(node_id, vnew, tm); // NODE_VISITOR_TAG
-          nodes.call_put(vpm, vnew, node_id, tm);
-          // register the new vertex in the output builder
-          output_builder.set_vertex_id(vnew, node_id, tm);
-          node_id_to_vertex[node_id]=vnew;
-          if (first){
-            first=false;
-            hedge_incident_to_src=next(opposite(hedge,tm),tm);
-          }
-
-          //update marker tags. If the edge was marked, then the resulting edges in the split must be marked
-          if ( hedge_is_marked )
-            call_put(marks_on_edges,tm,edge(hnew,tm),true);
-
-          CGAL_assertion_code(expected_src=vnew);
-        }
-
-        CGAL_assertion(target(hedge_incident_to_src,tm)==original_vertex);
-        CGAL_assertion(face(hedge_incident_to_src,tm)==face(hedge_opp,tm));
-
-        //save original face and nodes for face of hedge->opposite (2)
-        if ( !is_border(hedge_opp,tm) ){
-          CGAL_assertion(opposite_original_info!=face_boundaries.end());
-          opposite_original_info->second.update_original_halfedge(
-            hedge_opp,hedge_incident_to_src,tm);
-        }
-
-        //insert the two incident faces in on_face map so that they will be triangulated.
-        if (!is_border(hedge,tm)) on_face_map[face(hedge,tm)];
-        if (!is_border(hedge_opp,tm)) on_face_map[face(hedge_opp,tm)];
-      }
->>>>>>> cd790719
     }
 
     //2)triangulation of the triangle faces containing intersection point in their interior
@@ -1146,255 +1060,10 @@
     for (typename std::map<TriangleMesh*,On_face_map>::iterator
       it=on_face.begin(); it!=on_face.end(); ++it)
     {
-<<<<<<< HEAD
       if(it->first == tm1_ptr)
         triangulate_intersected_faces(it, vpm1, nodes, mesh_to_face_boundaries);
       else
         triangulate_intersected_faces(it, vpm2, nodes, mesh_to_face_boundaries);
-=======
-      TriangleMesh& tm=*it->first;
-      CGAL_assertion(&tm!=const_mesh_ptr);
-      const VertexPointMap& vpm=vpms[&tm];
-      On_face_map& on_face_map=it->second;
-      Face_boundaries& face_boundaries=mesh_to_face_boundaries[&tm];
-      Node_id_to_vertex& node_id_to_vertex=mesh_to_node_id_to_vertex[&tm];
-      Vertex_to_node_id& vertex_to_node_id=mesh_to_vertex_to_node_id[&tm];
-
-      for (typename On_face_map::iterator it=on_face_map.begin();
-            it!=on_face_map.end();++it)
-      {
-        face_descriptor f = it->first; //the face to be triangulated
-        Node_ids& node_ids  = it->second; // ids of nodes in the interior of f
-        typename Face_boundaries::iterator it_fb=face_boundaries.find(f);
-
-        std::map<Node_id,typename CDT::Vertex_handle> id_to_CDT_vh;
-
-        //associate an edge of the triangulation to a halfedge in a given polyhedron
-        std::map<std::pair<Node_id,Node_id>,halfedge_descriptor> edge_to_hedge;
-
-        // the vertices of f
-        std::array<vertex_descriptor,3> f_vertices;
-        // the node_id of an input vertex or a fake id (>=nb_nodes)
-        std::array<Node_id,3> f_indices = {{nb_nodes,nb_nodes+1,nb_nodes+2}};
-        if (it_fb!=face_boundaries.end()){ //the boundary of the triangle face was refined
-          f_vertices[0]=it_fb->second.vertices[0];
-          f_vertices[1]=it_fb->second.vertices[1];
-          f_vertices[2]=it_fb->second.vertices[2];
-          update_face_indices(f_vertices,f_indices,vertex_to_node_id);
-          if (doing_autorefinement)
-            it_fb->second.update_node_id_to_vertex_map(node_id_to_vertex, tm);
-        }
-        else{
-          CGAL_assertion( is_triangle(halfedge(f,tm),tm) );
-          halfedge_descriptor h0=halfedge(f,tm), h1=next(h0,tm), h2=next(h1,tm);
-          f_vertices[0]=target(h0,tm); //nb_nodes
-          f_vertices[1]=target(h1,tm); //nb_nodes+1
-          f_vertices[2]=target(h2,tm); //nb_nodes+2
-
-          update_face_indices(f_vertices,f_indices,vertex_to_node_id);
-          edge_to_hedge[std::make_pair( f_indices[2],f_indices[0] )] = h0;
-          edge_to_hedge[std::make_pair( f_indices[0],f_indices[1] )] = h1;
-          edge_to_hedge[std::make_pair( f_indices[1],f_indices[2] )] = h2;
-        }
-
-        typename EK::Point_3 p = nodes.to_exact(get(vpm,f_vertices[0])),
-                             q = nodes.to_exact(get(vpm,f_vertices[1])),
-                             r = nodes.to_exact(get(vpm,f_vertices[2]));
-///TODO use a positive normal and remove all work around to guarantee that triangulation of coplanar patches are compatible
-        CDT_traits traits(typename EK::Construct_normal_3()(p,q,r));
-        CDT cdt(traits);
-
-        // insert triangle points
-        std::array<CDT_Vertex_handle,3> triangle_vertices;
-        //we can do this to_exact because these are supposed to be input points.
-        triangle_vertices[0]=cdt.insert_outside_affine_hull(p);
-        triangle_vertices[1]=cdt.insert_outside_affine_hull(q);
-        triangle_vertices[2]=cdt.tds().insert_dim_up(cdt.infinite_vertex(), false);
-        triangle_vertices[2]->set_point(r);
-
-
-        triangle_vertices[0]->info()=f_indices[0];
-        triangle_vertices[1]->info()=f_indices[1];
-        triangle_vertices[2]->info()=f_indices[2];
-
-        node_id_to_vertex[nb_nodes  ]=f_vertices[0];
-        node_id_to_vertex[nb_nodes+1]=f_vertices[1];
-        node_id_to_vertex[nb_nodes+2]=f_vertices[2];
-
-        //if one of the triangle input vertex is also a node
-        for (int ik=0;ik<3;++ik){
-          if ( f_indices[ik]<nb_nodes )
-          {
-            id_to_CDT_vh.insert(
-                std::make_pair(f_indices[ik],triangle_vertices[ik]));
-            if (doing_autorefinement)
-              // update the current vertex in node_id_to_vertex
-              // to match the one of the face
-              node_id_to_vertex[f_indices[ik]]=f_vertices[ik];
-          }
-        }
-        //insert points on edges
-        if (it_fb!=face_boundaries.end()) //if f not a triangle?
-        {
-          // collect infinite faces incident to the initial triangle
-          typename CDT::Face_handle infinite_faces[3];
-          for (int i=0;i<3;++i)
-          {
-            int oi=-1;
-            CGAL_assertion_code(bool is_edge = )
-            cdt.is_edge(triangle_vertices[i], triangle_vertices[(i+1)%3], infinite_faces[i], oi);
-            CGAL_assertion(is_edge);
-            CGAL_assertion( cdt.is_infinite( infinite_faces[i]->vertex(oi) ) );
-          }
-
-          // In this loop, for each original edge of the triangle, we insert
-          // the constrained edges and we recover the halfedge_descriptor
-          // corresponding to these constrained (they are already in tm)
-          Face_boundary& f_boundary=it_fb->second;
-          for (int i=0;i<3;++i){
-            //handle case of halfedge starting at triangle_vertices[i]
-            // and ending at triangle_vertices[(i+1)%3]
-
-            const Node_ids& ids_on_edge=f_boundary.node_ids_array[i];
-            CDT_Vertex_handle previous=triangle_vertices[i];
-            Node_id prev_index=f_indices[i];// node-id of the mesh vertex
-            halfedge_descriptor hedge = next(f_boundary.halfedges[(i+2)%3],tm);
-            CGAL_assertion( source(hedge,tm)==f_boundary.vertices[i] );
-            if (!ids_on_edge.empty()){ //is there at least one node on this edge?
-              // fh must be an infinite face
-              // The points must be ordered from fh->vertex(cw(infinite_vertex)) to fh->vertex(ccw(infinite_vertex))
-              for(Node_id id : ids_on_edge)
-              {
-                CDT_Vertex_handle vh=insert_point_on_ch_edge(cdt,infinite_faces[i],nodes.exact_node(id));
-                vh->info()=id;
-                id_to_CDT_vh.insert(std::make_pair(id,vh));
-                edge_to_hedge[std::make_pair(prev_index,id)]=hedge;
-                previous=vh;
-                hedge=next(hedge,tm);
-                prev_index=id;
-              }
-            }
-            else{
-            CGAL_assertion_code(halfedge_descriptor hd=f_boundary.halfedges[i]);
-              CGAL_assertion( target(hd,tm) == f_boundary.vertices[(i+1)%3] );
-              CGAL_assertion( source(hd,tm) == f_boundary.vertices[ i ] );
-            }
-            CGAL_assertion(hedge==f_boundary.halfedges[i]);
-            edge_to_hedge[std::make_pair(prev_index,f_indices[(i+1)%3])] =
-              it_fb->second.halfedges[i];
-          }
-        }
-
-        //insert point inside face
-        for(Node_id node_id : node_ids)
-        {
-          CDT_Vertex_handle vh=cdt.insert(nodes.exact_node(node_id));
-          vh->info()=node_id;
-          id_to_CDT_vh.insert(std::make_pair(node_id,vh));
-        }
-
-        std::vector<std::pair<Node_id,Node_id> > constrained_edges;
-
-        // insert constraints that are interior to the triangle (in the case
-        // no edges are collinear in the meshes)
-        insert_constrained_edges(node_ids,cdt,id_to_CDT_vh,constrained_edges);
-
-        // insert constraints between points that are on the boundary
-        // (not a contrained on the triangle boundary)
-        if (it_fb!=face_boundaries.end()) //is f not a triangle ?
-        {
-          for (int i=0;i<3;++i)
-          {
-            Node_ids& ids=it_fb->second.node_ids_array[i];
-            insert_constrained_edges(ids,cdt,id_to_CDT_vh,constrained_edges,1);
-          }
-        }
-
-        //insert coplanar edges for endpoints of triangles
-        for (int i=0;i<3;++i){
-          Node_id nindex=triangle_vertices[i]->info();
-          if ( nindex < nb_nodes )
-            insert_constrained_edges_coplanar_case(nindex,cdt,id_to_CDT_vh);
-        }
-
-        //XSL_TAG_CPL_VERT
-        //collect edges incident to a point that is the intersection of two
-        // coplanar faces. This ensure that triangulations are compatible.
-        if (it_fb!=face_boundaries.end()) //is f not a triangle ?
-        {
-          for (typename CDT::Finite_vertices_iterator
-                vit=cdt.finite_vertices_begin(),
-                vit_end=cdt.finite_vertices_end();vit_end!=vit;++vit)
-          {
-            //skip original vertices (that are not nodes) and non-coplanar face
-            // issued vertices (this is working because intersection points
-            // between coplanar facets are the first inserted)
-            if (vit->info() >= nb_nodes ||
-                vit->info() >= number_coplanar_vertices) continue;
-            // \todo no need to insert constrained edges (they also are constrained
-            // in the other mesh)!!
-            typename std::map< Node_id,std::set<Node_id> >::iterator res =
-                coplanar_constraints.insert(
-                    std::make_pair(vit->info(),std::set<Node_id>())).first;
-            //turn around the vertex and get incident edge
-            typename CDT::Edge_circulator  start=cdt.incident_edges(vit);
-            typename CDT::Edge_circulator  curr=start;
-            do{
-              if (cdt.is_infinite(*curr) ) continue;
-              typename CDT::Edge mirror=cdt.mirror_edge(*curr);
-              if ( cdt.is_infinite( curr->first->vertex(curr->second) ) ||
-                   cdt.is_infinite( mirror.first->vertex(mirror.second) ) )
-                continue; // skip edges that are on the boundary of the triangle
-                          // (these are already constrained)
-              //insert edges in the set of constraints
-              CDT_Vertex_handle vh=vit;
-              int nindex = curr->first->vertex((curr->second+1)%3)==vh
-                             ? (curr->second+2)%3
-                             : (curr->second+1)%3;
-              CDT_Vertex_handle vn=curr->first->vertex(nindex);
-              if ( vit->info() > vn->info() || vn->info()>=nb_nodes)
-                continue; //take only one out of the two edges + skip input
-              CGAL_assertion(vn->info()<nb_nodes);
-              res->second.insert( vn->info() );
-            }while(start!=++curr);
-          }
-        }
-
-        // import the triangle in `cdt` in the face `f` of `tm`
-        triangulate_a_face(f, tm, nodes, node_ids, node_id_to_vertex,
-          edge_to_hedge, cdt, vpm, output_builder, user_visitor);
-
-        // TODO Here we do the update only for internal edges.
-        // Update for border halfedges could be done during the split
-
-        //3) mark halfedges that are common to two polyhedral surfaces
-        //recover halfedges inserted that are on the intersection
-        typedef std::pair<Node_id,Node_id> Node_id_pair;
-        for(const Node_id_pair& node_id_pair : constrained_edges)
-        {
-          typename std::map<Node_id_pair,halfedge_descriptor>
-            ::iterator it_poly_hedge=edge_to_hedge.find(node_id_pair);
-          //we cannot have an assertion here in case an edge or part of an edge is a constraints.
-          //Indeed, the graph_of_constraints report an edge 0,1 and 1,0 for example while only one of the two
-          //is defined as one of them defines an adjacent face
-          //CGAL_assertion(it_poly_hedge!=edge_to_hedge.end());
-          if( it_poly_hedge!=edge_to_hedge.end() ){
-            call_put(marks_on_edges,tm,edge(it_poly_hedge->second,tm),true);
-            output_builder.set_edge_per_polyline(tm,node_id_pair,it_poly_hedge->second);
-          }
-          else{
-            //WARNING: in few case this is needed if the marked edge is on the border
-            //to optimize it might be better to only use sorted pair. TAG_SLXX1
-            Node_id_pair opposite_pair(node_id_pair.second,node_id_pair.first);
-            it_poly_hedge=edge_to_hedge.find(opposite_pair);
-            CGAL_assertion( it_poly_hedge!=edge_to_hedge.end() );
-
-            call_put(marks_on_edges,tm,edge(it_poly_hedge->second,tm),true);
-            output_builder.set_edge_per_polyline(tm,opposite_pair,it_poly_hedge->second);
-          }
-        }
-      }
->>>>>>> cd790719
     }
 
     nodes.finalize();
