--- conflicted
+++ resolved
@@ -217,15 +217,11 @@
                             const TriangleMesh& tm_e,
                             const VPMF& vpm_f,
                             const VPME& vpm_e,
-<<<<<<< HEAD
                             const Non_manifold_feature_map<TriangleMesh>& non_manifold_feature_map,
-                            bool throw_on_self_intersection)
-=======
                             bool throw_on_self_intersection,
                             std::set<face_descriptor>& tm_f_faces,
                             std::set<face_descriptor>& tm_e_faces,
                             bool run_check)
->>>>>>> cbd95907
   {
     std::vector<Box> face_boxes, edge_boxes;
     std::vector<Box*> face_boxes_ptr, edge_boxes_ptr;
@@ -1588,17 +1584,12 @@
     const TriangleMesh& tm2=nodes.tm2;
     const VertexPointMap1& vpm1=nodes.vpm1;
     const VertexPointMap2& vpm2=nodes.vpm2;
-
-<<<<<<< HEAD
-    filter_intersections(tm1, tm2, vpm1, vpm2, non_manifold_feature_map_2, throw_on_self_intersection);
-    filter_intersections(tm2, tm1, vpm2, vpm1, non_manifold_feature_map_1, throw_on_self_intersection);
-=======
+    
     // used only if throw_on_self_intersection == true
     std::set<face_descriptor> tm1_faces;
     std::set<face_descriptor> tm2_faces;
-    filter_intersections(tm1, tm2, vpm1, vpm2, throw_on_self_intersection, tm1_faces, tm2_faces, false);
-    filter_intersections(tm2, tm1, vpm2, vpm1, throw_on_self_intersection, tm2_faces, tm1_faces, true);
->>>>>>> cbd95907
+    filter_intersections(tm1, tm2, vpm1, vpm2, non_manifold_feature_map_2, throw_on_self_intersection, tm1_faces, tm2_faces, false);
+    filter_intersections(tm2, tm1, vpm2, vpm1, non_manifold_feature_map_1, throw_on_self_intersection, tm2_faces, tm1_faces, true);
 
     Node_id current_node((std::numeric_limits<Node_id>::max)());
     CGAL_assertion(current_node+1==0);
