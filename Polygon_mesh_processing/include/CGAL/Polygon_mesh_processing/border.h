// Copyright (c) 2015 GeometryFactory (France).
// All rights reserved.
//
// This file is part of CGAL (www.cgal.org).
// You can redistribute it and/or modify it under the terms of the GNU
// General Public License as published by the Free Software Foundation,
// either version 3 of the License, or (at your option) any later version.
//
// Licensees holding a valid commercial license may use this file in
// accordance with the commercial license agreement provided with the software.
//
// This file is provided AS IS with NO WARRANTY OF ANY KIND, INCLUDING THE
// WARRANTY OF DESIGN, MERCHANTABILITY AND FITNESS FOR A PARTICULAR PURPOSE.
//
// $URL$
// $Id$
//
//
// Author(s)     : Jane Tournois

#ifndef CGAL_POLYGON_MESH_PROCESSING_GET_BORDER_H
#define CGAL_POLYGON_MESH_PROCESSING_GET_BORDER_H

#include <CGAL/license/Polygon_mesh_processing/miscellaneous.h>


#include <boost/graph/graph_traits.hpp>
#include <boost/foreach.hpp>
#include <boost/type_traits/is_same.hpp>

#include <CGAL/Polygon_mesh_processing/internal/named_function_params.h>
#include <CGAL/Polygon_mesh_processing/internal/named_params_helper.h>
#include <CGAL/algorithm.h>

#include <set>

namespace CGAL{
namespace Polygon_mesh_processing {

  namespace internal
  {
    template<typename PM
           , typename FaceRange
           , typename HalfedgeOutputIterator>
    HalfedgeOutputIterator border_halfedges_impl(const FaceRange& faces
                                               , HalfedgeOutputIterator out
                                               , const PM& pmesh)
    {
      typedef typename boost::graph_traits<PM>::halfedge_descriptor halfedge_descriptor;
      typedef typename boost::graph_traits<PM>::face_descriptor     face_descriptor;

      //collect halfedges that appear only once
      // the bool is true if the halfedge stored is the one of the face,
      // false if it is its opposite
      std::map<halfedge_descriptor, bool> border;
      BOOST_FOREACH(face_descriptor f, faces)
      {
        BOOST_FOREACH(halfedge_descriptor h,
          halfedges_around_face(halfedge(f, pmesh), pmesh))
        {
          //halfedge_descriptor is model of `LessThanComparable`
          bool from_face = (h < opposite(h, pmesh));
          halfedge_descriptor he = from_face ? h : opposite(h, pmesh);
          if (border.find(he) != border.end())
            border.erase(he); //even number of appearances
          else
            border.insert(std::make_pair(he, from_face));//odd number of appearances
        }
      }
      //copy them in out
      typedef typename std::map<halfedge_descriptor, bool>::value_type HD_bool;
      BOOST_FOREACH(const HD_bool& hd, border)
      {
        if (!hd.second) // to get the border halfedge (which is not on the face)
          *out++ = hd.first;
        else
          *out++ = opposite(hd.first, pmesh);
      }
      return out;
    }

    template<typename PM
           , typename FaceRange
           , typename HalfedgeOutputIterator
           , typename NamedParameters>
    HalfedgeOutputIterator border_halfedges_impl(const FaceRange& faces
                                               , typename boost::cgal_no_property::type
                                               , HalfedgeOutputIterator out
                                               , const PM& pmesh
                                               , const NamedParameters& /* np */)
    {
      return border_halfedges_impl(faces, out, pmesh);
    }

    template<typename PM
           , typename FaceRange
           , typename FaceIndexMap
           , typename HalfedgeOutputIterator
           , typename NamedParameters>
    HalfedgeOutputIterator border_halfedges_impl(const FaceRange& faces
                                               , const FaceIndexMap& fmap
                                               , HalfedgeOutputIterator out
                                               , const PM& pmesh
                                               , const NamedParameters& /* np */)
    {
      typedef typename boost::graph_traits<PM>::halfedge_descriptor halfedge_descriptor;
      typedef typename boost::graph_traits<PM>::face_descriptor     face_descriptor;

      //make a minimal check that it's properly initialized :
      //if the 2 first faces have the same id, we know the property map is not initialized
      if (boost::is_same<typename GetFaceIndexMap<PM, NamedParameters>::Is_internal_map,
                         boost::true_type>::value)
      {
        typename boost::range_iterator<const FaceRange>::type it = boost::const_begin(faces);
        if (get(fmap, *it) == get(fmap, *cpp11::next(it)))
        {
          std::cerr << "WARNING : the internal property map for CGAL::face_index_t" << std::endl
                    << "          is not properly initialized." << std::endl
                    << "          Initialize it before calling border_halfedges()" << std::endl;
        }
      }

      std::vector<bool> present(num_faces(pmesh), false);
      BOOST_FOREACH(face_descriptor fd, faces)
        present[get(fmap, fd)] = true;

      BOOST_FOREACH(face_descriptor fd, faces)
        BOOST_FOREACH(halfedge_descriptor hd,
                      halfedges_around_face(halfedge(fd, pmesh), pmesh))
       {
         halfedge_descriptor opp=opposite(hd, pmesh);
         if (is_border(opp, pmesh) || !present[get(fmap,face(opp,pmesh))])
           *out++ = opp;
       }

      return out;
    }

    struct Dummy_PM
    {
    public:
      typedef bool vertex_property_type;
    };

  }//end namespace internal

  /*!
  \ingroup PkgPolygonMeshProcessing
  * collects the border halfedges of a surface patch defined as a face range.
  * For each returned halfedge `h`, `opposite(h, pmesh)` belongs to a face of the patch,
  * but `face(h, pmesh)` does not belong to the patch.
  *
  * @tparam PolygonMesh model of `HalfedgeGraph`. If `PolygonMesh`
  *  has an internal property map
  *  for `CGAL::face_index_t` and no `face_index_map` is given
  *  as a named parameter, then the internal one should be initialized
  * @tparam FaceRange range of
       `boost::graph_traits<PolygonMesh>::%face_descriptor`, model of `Range`.
        Its iterator type is `InputIterator`.
  * @tparam HalfedgeOutputIterator model of `OutputIterator`
     holding `boost::graph_traits<PolygonMesh>::%halfedge_descriptor`
     for patch border
  * @tparam NamedParameters a sequence of \ref namedparameters
  *
  * @param pmesh the polygon mesh to which `faces` belong
  * @param faces the range of faces defining the patch whose border halfedges
  *              are collected
  * @param out the output iterator that collects the border halfedges of the patch,
  *            seen from outside.
  * @param np optional sequence of \ref namedparameters among the ones listed below

  * \cgalNamedParamsBegin
      \cgalParamBegin{face_index_map} a property map containing the index of each face of `pmesh` \cgalParamEnd
    \cgalNamedParamsEnd
  *
  * @returns `out`
  */
  template<typename PolygonMesh
         , typename FaceRange
         , typename HalfedgeOutputIterator
         , typename NamedParameters>
  HalfedgeOutputIterator border_halfedges(const FaceRange& faces
                                  , const PolygonMesh& pmesh
                                  , HalfedgeOutputIterator out
                                  , const NamedParameters& np)
  {
    if (faces.empty()) return out;

    typedef PolygonMesh PM;
    typedef typename GetFaceIndexMap<PM, NamedParameters>::const_type     FIMap;
    typedef typename boost::property_map<typename internal::Dummy_PM,
                                              CGAL::face_index_t>::type   Unset_FIMap;

    if (boost::is_same<FIMap, Unset_FIMap>::value || faces.size() == 1)
    {
      //face index map is not given in named parameters, nor as an internal property map
      return internal::border_halfedges_impl(faces, out, pmesh);
    }

    //face index map given as a named parameter, or as an internal property map
<<<<<<< HEAD
    FIMap fim = choose_param(get_param(np, internal_np::face_index),
                             get_const_property_map(CGAL::face_index, pmesh));
=======
    FIMap fim = boost::choose_param(get_param(np, CGAL::face_index),
                                    get_const_property_map(CGAL::face_index, pmesh));
>>>>>>> ab87eaf8

    return internal::border_halfedges_impl(faces, fim, out, pmesh, np);
  }

  template<typename PolygonMesh
         , typename HalfedgeOutputIterator>
  HalfedgeOutputIterator border_halfedges(const PolygonMesh& pmesh
                                        , HalfedgeOutputIterator out)
  {
    typedef PolygonMesh PM;
    typedef typename boost::graph_traits<PM>::halfedge_descriptor halfedge_descriptor;
    BOOST_FOREACH(halfedge_descriptor hd, halfedges(pmesh))
      if (is_border(hd, pmesh))
        *out++ = hd;
    return out;
  }

  template<typename PolygonMesh
         , typename FaceRange
         , typename HalfedgeOutputIterator>
  HalfedgeOutputIterator border_halfedges(const FaceRange& faces
                                        , const PolygonMesh& pmesh
                                        , HalfedgeOutputIterator out)
  {
    return border_halfedges(faces, pmesh, out,
      CGAL::Polygon_mesh_processing::parameters::all_default());
  }

}
} // end of namespace CGAL::Polygon_mesh_processing


#endif //CGAL_POLYGON_MESH_PROCESSING_GET_BORDER_H<|MERGE_RESOLUTION|>--- conflicted
+++ resolved
@@ -198,13 +198,8 @@
     }
 
     //face index map given as a named parameter, or as an internal property map
-<<<<<<< HEAD
-    FIMap fim = choose_param(get_param(np, internal_np::face_index),
-                             get_const_property_map(CGAL::face_index, pmesh));
-=======
-    FIMap fim = boost::choose_param(get_param(np, CGAL::face_index),
+    FIMap fim = boost::choose_param(get_param(np, internal_np::face_index),
                                     get_const_property_map(CGAL::face_index, pmesh));
->>>>>>> ab87eaf8
 
     return internal::border_halfedges_impl(faces, fim, out, pmesh, np);
   }
