--- conflicted
+++ resolved
@@ -273,7 +273,6 @@
   return degenerate_faces(faces(tm), tm, out, np);
 }
 
-<<<<<<< HEAD
 namespace internal {
 
 template <typename K, template <class Kernel> class Pred>
@@ -355,11 +354,8 @@
 
 } // namespace internal
 
-/// \ingroup PMP_repairing_grp
-=======
-/// \ingroup PMP_predicates_grp
-///
->>>>>>> ca2fd680
+/// \ingroup PMP_predicates_grp
+///
 /// checks whether a triangle face is needle.
 /// A triangle is said to be a <i>needle</i> if its longest edge is much longer than its shortest edge.
 ///
