// Copyright (c) 2010-2011  GeometryFactory Sarl (France).
// All rights reserved.
//
// This file is part of CGAL (www.cgal.org).
//
// $URL$
// $Id$
// SPDX-License-Identifier: GPL-3.0-or-later OR LicenseRef-Commercial
//
//
// Author(s)     : Laurent Rineau

#ifndef CGAL_POLYGON_MESH_PROCESSING_TRIANGULATE_FACES_H
#define CGAL_POLYGON_MESH_PROCESSING_TRIANGULATE_FACES_H

#include <CGAL/license/Polygon_mesh_processing/meshing_hole_filling.h>

#include <CGAL/Polygon_mesh_processing/triangulate_hole.h>

#include <CGAL/array.h>
#include <CGAL/boost/graph/helpers.h>
#include <CGAL/boost/graph/Euler_operations.h>
#include <CGAL/boost/graph/named_params_helper.h>
#include <CGAL/Named_function_parameters.h>
<<<<<<< HEAD
#include <CGAL/boost/graph/named_params_helper.h>
=======
>>>>>>> 1b843297

#include <boost/range/value_type.hpp>

#include <algorithm>
#include <iterator>
#include <map>
#include <queue>
#include <utility>
#include <vector>

namespace CGAL {
namespace Polygon_mesh_processing {
namespace Triangulate_faces {

/** \ingroup PMP_meshing_grp
*   %Default new face visitor model of `PMPTriangulateFaceVisitor`.
*   All its functions have an empty body. This class can be used as a
*   base class if only some of the functions of the concept require to be
*   overridden.
*/
template<class PolygonMesh>
struct Default_visitor
  : public Hole_filling::Default_visitor
{
  typedef boost::graph_traits<PolygonMesh> GT;
  typedef typename GT::face_descriptor face_descriptor;

  void before_subface_creations(face_descriptor /*f_old*/) {}
  void after_subface_creations() {}
  void after_subface_created(face_descriptor /*f_new*/) {}
};

} // namespace Triangulate_faces

namespace internal {

template <typename PolygonMesh>
class Triangulate_polygon_mesh_modifier
{
  using vertex_descriptor = typename boost::graph_traits<PolygonMesh>::vertex_descriptor;
  using halfedge_descriptor = typename boost::graph_traits<PolygonMesh>::halfedge_descriptor;
  using face_descriptor = typename boost::graph_traits<PolygonMesh>::face_descriptor;

private:
  template <typename VPM,
            typename Visitor,
            typename NamedParameters>
  bool triangulate_face_with_hole_filling(face_descriptor f,
                                          PolygonMesh& pmesh,
                                          const VPM vpm,
                                          Visitor visitor,
                                          const NamedParameters& np)
  {
    namespace PMP = CGAL::Polygon_mesh_processing;

    using Point = typename boost::property_traits<VPM>::value_type;

    // gather halfedges around the face
    std::vector<Point> hole_points;
    std::vector<vertex_descriptor> border_vertices;
    CGAL_assertion(CGAL::halfedges_around_face(halfedge(f, pmesh), pmesh).size() > 0);
    for(halfedge_descriptor h : CGAL::halfedges_around_face(halfedge(f, pmesh), pmesh))
    {
      vertex_descriptor v = source(h, pmesh);
      hole_points.push_back(get(vpm, v));
      border_vertices.push_back(v);
    }

    // use hole filling
    typedef CGAL::Triple<int, int, int> Face_indices;
    std::vector<Face_indices> patch;
    PMP::triangulate_hole_polyline(hole_points, std::back_inserter(patch), np);

    if(patch.empty())
      return false;

    // triangulate the hole
    std::map<std::pair<int, int>, halfedge_descriptor > halfedge_map;
    int i = 0;
    for(halfedge_descriptor h : CGAL::halfedges_around_face(halfedge(f, pmesh), pmesh))
    {
      int j = std::size_t(i+1) == hole_points.size() ? 0 : i+1;
      halfedge_map[std::make_pair(i, j)] = h;
      ++i;
    }

    visitor.before_subface_creations(f);

    bool first = true;
    std::vector<halfedge_descriptor> hedges;
    hedges.reserve(4);
    for(const Face_indices& triangle : patch)
    {
      if(first)
        first = false;
      else
        f = add_face(pmesh);

      visitor.after_subface_created(f);

      std::array<int, 4> indices = make_array(triangle.first,
                                              triangle.second,
                                              triangle.third,
                                              triangle.first);
      for (int i=0; i<3; ++i)
      {
        typename std::map< std::pair<int, int> , halfedge_descriptor >::iterator insert_res =
          halfedge_map.emplace(std::make_pair(indices[i], indices[i+1]),
                               boost::graph_traits<PolygonMesh>::null_halfedge()).first;
        if(insert_res->second == boost::graph_traits<PolygonMesh>::null_halfedge())
        {
          halfedge_descriptor nh = halfedge(add_edge(pmesh), pmesh);
          insert_res->second = nh;
          halfedge_map[std::make_pair(indices[i+1], indices[i])] = opposite(nh, pmesh);
        }
        hedges.push_back(insert_res->second);
      }

      hedges.push_back(hedges.front());
      for(int i=0; i<3;++i)
      {
        set_next(hedges[i], hedges[i+1], pmesh);
        set_face(hedges[i], f, pmesh);
        set_target(hedges[i], border_vertices[indices[i+1]], pmesh);
      }

      set_halfedge(f, hedges[0], pmesh);
      hedges.clear();
    }

    visitor.after_subface_creations();

    return true;
  }

public:
  template <typename NamedParameters>
  bool operator()(face_descriptor f,
                  PolygonMesh& pmesh,
                  const NamedParameters& np)
  {
    using Traits = typename GetGeomTraits<PolygonMesh, NamedParameters>::type;
    using VPM = typename GetVertexPointMap<PolygonMesh, NamedParameters>::type;

    using FT = typename Traits::FT;
    using Point_ref = typename boost::property_traits<VPM>::reference;

    using Visitor = typename internal_np::Lookup_named_param_def<
                                            internal_np::visitor_t,
                                            NamedParameters,
                                            Triangulate_faces::Default_visitor<PolygonMesh> // default
                                          >::type;

    using parameters::choose_parameter;
    using parameters::get_parameter;

    CGAL_precondition(is_valid_face_descriptor(f, pmesh));

    Traits traits = choose_parameter<Traits>(get_parameter(np, internal_np::geom_traits));
    VPM vpm = choose_parameter(get_parameter(np, internal_np::vertex_point),
                               get_property_map(vertex_point, pmesh));
    Visitor visitor = choose_parameter<Visitor>(get_parameter(np, internal_np::visitor),
                                                Triangulate_faces::Default_visitor<PolygonMesh>());

    typename Traits::Construct_cross_product_vector_3 cross_product =
      traits.construct_cross_product_vector_3_object();

    typename boost::graph_traits<PolygonMesh>::degree_size_type  original_size = degree(f, pmesh);
    if(original_size <= 3)
      return true;

    if(original_size == 4)
    {
      halfedge_descriptor v0, v1, v2, v3;
      v0 = halfedge(f, pmesh);
      Point_ref p0 = get(vpm, target(v0, pmesh));
      v1 = next(v0, pmesh);
      Point_ref p1 = get(vpm, target(v1, pmesh));
      v2 = next(v1, pmesh);
      Point_ref p2 = get(vpm, target(v2, pmesh));
      v3 = next(v2, pmesh);
      Point_ref p3 = get(vpm, target(v3, pmesh));

      /* Chooses the diagonal that will split the quad in two triangles that maximize
       * the scalar product of the un-normalized normals of the two triangles.
       * The lengths of the un-normalized normals (computed using cross-products of two vectors)
       *  are proportional to the area of the triangles.
       * Maximize the scalar product of the two normals will avoid skinny triangles,
       * and will also taken into account the cosine of the angle between the two normals.
       * In particular, if the two triangles are oriented in different directions,
       * the scalar product will be negative.
       */
      visitor.before_subface_creations(f);

      const FT p1p3 = cross_product(p2-p1, p3-p2) * cross_product(p0-p3, p1-p0);
      const FT p0p2 = cross_product(p1-p0, p1-p2) * cross_product(p3-p2, p3-p0);
      halfedge_descriptor res = (p0p2>p1p3) ?  CGAL::Euler::split_face(v0, v2, pmesh)
                                            :  CGAL::Euler::split_face(v1, v3, pmesh);

      visitor.after_subface_created(face(res, pmesh));
      visitor.after_subface_created(face(opposite(res, pmesh), pmesh));

      visitor.after_subface_creations();

      return true;
    }

    return triangulate_face_with_hole_filling(f, pmesh, vpm, visitor, np);
  }
}; // class Triangulate_polygon_mesh_modifier

} // namespace internal

/**
* \ingroup PMP_meshing_grp
*
* triangulates a single face of a polygon mesh. This function depends on the package \ref PkgTriangulation2.
*
* @tparam PolygonMesh a model of `FaceListGraph` and `MutableFaceGraph`
* @tparam NamedParameters a sequence of \ref bgl_namedparameters "Named Parameters"
*
* @param f face to be triangulated
* @param pmesh the polygon mesh to which the face to be triangulated belongs
* @param np an optional sequence of \ref bgl_namedparameters "Named Parameters" among the ones listed below
*
* \cgalNamedParamsBegin
*   \cgalParamNBegin{vertex_point_map}
*     \cgalParamDescription{a property map associating points to the vertices of `pmesh`}
*     \cgalParamType{a class model of `ReadWritePropertyMap` with `boost::graph_traits<PolygonMesh>::%vertex_descriptor`
*                    as key type and `%Point_3` as value type}
*     \cgalParamDefault{`boost::get(CGAL::vertex_point, pmesh)`}
*     \cgalParamExtra{If this parameter is omitted, an internal property map for `CGAL::vertex_point_t`
*                     must be available in `PolygonMesh`.}
*   \cgalParamNEnd
*
*   \cgalParamNBegin{geom_traits}
*     \cgalParamDescription{an instance of a geometric traits class}
*     \cgalParamType{a class model of `Kernel`}
*     \cgalParamDefault{a \cgal Kernel deduced from the point type, using `CGAL::Kernel_traits`}
*     \cgalParamExtra{The geometric traits class must be compatible with the vertex point type.}
*   \cgalParamNEnd
*
*   \cgalParamNBegin{visitor}
*     \cgalParamDescription{a visitor that enables to track how faces are triangulated into subfaces}
*     \cgalParamType{a class model of `PMPTriangulateFaceVisitor` and `PMPHolefillingVisitor`}
*     \cgalParamDefault{`Triangulate_faces::Default_visitor<PolygonMesh>`}
*     \cgalParamExtra{Note that the visitor will be copied, so
*                     it must not have any data member that does not have a reference-like type.}
*   \cgalParamNEnd
* \cgalNamedParamsEnd
*
* This function calls `CGAL::Polygon_mesh_processing::triangulate_hole_polyline()`.
* Refer to its documentation for its named parameters.
*
* @pre The face `f` is not degenerate.
*
* @return `true` if the face has been triangulated.
*
* @see `triangulate_faces()`
*/
template <typename PolygonMesh,
          typename NamedParameters = parameters::Default_named_parameters>
bool triangulate_face(typename boost::graph_traits<PolygonMesh>::face_descriptor f,
                      PolygonMesh& pmesh,
                      const NamedParameters& np = parameters::default_values())
{
<<<<<<< HEAD
  using parameters::choose_parameter;
  using parameters::get_parameter;

  CGAL_precondition(is_valid_face_descriptor(f, pmesh));

  //VertexPointMap
  typedef typename GetVertexPointMap<PolygonMesh, NamedParameters>::type VPMap;
  VPMap vpmap = choose_parameter(get_parameter(np, internal_np::vertex_point),
                             get_property_map(vertex_point, pmesh));

  //Kernel
  typedef typename GetGeomTraits<PolygonMesh, NamedParameters>::type Kernel;
  Kernel traits = choose_parameter<Kernel>(get_parameter(np, internal_np::geom_traits));

  //Option
  bool use_cdt = choose_parameter(get_parameter(np, internal_np::use_delaunay_triangulation), true);

  typedef typename internal_np::Lookup_named_param_def<
    internal_np::visitor_t,
    NamedParameters,
    Triangulate_faces::Default_visitor<PolygonMesh>//default
  >::type Visitor;
  Visitor visitor = choose_parameter<Visitor>(
                             get_parameter(np, internal_np::visitor),
                             Triangulate_faces::Default_visitor<PolygonMesh>());

  internal::Triangulate_modifier<PolygonMesh, VPMap, Kernel, Visitor> modifier(vpmap, traits);
  return modifier.triangulate_face(f, pmesh, use_cdt, visitor);
=======
  internal::Triangulate_polygon_mesh_modifier<PolygonMesh> modifier;
  return modifier(f, pmesh, np);
>>>>>>> 1b843297
}

/**
* \ingroup PMP_meshing_grp
*
* triangulates given faces of a polygon mesh. This function depends on the package \ref PkgTriangulation2.
*
* @tparam FaceRange range of `boost::graph_traits<PolygonMesh>::%face_descriptor`, model of `Range`.
*         Its iterator type is `InputIterator`.
* @tparam PolygonMesh a model of `FaceListGraph` and `MutableFaceGraph`
* @tparam NamedParameters a sequence of \ref bgl_namedparameters "Named Parameters"
*
* @param face_range the range of faces to be triangulated
* @param pmesh the polygon mesh to be triangulated
* @param np an optional sequence of \ref bgl_namedparameters "Named Parameters" among the ones listed below
*
* \cgalNamedParamsBegin
*   \cgalParamNBegin{vertex_point_map}
*     \cgalParamDescription{a property map associating points to the vertices of `pmesh`}
*     \cgalParamType{a class model of `ReadWritePropertyMap` with `boost::graph_traits<PolygonMesh>::%vertex_descriptor`
*                    as key type and `%Point_3` as value type}
*     \cgalParamDefault{`boost::get(CGAL::vertex_point, pmesh)`}
*     \cgalParamExtra{If this parameter is omitted, an internal property map for `CGAL::vertex_point_t`
*                     must be available in `PolygonMesh`.}
*   \cgalParamNEnd
*
*   \cgalParamNBegin{geom_traits}
*     \cgalParamDescription{an instance of a geometric traits class}
*     \cgalParamType{a class model of `Kernel`}
*     \cgalParamDefault{a \cgal Kernel deduced from the point type, using `CGAL::Kernel_traits`}
*     \cgalParamExtra{The geometric traits class must be compatible with the vertex point type.}
*   \cgalParamNEnd
*
*   \cgalParamNBegin{visitor}
*     \cgalParamDescription{a visitor that enables to track how faces are triangulated into subfaces}
*     \cgalParamType{a class model of `PMPTriangulateFaceVisitor` and `PMPHolefillingVisitor`}
*     \cgalParamDefault{`Triangulate_faces::Default_visitor<PolygonMesh>`}
*     \cgalParamExtra{Note that the visitor will be copied, so
*                     it must not have any data member that does not have a reference-like type.}
*   \cgalParamNEnd
* \cgalNamedParamsEnd
*
* This function calls `CGAL::Polygon_mesh_processing::triangulate_hole_polyline()` for each face.
* Refer to its documentation for its named parameters.
*
* @pre No face within `face_range` is degenerate.
*
* @return `true` if all the faces have been triangulated.
*
* @see `triangulate_face()`
* @see `triangulate_polygons()`
*/
template <typename FaceRange,
          typename PolygonMesh,
          typename NamedParameters = parameters::Default_named_parameters>
bool triangulate_faces(FaceRange face_range,
                       PolygonMesh& pmesh,
                       const NamedParameters& np = parameters::default_values())
{
  using face_descriptor = typename boost::graph_traits<PolygonMesh>::face_descriptor;

  bool result = true;

  // One needs to store the facets into a vector, because the list of
  // facets of the polyhedron will be modified during the loop, and
  // that invalidates the range [facets_begin(), facets_end()[.
  std::vector<face_descriptor> facets(std::begin(face_range), std::end(face_range));

  internal::Triangulate_polygon_mesh_modifier<PolygonMesh> modifier;
  for(face_descriptor f : facets)
  {
    if(!modifier(f, pmesh, np))
      result = false;
  }

  return result;
}

/**
* \ingroup PMP_meshing_grp
*
* triangulates all faces of a polygon mesh. This function depends on the package \ref PkgTriangulation2.
*
* @tparam PolygonMesh a model of `FaceListGraph` and `MutableFaceGraph`
* @tparam NamedParameters a sequence of \ref bgl_namedparameters "Named Parameters"
*
* @param pmesh the polygon mesh to be triangulated
* @param np an optional sequence of \ref bgl_namedparameters "Named Parameters" among the ones listed below
*
* \cgalNamedParamsBegin
*   \cgalParamNBegin{vertex_point_map}
*     \cgalParamDescription{a property map associating points to the vertices of `pmesh`}
*     \cgalParamType{a class model of `ReadWritePropertyMap` with `boost::graph_traits<PolygonMesh>::%vertex_descriptor`
*                    as key type and `%Point_3` as value type}
*     \cgalParamDefault{`boost::get(CGAL::vertex_point, pmesh)`}
*     \cgalParamExtra{If this parameter is omitted, an internal property map for `CGAL::vertex_point_t`
*                     must be available in `PolygonMesh`.}
*   \cgalParamNEnd
*
*   \cgalParamNBegin{geom_traits}
*     \cgalParamDescription{an instance of a geometric traits class}
*     \cgalParamType{a class model of `Kernel`}
*     \cgalParamDefault{a \cgal Kernel deduced from the point type, using `CGAL::Kernel_traits`}
*     \cgalParamExtra{The geometric traits class must be compatible with the vertex point type.}
*   \cgalParamNEnd
*
*   \cgalParamNBegin{visitor}
*     \cgalParamDescription{a visitor that enables to track how faces are triangulated into subfaces}
*     \cgalParamType{a class model of `PMPTriangulateFaceVisitor` and `PMPHolefillingVisitor`}
*     \cgalParamDefault{`Triangulate_faces::Default_visitor<PolygonMesh>`}
*     \cgalParamExtra{Note that the visitor will be copied, so
*                     it must not have any data member that does not have a reference-like type.}
*   \cgalParamNEnd
* \cgalNamedParamsEnd
*
* This function calls `CGAL::Polygon_mesh_processing::triangulate_hole_polyline()` on all the faces of the polygon mesh.
* Refer to its documentation for its named parameters.
*
* @pre No face of `pmesh` is degenerate.
*
* @return `true` if all the faces have been triangulated.
*
* @see `triangulate_face()`
* @see `triangulate_polygons()`
*/
template <typename PolygonMesh, typename NamedParameters = parameters::Default_named_parameters>
bool triangulate_faces(PolygonMesh& pmesh,
                       const NamedParameters& np = parameters::default_values())
{
  return triangulate_faces(faces(pmesh), pmesh, np);
}

////////////////////////////////////////////////////////////////////////////////////////////////////
////////////////////////////////////////////////////////////////////////////////////////////////////
////////////////////////////////////////////////////////////////////////////////////////////////////
// Polygon Soup

namespace Triangulate_polygons {

/** \ingroup PMP_meshing_grp
*   %Default new polygon visitor model of `PMPTriangulateFaceVisitor`.
*   All its functions have an empty body. This class can be used as a
*   base class if only some of the functions of the concept require to be
*   overridden.
*/
struct Default_visitor
  : public Hole_filling::Default_visitor
{
  template <typename Polygon>
  void before_subface_creations(const Polygon& /*f_old*/) {}

  template <typename Polygon>
  void after_subface_created(const Polygon& /*f_new*/) {}

  void after_subface_creations() {}
};

} // namespace Triangulate_polygons

namespace internal {

class Triangulate_polygon_soup_modifier
{
private:
  template<typename Polygon,
           typename PointRange,
           typename PolygonRange,
           typename PMap,
           typename Visitor,
           typename NamedParameters>
  bool triangulate_polygon_with_hole_filling(const Polygon& polygon,
                                             const PointRange& points,
                                             PolygonRange& triangulated_polygons, // output
                                             PMap pm,
                                             Visitor visitor,
                                             const NamedParameters& np)
  {
    namespace PMP = CGAL::Polygon_mesh_processing;

    using Point = typename boost::property_traits<PMap>::value_type;

    // gather halfedges around the face
    std::vector<Point> hole_points;
    std::vector<std::size_t> hole_points_indices;

    for(std::size_t i : polygon)
    {
      hole_points.push_back(get(pm, points[i]));
      hole_points_indices.push_back(i);
    }

    // use hole filling
    typedef CGAL::Triple<int, int, int> Face_indices;
    std::vector<Face_indices> patch;
    PMP::triangulate_hole_polyline(hole_points, std::back_inserter(patch), np);

    if(patch.empty())
      return false;

    visitor.before_subface_creations(polygon);

    for(const Face_indices& triangle : patch)
    {
      triangulated_polygons.push_back({hole_points_indices[triangle.first],
                                       hole_points_indices[triangle.second],
                                       hole_points_indices[triangle.third]});
      visitor.after_subface_created(triangulated_polygons.back());
    }

    visitor.after_subface_creations();
    return true;
  }

public:
  template <typename Polygon,
            typename PointRange,
            typename PolygonRange,
            typename NamedParameters>
  bool operator()(const Polygon& polygon,
                  const PointRange& points,
                  PolygonRange& triangulated_polygons,
                  const NamedParameters& np)
  {
    // PointMap
    using PMap = typename GetPointMap<PointRange, NamedParameters>::const_type;
    using Point_ref = typename boost::property_traits<PMap>::reference;

    // Kernel
    using Point = typename boost::property_traits<PMap>::value_type;
    using Def_Kernel = typename CGAL::Kernel_traits<Point>::Kernel;
    using Traits = typename internal_np::Lookup_named_param_def<
                              internal_np::geom_traits_t,
                              NamedParameters,
                              Def_Kernel>::type;
    using FT = typename Traits::FT;

    // Visitor
    using Visitor = typename internal_np::Lookup_named_param_def<
                                            internal_np::visitor_t,
                                            NamedParameters,
                                            Triangulate_polygons::Default_visitor // default
                                          >::type;

    using parameters::choose_parameter;
    using parameters::get_parameter;

    PMap pm = choose_parameter<PMap>(get_parameter(np, internal_np::point_map));
    Traits traits = choose_parameter<Traits>(get_parameter(np, internal_np::geom_traits));
    Visitor visitor = choose_parameter<Visitor>(get_parameter(np, internal_np::visitor),
                                                Triangulate_polygons::Default_visitor());

    typename Traits::Construct_cross_product_vector_3 cross_product =
      traits.construct_cross_product_vector_3_object();

    const std::size_t original_size = polygon.size();
    if(original_size == 4)
    {
      Point_ref p0 = get(pm, points[polygon[0]]);
      Point_ref p1 = get(pm, points[polygon[1]]);
      Point_ref p2 = get(pm, points[polygon[2]]);
      Point_ref p3 = get(pm, points[polygon[3]]);

      /* Chooses the diagonal that will split the quad in two triangles that maximize
       * the scalar product of the un-normalized normals of the two triangles.
       * The lengths of the un-normalized normals (computed using cross-products of two vectors)
       *  are proportional to the area of the triangles.
       * Maximize the scalar product of the two normals will avoid skinny triangles,
       * and will also taken into account the cosine of the angle between the two normals.
       * In particular, if the two triangles are oriented in different directions,
       * the scalar product will be negative.
       */
      visitor.before_subface_creations(polygon);

      const FT p1p3 = cross_product(p2-p1, p3-p2) * cross_product(p0-p3, p1-p0);
      const FT p0p2 = cross_product(p1-p0, p1-p2) * cross_product(p3-p2, p3-p0);
      if(p0p2 > p1p3)
      {
        triangulated_polygons.push_back({polygon[0], polygon[1], polygon[2]});
        triangulated_polygons.push_back({polygon[0], polygon[2], polygon[3]});
      }
      else
      {
        triangulated_polygons.push_back({polygon[0], polygon[1], polygon[3]});
        triangulated_polygons.push_back({polygon[1], polygon[2], polygon[3]});
      }

      visitor.after_subface_created(triangulated_polygons[triangulated_polygons.size()-2]);
      visitor.after_subface_created(triangulated_polygons[triangulated_polygons.size()-1]);

      visitor.after_subface_creations();

      return true;
    }

    return triangulate_polygon_with_hole_filling(polygon, points, triangulated_polygons, pm, visitor, np);
  }
}; // class Triangulate_polygon_soup_modifier

} // namespace internal

/**
* \ingroup PMP_meshing_grp
*
* triangulates all polygons of a polygon soup. This function depends on the package \ref PkgTriangulation2.
*
* @tparam PointRange a model of `ConstRange`. The value type of its iterator is the point type.
* @tparam PolygonRange a model of the concepts `SequenceContainer` and `Swappable`,
*                      whose `value_type` is itself a model of the concept `SequenceContainer`
*                      whose `value_type` is `std::size_t`.
* @tparam NamedParameters a sequence of \ref bgl_namedparameters "Named Parameters"
*
* @param points the point geometry of the soup to be triangulated
* @param polygons the polygons to be triangulated
* @param np an optional sequence of \ref bgl_namedparameters "Named Parameters" among the ones listed below
*
* \cgalNamedParamsBegin
*   \cgalParamNBegin{point_map}
*     \cgalParamDescription{a property map associating points to the elements of the point set `points`}
*     \cgalParamType{a model of `ReadablePropertyMap` whose key type is the value type
*                    of the iterator of `PointRange` and whose value type is `geom_traits::Point_3`}
*     \cgalParamDefault{`CGAL::Identity_property_map<geom_traits::Point_3>`}
*   \cgalParamNEnd
*
*   \cgalParamNBegin{geom_traits}
*     \cgalParamDescription{an instance of a geometric traits class}
*     \cgalParamType{a class model of `Kernel`}
*     \cgalParamDefault{a \cgal Kernel deduced from the point type, using `CGAL::Kernel_traits`}
*     \cgalParamExtra{The geometric traits class must be compatible with the vertex point type.}
*   \cgalParamNEnd
*
*   \cgalParamNBegin{visitor}
*     \cgalParamDescription{a visitor that enables to track how polygons are divided into triangles}
*     \cgalParamType{a class model of `PMPTriangulateFaceVisitor` and `PMPHolefillingVisitor`}
*     \cgalParamDefault{`Triangulate_polygons::Default_visitor`}
*     \cgalParamExtra{Note that the visitor will be copied, so
*                     it must not have any data member that does not have a reference-like type.}
*   \cgalParamNEnd
* \cgalNamedParamsEnd
*
* This function calls `CGAL::Polygon_mesh_processing::triangulate_hole_polyline()` for each polygon.
* Refer to its documentation for its named parameters.
*
* @pre No polygon within `polygons` is degenerate.
*
* @return `true` if all the polygons have been triangulated.
*
* @see `triangulate_faces()`
*/
template <typename PointRange,
          typename PolygonRange,
          typename NamedParameters = parameters::Default_named_parameters>
bool triangulate_polygons(const PointRange& points,
                          PolygonRange& polygons,
                          const NamedParameters& np = parameters::default_values())
{
  using Polygon = typename boost::range_value<PolygonRange>::type;

  PolygonRange triangulated_polygons;
  triangulated_polygons.reserve(polygons.size());

  bool success = true;

  internal::Triangulate_polygon_soup_modifier modifier;
  for(const Polygon& polygon : polygons)
  {
    if(polygon.size() <= 3)
    {
      triangulated_polygons.push_back(polygon);
      continue;
    }

    if(!modifier(polygon, points, triangulated_polygons, np))
      success = false;
  }

  std::swap(polygons, triangulated_polygons);

  return success;
}

} // namespace Polygon_mesh_processing
} // namespace CGAL

#endif // CGAL_POLYGON_MESH_PROCESSING_TRIANGULATE_FACES_H<|MERGE_RESOLUTION|>--- conflicted
+++ resolved
@@ -22,10 +22,6 @@
 #include <CGAL/boost/graph/Euler_operations.h>
 #include <CGAL/boost/graph/named_params_helper.h>
 #include <CGAL/Named_function_parameters.h>
-<<<<<<< HEAD
-#include <CGAL/boost/graph/named_params_helper.h>
-=======
->>>>>>> 1b843297
 
 #include <boost/range/value_type.hpp>
 
@@ -292,39 +288,8 @@
                       PolygonMesh& pmesh,
                       const NamedParameters& np = parameters::default_values())
 {
-<<<<<<< HEAD
-  using parameters::choose_parameter;
-  using parameters::get_parameter;
-
-  CGAL_precondition(is_valid_face_descriptor(f, pmesh));
-
-  //VertexPointMap
-  typedef typename GetVertexPointMap<PolygonMesh, NamedParameters>::type VPMap;
-  VPMap vpmap = choose_parameter(get_parameter(np, internal_np::vertex_point),
-                             get_property_map(vertex_point, pmesh));
-
-  //Kernel
-  typedef typename GetGeomTraits<PolygonMesh, NamedParameters>::type Kernel;
-  Kernel traits = choose_parameter<Kernel>(get_parameter(np, internal_np::geom_traits));
-
-  //Option
-  bool use_cdt = choose_parameter(get_parameter(np, internal_np::use_delaunay_triangulation), true);
-
-  typedef typename internal_np::Lookup_named_param_def<
-    internal_np::visitor_t,
-    NamedParameters,
-    Triangulate_faces::Default_visitor<PolygonMesh>//default
-  >::type Visitor;
-  Visitor visitor = choose_parameter<Visitor>(
-                             get_parameter(np, internal_np::visitor),
-                             Triangulate_faces::Default_visitor<PolygonMesh>());
-
-  internal::Triangulate_modifier<PolygonMesh, VPMap, Kernel, Visitor> modifier(vpmap, traits);
-  return modifier.triangulate_face(f, pmesh, use_cdt, visitor);
-=======
   internal::Triangulate_polygon_mesh_modifier<PolygonMesh> modifier;
   return modifier(f, pmesh, np);
->>>>>>> 1b843297
 }
 
 /**
