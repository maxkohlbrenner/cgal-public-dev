// Copyright (c) 2013 GeometryFactory (France).
// All rights reserved.
//
// This file is part of CGAL (www.cgal.org).
//
// $URL$
// $Id$
// SPDX-License-Identifier: GPL-3.0-or-later OR LicenseRef-Commercial
//
//
// Author(s)     : Ilker O. Yaz


#ifndef CGAL_ORIENT_POLYGON_MESH_H
#define CGAL_ORIENT_POLYGON_MESH_H

#include <CGAL/license/Polygon_mesh_processing/orientation.h>


#include <algorithm>
#include <CGAL/Polygon_mesh_processing/connected_components.h>
#include <CGAL/Polygon_mesh_processing/compute_normal.h>
#include <CGAL/Polygon_mesh_processing/internal/named_function_params.h>
#include <CGAL/Polygon_mesh_processing/internal/named_params_helper.h>
#include <CGAL/Side_of_triangle_mesh.h>
#include <CGAL/Projection_traits_xy_3.h>
#include <CGAL/boost/graph/helpers.h>
#include <CGAL/boost/graph/iterator.h>

#include <boost/unordered_set.hpp>
#include <boost/dynamic_bitset.hpp>
namespace CGAL {

namespace Polygon_mesh_processing {

namespace internal{

  template <class GT, class VPmap>
  struct Compare_vertex_points_z_3
  {
    VPmap vpmap;
    typename GT::Compare_z_3 compare_z;

    Compare_vertex_points_z_3(VPmap const& vpmap, const GT& gt)
      : vpmap(vpmap)
      , compare_z(gt.compare_z_3_object())
    {}

    typedef bool result_type;
    template <class vertex_descriptor>
    bool operator()(vertex_descriptor v1, vertex_descriptor v2) const
    {
      return CGAL::SMALLER == compare_z(get(vpmap, v1), get(vpmap, v2));
    }
  };


  template<typename PolygonMesh, typename NamedParameters>
  bool is_outward_oriented(typename boost::graph_traits<PolygonMesh>::vertex_descriptor v_max,
                           const PolygonMesh& pmesh,
                           const NamedParameters& np)
  {

    using parameters::get_parameter;

    CGAL_assertion(halfedge(v_max, pmesh)!=boost::graph_traits<PolygonMesh>::null_halfedge());

    //VertexPointMap
    typedef typename GetVertexPointMap<PolygonMesh, NamedParameters>::const_type VPMap;
    VPMap vpmap = CGAL::parameters::choose_parameter(get_parameter(np, internal_np::vertex_point),
                               get_const_property_map(vertex_point, pmesh));
    //Kernel
    typedef typename GetGeomTraits<PolygonMesh, NamedParameters>::type GT;
    GT gt = CGAL::parameters::choose_parameter(get_parameter(np, internal_np::geom_traits), GT());

    //among the incoming edges of `v_max`, find one edge `e` with the minimal slope
    typedef typename boost::graph_traits<PolygonMesh>::halfedge_descriptor halfedge_descriptor;
    halfedge_descriptor min_slope_he = halfedge(v_max, pmesh);
    CGAL_assertion(v_max == target(min_slope_he, pmesh));

    typename GT::Compare_slope_3 compare_slope = gt.compare_slope_3_object();
    for(halfedge_descriptor he : halfedges_around_target(v_max, pmesh))
    {
      CGAL_assertion(v_max == target(min_slope_he, pmesh));
      CGAL_assertion(v_max == target(he, pmesh));

      if(CGAL::SMALLER == compare_slope(get(vpmap, source(he, pmesh)),
                                        get(vpmap, v_max),
                                        get(vpmap, source(min_slope_he, pmesh)),
                                        get(vpmap, v_max)))
      {
        min_slope_he = he;
      }
    }

    // We compute the orientations of the two triangles incident to the edge
    // of `min_slope_he` projected in the xy-plane. We can conclude using
    // the 2D orientation of the 3D triangle that is the top one along the z-axis
    // in the neighborhood of `min_slope_he`.
    Projection_traits_xy_3<GT> p_gt;
    typename Projection_traits_xy_3<GT>::Orientation_2 orientation_2 = p_gt.orientation_2_object();

    typename boost::property_traits<VPMap>::reference p1 = get(vpmap, source(min_slope_he, pmesh));
    typename boost::property_traits<VPMap>::reference p2 = get(vpmap, target(min_slope_he, pmesh));
    typename boost::property_traits<VPMap>::reference p3 = get(vpmap, target(next(min_slope_he, pmesh), pmesh));
    typename boost::property_traits<VPMap>::reference p4 = get(vpmap, target(next(opposite(min_slope_he, pmesh), pmesh), pmesh));

    Orientation p1p2p3_2d = orientation_2(p1, p2, p3);
    Orientation p2p1p4_2d = orientation_2(p2, p1, p4);

    CGAL_assertion( p1p2p3_2d!=COLLINEAR || p2p1p4_2d!=COLLINEAR ); // no self-intersection

    if ( p1p2p3_2d == COLLINEAR)
      return p2p1p4_2d == LEFT_TURN;
    if (p2p1p4_2d ==COLLINEAR)
      return p1p2p3_2d == LEFT_TURN;

    // if the local dihedral angle is strictly larger that PI/2, we can conclude with any of two triangles
    if (p1p2p3_2d==p2p1p4_2d)
      return p1p2p3_2d == LEFT_TURN;

    typename GT::Orientation_3 orientation_3 = gt.orientation_3_object();

    CGAL_assertion( orientation_3(p1, p2, p3, p4) != COPLANAR ); // same side of min_slope_he and no self-intersection

    // if p1p2p3_2d is left turn, then it must be the top face so that the orientation is outward oriented
    if (p1p2p3_2d == LEFT_TURN)
      return orientation_3(p1, p2, p3, p4) == NEGATIVE;

    // same test with the other face
    CGAL_assertion(p2p1p4_2d == LEFT_TURN);
    return orientation_3(p2, p1, p4, p3) == NEGATIVE;
  }
} // end of namespace internal

/**
 * \ingroup PMP_orientation_grp
 * tests whether a closed polygon mesh has a positive orientation.
 * A closed polygon mesh is considered to have a positive orientation if the normal vectors
 * to all its faces point outside the domain bounded by the polygon mesh.
 * The normal vector to each face is chosen pointing on the side of the face
 * where its sequence of vertices is seen counterclockwise.
 * @pre `CGAL::is_closed(pmesh)`
 * @pre If `pmesh` contains several connected components, they are oriented consistently.
 *      In other words, the answer to this predicate would be the same for each
 *      isolated connected component.
 *
 * @tparam PolygonMesh a model of `FaceListGraph`
 * @tparam NamedParameters a sequence of \ref pmp_namedparameters "Named Parameters"
 *
 * @param pmesh the closed polygon mesh to be tested
 * @param np optional sequence of \ref pmp_namedparameters "Named Parameters" among the ones listed below
 *
 * \cgalNamedParamsBegin
 *    \cgalParamBegin{vertex_point_map} the property map with the points associated to the vertices of `pmesh` \cgalParamEnd
 *    \cgalParamBegin{geom_traits} a geometric traits class instance \cgalParamEnd
 * \cgalNamedParamsEnd
 *
 * \todo code : The following only handles polyhedron with one connected component
 *       the code, the sample example and the plugin must be updated.
 *
 * \sa `CGAL::Polygon_mesh_processing::reverse_face_orientations()`
 */
template<typename PolygonMesh, typename NamedParameters>
bool is_outward_oriented(const PolygonMesh& pmesh,
                         const NamedParameters& np)
{
  CGAL_warning(CGAL::is_closed(pmesh));
  CGAL_precondition(CGAL::is_valid_polygon_mesh(pmesh));

#ifdef CGAL_PMP_DEBUG_CODE
  //check for empty pmesh
  CGAL_warning(faces(pmesh).first != faces(pmesh).second);
#endif

  if (faces(pmesh).first == faces(pmesh).second)
    return true;


  using parameters::get_parameter;

  //VertexPointMap
  typedef typename GetVertexPointMap<PolygonMesh, NamedParameters>::const_type VPMap;
  VPMap vpmap = CGAL::parameters::choose_parameter(get_parameter(np, internal_np::vertex_point),
                             get_const_property_map(vertex_point, pmesh));
  //Kernel
  typedef typename GetGeomTraits<PolygonMesh, NamedParameters>::type GT;
  GT gt = CGAL::parameters::choose_parameter(get_parameter(np, internal_np::geom_traits), GT());

  //find the vertex with maximal z coordinate
  internal::Compare_vertex_points_z_3<GT, VPMap> less_z(vpmap, gt);
  typename boost::graph_traits<PolygonMesh>::vertex_descriptor v_max = *(vertices(pmesh).first);
  for (typename boost::graph_traits<PolygonMesh>::vertex_iterator
          vit=std::next(vertices(pmesh).first), vit_end = vertices(pmesh).second;
          vit!=vit_end; ++vit)
  {
    // skip isolated vertices
    if (halfedge(*vit, pmesh)==boost::graph_traits<PolygonMesh>::null_halfedge())
      continue;
    if( less_z(v_max, *vit) )
      v_max=*vit;
  }

  // only isolated vertices
  if (halfedge(v_max, pmesh)==boost::graph_traits<PolygonMesh>::null_halfedge())
    return true;

  return internal::is_outward_oriented(v_max, pmesh, np);
}

///\cond SKIP_IN_MANUAL

template<typename PolygonMesh>
bool is_outward_oriented(const PolygonMesh& pmesh)
{
  return is_outward_oriented(pmesh,
    CGAL::Polygon_mesh_processing::parameters::all_default());
}

/// \endcond

template<typename PolygonMesh>
void reverse_orientation(typename boost::graph_traits<PolygonMesh>::halfedge_descriptor first, PolygonMesh& pmesh)
{
  typedef typename boost::graph_traits<PolygonMesh>::halfedge_descriptor halfedge_descriptor;
  typedef typename boost::graph_traits<PolygonMesh>::vertex_descriptor vertex_descriptor;
    if ( first == halfedge_descriptor())
        return;
    halfedge_descriptor last  = first;
    halfedge_descriptor prev  = first;
    halfedge_descriptor start = first;
    first = next(first, pmesh);
    vertex_descriptor  new_v = target( start, pmesh);
    while (first != last) {
      vertex_descriptor  tmp_v = target( first, pmesh);
      set_target( first, new_v, pmesh);
      set_halfedge(new_v, first, pmesh);
        new_v = tmp_v;
        halfedge_descriptor n = next(first, pmesh);
        set_next(first, prev, pmesh);
        prev  = first;
        first = n;
    }
    set_target( start, new_v, pmesh);
    set_halfedge( new_v, start, pmesh);
    set_next(start, prev,pmesh);
}

/**
* \ingroup PMP_orientation_grp
* reverses for each face the order of the vertices along the face boundary.
*
* @tparam PolygonMesh a model of `FaceListGraph` and `MutableFaceGraph`
*/
template<typename PolygonMesh>
void reverse_face_orientations(PolygonMesh& pmesh)
{
  typedef typename boost::graph_traits<PolygonMesh>::face_descriptor face_descriptor;
  typedef typename boost::graph_traits<PolygonMesh>::halfedge_descriptor halfedge_descriptor;
  for(face_descriptor fd : faces(pmesh)){
    reverse_orientation(halfedge(fd,pmesh),pmesh);
  }
  // Note: A border edge is now parallel to its opposite edge.
  // We scan all border edges for this property. If it holds, we
  // reorient the associated hole and search again until no border
  // edge with that property exists any longer. Then, all holes are
  // reoriented.
  for(halfedge_descriptor h : halfedges(pmesh)){
    if ( is_border(h,pmesh) &&
         target(h,pmesh) == target(opposite(h,pmesh),pmesh)){
      reverse_orientation(h, pmesh);
    }
  }
}

// Do the same thing as `reverse_face_orientations()` except that for
// the reversal of the border cycles (last step in the aforementioned function),
// this function guarantees that each cycle is reversed only once. This is
// particularly useful if you mesh contains polylines (i.e. edge which halfedges
// are both border halfedges).
template<typename PolygonMesh>
void reverse_face_orientations_of_mesh_with_polylines(PolygonMesh& pmesh)
{
  typedef typename boost::graph_traits<PolygonMesh>::face_descriptor face_descriptor;
  typedef typename boost::graph_traits<PolygonMesh>::halfedge_descriptor halfedge_descriptor;

  // reverse the orientation of each face
  for(face_descriptor fd : faces(pmesh))
    reverse_orientation(halfedge(fd,pmesh),pmesh);

  //extract all border cycles
  boost::unordered_set<halfedge_descriptor> already_seen;
  std::vector<halfedge_descriptor> border_cycles;
  for(halfedge_descriptor h : halfedges(pmesh))
    if ( is_border(h,pmesh) && already_seen.insert(h).second )
    {
      border_cycles.push_back(h);
      for(halfedge_descriptor h2 : halfedges_around_face(h,pmesh))
        already_seen.insert(h2);
    }

  // now reverse the border cycles
  for(halfedge_descriptor h : border_cycles)
    reverse_orientation(h, pmesh);
}

/**
* \ingroup PMP_orientation_grp
* reverses for each face in `face_range` the order of the vertices along the face boundary.
* The function does not perform any control and if the orientation change of the faces
* makes the polygon mesh invalid, the behavior is undefined.
*
* @tparam PolygonMesh a model of `FaceListGraph` and `MutableFaceGraph`
* @tparam FaceRange range of face descriptors, model of `Range`.
*         Its iterator type is `InputIterator`.
*/
template<typename PolygonMesh, typename FaceRange>
void reverse_face_orientations(const FaceRange& face_range, PolygonMesh& pmesh)
{
  typedef typename boost::graph_traits<PolygonMesh>::face_descriptor face_descriptor;
  typedef typename boost::graph_traits<PolygonMesh>::halfedge_descriptor halfedge_descriptor;
  for(face_descriptor fd : face_range){
    reverse_orientation(halfedge(fd,pmesh),pmesh);
  }

  // Note: A border edge is now parallel to its opposite edge.
  // We scan all border edges for this property. If it holds, we
  // reorient the associated hole and search again until no border
  // edge with that property exists any longer. Then, all holes are
  // reoriented.
  for(face_descriptor fd : face_range)
    for(halfedge_descriptor hd :
                  halfedges_around_face(halfedge(fd, pmesh), pmesh))
    {
      halfedge_descriptor ohd = opposite(hd, pmesh);
      if ( is_border(ohd, pmesh) &&
         target(hd,pmesh) == target(ohd,pmesh))
      {
        reverse_orientation(ohd, pmesh);
      }
    }
}
namespace internal {

template <class Kernel, class TriangleMesh, class VD, class Fid_map, class Vpm>
void recursive_orient_volume_ccs( TriangleMesh& tm,
                                  Vpm& vpm,
                                  Fid_map& fid_map,
                                  const std::vector<VD>& xtrm_vertices,
                                  boost::dynamic_bitset<>& cc_handled,
                                  const std::vector<std::size_t>& face_cc,
                                  std::size_t xtrm_cc_id,
                                  bool is_parent_outward_oriented)
{
  typedef boost::graph_traits<TriangleMesh> Graph_traits;
  typedef typename Graph_traits::face_descriptor face_descriptor;
  typedef Side_of_triangle_mesh<TriangleMesh, Kernel, Vpm> Side_of_tm;
  std::vector<face_descriptor> cc_faces;
  for(face_descriptor fd : faces(tm))
  {
    if(face_cc[get(fid_map, fd)]==xtrm_cc_id)
      cc_faces.push_back(fd);
  }
// first check that the orientation of the current cc is consistant with its
// parent cc containing it
  bool new_is_parent_outward_oriented = internal::is_outward_oriented(
         xtrm_vertices[xtrm_cc_id], tm, parameters::vertex_point_map(vpm));
  if (new_is_parent_outward_oriented==is_parent_outward_oriented)
  {
    Polygon_mesh_processing::reverse_face_orientations(cc_faces, tm);
    new_is_parent_outward_oriented = !new_is_parent_outward_oriented;
  }
  cc_handled.set(xtrm_cc_id);

  std::size_t nb_cc = cc_handled.size();

// get all cc that are inside xtrm_cc_id

  typename Side_of_tm::AABB_tree aabb_tree(cc_faces.begin(), cc_faces.end(),
                                           tm, vpm);
  Side_of_tm side_of_cc(aabb_tree);

  std::vector<std::size_t> cc_inside;
  for(std::size_t id=0; id<nb_cc; ++id)
  {
    if (cc_handled.test(id)) continue;
    if (side_of_cc(get(vpm,xtrm_vertices[id]))==ON_BOUNDED_SIDE)
      cc_inside.push_back(id);
  }

// check whether we need another recursion for cc inside xtrm_cc_id
  if (!cc_inside.empty())
  {
    std::size_t new_xtrm_cc_id = cc_inside.front();
    boost::dynamic_bitset<> new_cc_handled(nb_cc,0);
    new_cc_handled.set();
    new_cc_handled.reset(new_xtrm_cc_id);
    cc_handled.set(new_xtrm_cc_id);

    std::size_t nb_candidates = cc_inside.size();
    for (std::size_t i=1;i<nb_candidates;++i)
    {
      std::size_t candidate = cc_inside[i];
      if(get(vpm,xtrm_vertices[candidate]).z() >
         get(vpm,xtrm_vertices[new_xtrm_cc_id]).z()) new_xtrm_cc_id=candidate;
      new_cc_handled.reset(candidate);
      cc_handled.set(candidate);
    }

    internal::recursive_orient_volume_ccs<Kernel>(
           tm, vpm, fid_map, xtrm_vertices, new_cc_handled, face_cc,
           new_xtrm_cc_id, new_is_parent_outward_oriented);
  }

// now explore remaining cc included in the same cc as xtrm_cc_id
  boost::dynamic_bitset<> cc_not_handled = ~cc_handled;
  std::size_t new_xtrm_cc_id = cc_not_handled.find_first();
  if (new_xtrm_cc_id == cc_not_handled.npos) return ;

  for (std::size_t candidate = cc_not_handled.find_next(new_xtrm_cc_id);
                   candidate < cc_not_handled.npos;
                   candidate = cc_not_handled.find_next(candidate))
  {
     if(get(vpm,xtrm_vertices[candidate]).z() > get(vpm,xtrm_vertices[new_xtrm_cc_id]).z())
        new_xtrm_cc_id = candidate;
  }

  internal::recursive_orient_volume_ccs<Kernel>(
            tm, vpm, fid_map, xtrm_vertices, cc_handled, face_cc,
            new_xtrm_cc_id, is_parent_outward_oriented);
}

}//end internal

/**
* \ingroup PMP_orientation_grp
* makes each connected component of a closed triangulated surface mesh
* inward or outward oriented.
*
* @tparam TriangleMesh a model of `FaceListGraph` and `MutableFaceGraph` .
*                      If `TriangleMesh`
  *  has an internal not writable property map
  *  for `CGAL::face_index_t` and no `face_index_map` is given
  *  as a named parameter, then the internal one must be initialized; else, it will be.
* @tparam NamedParameters a sequence of \ref pmp_namedparameters
*
* @param tm a closed triangulated surface mesh
* @param np optional sequence of \ref pmp_namedparameters among the ones listed below
*
* \cgalNamedParamsBegin
*   \cgalParamBegin{vertex_point_map}
*     the property map with the points associated to the vertices of `tm`.
*     If this parameter is omitted, an internal property map for
*     `CGAL::vertex_point_t` must be available in `TriangleMesh`
*   \cgalParamEnd
*   \cgalParamBegin{face_index_map}
*     a property map containing the index of each face of `tm`.
*   \cgalParamEnd
*   \cgalParamBegin{outward_orientation}
*     if set to `true` (default) indicates that each connected component will be outward oriented,
*     (inward oriented if `false`).
*   \cgalParamEnd
* \cgalNamedParamsEnd
*/
template<class TriangleMesh, class NamedParameters>
void orient(TriangleMesh& tm, const NamedParameters& np)
{
  typedef boost::graph_traits<TriangleMesh> Graph_traits;
  typedef typename Graph_traits::vertex_descriptor vertex_descriptor;
  typedef typename Graph_traits::face_descriptor face_descriptor;
  typedef typename Graph_traits::halfedge_descriptor halfedge_descriptor;
  typedef typename GetVertexPointMap<TriangleMesh,
      NamedParameters>::const_type Vpm;

  CGAL_assertion(is_triangle_mesh(tm));
  CGAL_assertion(is_valid_polygon_mesh(tm));
  CGAL_assertion(is_closed(tm));

  using parameters::get_parameter;

  bool orient_outward = CGAL::parameters::choose_parameter(
                          get_parameter(np, internal_np::outward_orientation),true);

  Vpm vpm = CGAL::parameters::choose_parameter(get_parameter(np, internal_np::vertex_point),
                         get_const_property_map(boost::vertex_point, tm));

<<<<<<< HEAD
  auto fid_map =
      CGAL::Polygon_mesh_processing::get_initialized_face_index_map(tm, np);
=======
  Fid_map fid_map = CGAL::parameters::choose_parameter(get_parameter(np, internal_np::face_index),
                                 get_const_property_map(boost::face_index, tm));
>>>>>>> 406b6fae

  std::vector<std::size_t> face_cc(num_faces(tm), std::size_t(-1));

  // set the connected component id of each face
  std::size_t nb_cc = connected_components(tm,
                                           bind_property_maps(fid_map,make_property_map(face_cc)),
                                           parameters::face_index_map(fid_map));

  // extract a vertex with max z coordinate for each connected component
  std::vector<vertex_descriptor> xtrm_vertices(nb_cc, Graph_traits::null_vertex());
  for(vertex_descriptor vd : vertices(tm))
  {
    halfedge_descriptor test_hd = halfedge(vd, tm);
    if(test_hd == Graph_traits::null_halfedge())
      continue;
    face_descriptor test_face = face(halfedge(vd, tm), tm);
    if(test_face == Graph_traits::null_face())
      test_face = face(opposite(halfedge(vd, tm), tm), tm);
    CGAL_assertion(test_face != Graph_traits::null_face());
    std::size_t cc_id = face_cc[get(fid_map,test_face )];
    if (xtrm_vertices[cc_id]==Graph_traits::null_vertex())
      xtrm_vertices[cc_id]=vd;
    else
      if (get(vpm, vd).z()>get(vpm,xtrm_vertices[cc_id]).z())
        xtrm_vertices[cc_id]=vd;
  }
  std::vector<std::vector<face_descriptor> > ccs(nb_cc);
  for(face_descriptor fd : faces(tm))
  {
    ccs[face_cc[get(fid_map,fd)]].push_back(fd);
  }

  //orient ccs outward
  for(std::size_t id=0; id<nb_cc; ++id)
  {
    if(internal::is_outward_oriented(xtrm_vertices[id], tm, np)
        != orient_outward)
    {
      reverse_face_orientations(ccs[id], tm);
    }
  }
}

template<class TriangleMesh>
void orient(TriangleMesh& tm)
{
  orient(tm, parameters::all_default());
}


/** \ingroup PMP_orientation_grp
 *
 * orients the connected components of `tm` to make it bound a volume.
 * See \ref coref_def_subsec for a precise definition.
 *
 * @tparam TriangleMesh a model of `MutableFaceGraph`, `HalfedgeListGraph` and `FaceListGraph`.
 *                      If `TriangleMesh`
  *  has an internal not writable property map
  *  for `CGAL::face_index_t` and no `face_index_map` is given
  *  as a named parameter, then the internal one must be initialized; else, it will be.
 * @tparam NamedParameters a sequence of \ref pmp_namedparameters
 *
 * @param tm a closed triangulated surface mesh
 * @param np optional sequence of \ref pmp_namedparameters among the ones listed below
 *
 * \cgalNamedParamsBegin
 *   \cgalParamBegin{vertex_point_map}
 *     the property map with the points associated to the vertices of `tm`.
 *     If this parameter is omitted, an internal property map for
 *     `CGAL::vertex_point_t` must be available in `TriangleMesh`
 *   \cgalParamEnd
 *   \cgalParamBegin{face_index_map}
 *     a property map containing the index of each face of `tm`.
 *   \cgalParamEnd
 *   \cgalParamBegin{outward_orientation}
 *     if set to `true` (default) the outer connected components will be outward oriented (inward oriented if set to `false`).
 *     If the outer connected components are inward oriented, it means that the infinity will be considered
 *     as part of the volume bounded by `tm`.
 *   \cgalParamEnd
 * \cgalNamedParamsEnd
 *
 * \see `CGAL::Polygon_mesh_processing::does_bound_a_volume()`
 */
template <class TriangleMesh, class NamedParameters>
void orient_to_bound_a_volume(TriangleMesh& tm,
                                        const NamedParameters& np)
{
  typedef boost::graph_traits<TriangleMesh> Graph_traits;
  typedef typename Graph_traits::vertex_descriptor vertex_descriptor;
  typedef typename GetVertexPointMap<TriangleMesh,
      NamedParameters>::const_type Vpm;
  typedef typename Kernel_traits<
      typename boost::property_traits<Vpm>::value_type >::Kernel Kernel;
  if (!is_closed(tm)) return;
  if (!is_triangle_mesh(tm)) return;


  using parameters::get_parameter;

  bool orient_outward = CGAL::parameters::choose_parameter(
                          get_parameter(np, internal_np::outward_orientation),true);

  Vpm vpm = CGAL::parameters::choose_parameter(get_parameter(np, internal_np::vertex_point),
                         get_const_property_map(boost::vertex_point, tm));

<<<<<<< HEAD
  auto fid_map =
    CGAL::Polygon_mesh_processing::get_initialized_face_index_map(tm, np);
=======
  Fid_map fid_map = CGAL::parameters::choose_parameter(get_parameter(np, internal_np::face_index),
                                 get_const_property_map(boost::face_index, tm));
>>>>>>> 406b6fae

  std::vector<std::size_t> face_cc(num_faces(tm), std::size_t(-1));


  // set the connected component id of each face
  std::size_t nb_cc = connected_components(tm,
                                           bind_property_maps(fid_map,make_property_map(face_cc)),
                                           parameters::face_index_map(fid_map));

  if (nb_cc == 1)
  {
    if( orient_outward != is_outward_oriented(tm))
      reverse_face_orientations(faces(tm), tm);
    return ;
  }


  boost::dynamic_bitset<> cc_handled(nb_cc, 0);

  // extract a vertex with max z coordinate for each connected component
  std::vector<vertex_descriptor> xtrm_vertices(nb_cc, Graph_traits::null_vertex());
  for(vertex_descriptor vd : vertices(tm))
  {
    std::size_t cc_id = face_cc[get(fid_map, face(halfedge(vd, tm), tm))];
    if (xtrm_vertices[cc_id]==Graph_traits::null_vertex())
      xtrm_vertices[cc_id]=vd;
    else
      if (get(vpm, vd).z()>get(vpm,xtrm_vertices[cc_id]).z())
        xtrm_vertices[cc_id]=vd;
  }

  //extract a vertex with max z amongst all components
  std::size_t xtrm_cc_id=0;
  for(std::size_t id=1; id<nb_cc; ++id)
    if (get(vpm, xtrm_vertices[id]).z()>get(vpm,xtrm_vertices[xtrm_cc_id]).z())
      xtrm_cc_id=id;

  bool is_parent_outward_oriented =
      ! orient_outward;

  internal::recursive_orient_volume_ccs<Kernel>(tm, vpm, fid_map,
                                                xtrm_vertices,
                                                cc_handled,
                                                face_cc,
                                                xtrm_cc_id,
                                                is_parent_outward_oriented);
}

template <class TriangleMesh>
void orient_to_bound_a_volume(TriangleMesh& tm)
{
  orient_to_bound_a_volume(tm, parameters::all_default());
}
} // namespace Polygon_mesh_processing
} // namespace CGAL
#endif // CGAL_ORIENT_POLYGON_MESH_H<|MERGE_RESOLUTION|>--- conflicted
+++ resolved
@@ -484,13 +484,8 @@
   Vpm vpm = CGAL::parameters::choose_parameter(get_parameter(np, internal_np::vertex_point),
                          get_const_property_map(boost::vertex_point, tm));
 
-<<<<<<< HEAD
   auto fid_map =
       CGAL::Polygon_mesh_processing::get_initialized_face_index_map(tm, np);
-=======
-  Fid_map fid_map = CGAL::parameters::choose_parameter(get_parameter(np, internal_np::face_index),
-                                 get_const_property_map(boost::face_index, tm));
->>>>>>> 406b6fae
 
   std::vector<std::size_t> face_cc(num_faces(tm), std::size_t(-1));
 
@@ -596,13 +591,8 @@
   Vpm vpm = CGAL::parameters::choose_parameter(get_parameter(np, internal_np::vertex_point),
                          get_const_property_map(boost::vertex_point, tm));
 
-<<<<<<< HEAD
   auto fid_map =
     CGAL::Polygon_mesh_processing::get_initialized_face_index_map(tm, np);
-=======
-  Fid_map fid_map = CGAL::parameters::choose_parameter(get_parameter(np, internal_np::face_index),
-                                 get_const_property_map(boost::face_index, tm));
->>>>>>> 406b6fae
 
   std::vector<std::size_t> face_cc(num_faces(tm), std::size_t(-1));
 
