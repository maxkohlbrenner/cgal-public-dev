--- conflicted
+++ resolved
@@ -481,12 +481,7 @@
   Vpm vpm = choose_parameter(get_parameter(np, internal_np::vertex_point),
                              get_const_property_map(boost::vertex_point, tm));
 
-<<<<<<< HEAD
-  Fid_map fid_map = choose_parameter(get_parameter(np, internal_np::face_index),
-                                     get_const_property_map(boost::face_index, tm));
-=======
   FaceIndexMap fid_map = CGAL::get_initialized_face_index_map(tm, np);
->>>>>>> 1454b990
 
   std::vector<std::size_t> face_cc(num_faces(tm), std::size_t(-1));
 
@@ -582,10 +577,6 @@
   if (!is_closed(tm)) return;
   if (!is_triangle_mesh(tm)) return;
 
-<<<<<<< HEAD
-  using parameters::choose_parameter;
-=======
->>>>>>> 1454b990
   using parameters::get_parameter;
 
   bool orient_outward = choose_parameter(get_parameter(np, internal_np::outward_orientation),true);
@@ -593,12 +584,7 @@
   Vpm vpm = choose_parameter(get_parameter(np, internal_np::vertex_point),
                              get_const_property_map(boost::vertex_point, tm));
 
-<<<<<<< HEAD
-  Fid_map fid_map = choose_parameter(get_parameter(np, internal_np::face_index),
-                                     get_const_property_map(boost::face_index, tm));
-=======
   FaceIndexMap fid_map = CGAL::get_initialized_face_index_map(tm, np);
->>>>>>> 1454b990
 
   std::vector<std::size_t> face_cc(num_faces(tm), std::size_t(-1));
 
