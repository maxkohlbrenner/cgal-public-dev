// Copyright (c) 2014 GeometryFactory (France).
// All rights reserved.
//
// This file is part of CGAL (www.cgal.org).
//
// $URL$
// $Id$
// SPDX-License-Identifier: GPL-3.0-or-later OR LicenseRef-Commercial
//
//
// Author(s)     : Sebastien Loriot
//                 Mael Rouxel-Labbé

#ifndef CGAL_POLYGON_MESH_PROCESSING_STITCH_BORDERS_H
#define CGAL_POLYGON_MESH_PROCESSING_STITCH_BORDERS_H

#include <CGAL/license/Polygon_mesh_processing/repair.h>

#include <CGAL/boost/graph/helpers.h>
#include <CGAL/boost/graph/properties.h>

#include <CGAL/Named_function_parameters.h>
<<<<<<< HEAD
#include <CGAL/Polygon_mesh_processing/internal/named_params_helper.h>
=======
#include <CGAL/boost/graph/named_params_helper.h>
>>>>>>> 01f8f1bc
#include <CGAL/Polygon_mesh_processing/border.h>
#include <CGAL/Polygon_mesh_processing/connected_components.h>
#include <CGAL/Polygon_mesh_processing/shape_predicates.h>

#include <CGAL/array.h>
#include <CGAL/assertions.h>
#include <CGAL/Dynamic_property_map.h>
#include <CGAL/Union_find.h>
#include <CGAL/utility.h>
#include <CGAL/use.h>

#include <boost/range.hpp>
<<<<<<< HEAD
#include <boost/utility/enable_if.hpp>
=======
>>>>>>> 01f8f1bc
#include <boost/functional/hash.hpp>

#include <iostream>
#include <iterator>
#include <map>
#include <set>
#include <unordered_set>
#include <unordered_map>
#include <utility>
#include <vector>
<<<<<<< HEAD
=======
#include <type_traits>
>>>>>>> 01f8f1bc

#ifdef CGAL_PMP_STITCHING_DEBUG_PP
# ifndef CGAL_PMP_STITCHING_DEBUG
#  define CGAL_PMP_STITCHING_DEBUG
# endif
#endif

namespace CGAL {
namespace Polygon_mesh_processing {
namespace internal {

////// Helper structs

// Used to compare halfedges based on their geometry
template <typename PolygonMesh, typename VertexPointMap, typename GeomTraits>
struct Less_for_halfedge
{
  typedef typename boost::graph_traits<PolygonMesh>::vertex_descriptor   vertex_descriptor;
  typedef typename boost::graph_traits<PolygonMesh>::halfedge_descriptor halfedge_descriptor;
  typedef typename boost::property_traits<VertexPointMap>::reference     Point;

  Less_for_halfedge(const PolygonMesh& pmesh_, const VertexPointMap vpm_, const GeomTraits& gt_)
    : pmesh(pmesh_), vpm(vpm_), gt(gt_)
  {}

  bool operator()(const halfedge_descriptor h1, const halfedge_descriptor h2) const
  {
    typename GeomTraits::Equal_3 equal = gt.equal_3_object();
    typename GeomTraits::Less_xyz_3 less = gt.less_xyz_3_object();

    vertex_descriptor vm1 = source(h1, pmesh);
    vertex_descriptor vM1 = target(h1, pmesh);
    vertex_descriptor vm2 = source(h2, pmesh);
    vertex_descriptor vM2 = target(h2, pmesh);

    if(less(get(vpm, vM1), get(vpm, vm1)))
      std::swap(vM1, vm1);
    if(less(get(vpm, vM2), get(vpm, vm2)))
      std::swap(vM2, vm2);

    Point pm1 = get(vpm, vm1);
    Point pM1 = get(vpm, vM1);
    Point pm2 = get(vpm, vm2);
    Point pM2 = get(vpm, vM2);

    if(equal(pm1, pm2))
      return less(pM1, pM2);

    return less(pm1, pm2);
  }

  const PolygonMesh& pmesh;
  const VertexPointMap vpm;
  const GeomTraits& gt;
};

// The following structs determine which of the two halfedges is kept when a pair is merged
template <typename Mesh>
struct Default_halfedges_keeper
{
  typedef typename boost::graph_traits<Mesh>::halfedge_descriptor       halfedge_descriptor;

  halfedge_descriptor operator()(const halfedge_descriptor h1, const halfedge_descriptor h2) const
  {
    return (h1 < h2) ? h1 : h2; // Arbitrary preference
  }
};

// Provided for convenience. If passed to stitch_borders(), this ensures that if any of the two
// edges is marked, then the preserver edge is also marked.
template <typename EMM, typename PolygonMesh>
struct Halfedges_keeper_with_marked_edge_priority
{
  typedef typename boost::graph_traits<PolygonMesh>::halfedge_descriptor       halfedge_descriptor;

  Halfedges_keeper_with_marked_edge_priority(const EMM& emm, const PolygonMesh& pmesh)
    : emm(emm), pmesh(pmesh)
  { }

  halfedge_descriptor operator()(const halfedge_descriptor h1, const halfedge_descriptor h2) const
  {
    // If h2 is marked, then whether h1 is marked or not, we can just return h2
    if(get(emm, edge(h2, pmesh)))
      return h2;

    // If only h1 is marked, return h1;
    // If both or none are marked, it does not matter which we are keeping, so also return h1
    return h1;
  }

private:
  const EMM& emm;
  const PolygonMesh& pmesh;
};

// The following structs are visitors used to maintain a set of cycle representatives (i.e. halfedges)
// when stitching only a subset of the boundary cycles of the mesh
//
// This is for the (default) version, where all cycles are being considered hence
// there is nothing to maintain
template <typename PolygonMesh>
struct Dummy_cycle_rep_maintainer
{
  typedef typename boost::graph_traits<PolygonMesh>::halfedge_descriptor           halfedge_descriptor;
  typedef typename boost::graph_traits<PolygonMesh>::halfedge_iterator             halfedge_iterator;

  Dummy_cycle_rep_maintainer(const PolygonMesh& pmesh) : m_pmesh(pmesh) { }

  Iterator_range<halfedge_iterator> halfedges_to_consider() const { return halfedges(m_pmesh); }

  std::vector<halfedge_descriptor> cycle_representatives() const
  {
    std::vector<halfedge_descriptor> boundary_cycle_representatives;
    extract_boundary_cycles(m_pmesh, std::back_inserter(boundary_cycle_representatives));

    return boundary_cycle_representatives;
  }

  // Dummies just to fit the API
  void add_representative(const halfedge_descriptor) const { }
  void remove_representative(const halfedge_descriptor) const { }
  void clear_representatives() const { }

  template <typename CycleHalfedgeRange, typename FilteredHalfedgePairsRange, typename VPM>
  void update_representatives(const CycleHalfedgeRange&,
                              const FilteredHalfedgePairsRange&,
                              const VPM) const { }

private:
  const PolygonMesh& m_pmesh;
};

// This is the version used when a specific (sub)range of cycles are being used
template <typename PolygonMesh>
struct Boundary_cycle_rep_maintainer
{
  typedef typename boost::graph_traits<PolygonMesh>::vertex_descriptor             vertex_descriptor;
  typedef typename boost::graph_traits<PolygonMesh>::halfedge_descriptor           halfedge_descriptor;
  typedef typename std::pair<halfedge_descriptor, halfedge_descriptor>             halfedges_pair;

  typedef CGAL::dynamic_halfedge_property_t<bool>                                 Candidate_tag;
  typedef typename boost::property_map<PolygonMesh, Candidate_tag>::type          Candidate_map;

  Boundary_cycle_rep_maintainer(PolygonMesh& pmesh)
    : m_pmesh(pmesh)
  {
    m_candidate_halfedges = get(Candidate_tag(), pmesh);
  }

public:
  std::vector<halfedge_descriptor> halfedges_to_consider() const
  {
    std::vector<halfedge_descriptor> boundaries;
    for(const halfedge_descriptor bh : m_cycle_reps)
      for(halfedge_descriptor h : CGAL::halfedges_around_face(bh, m_pmesh))
        boundaries.push_back(h);

    // There should be only one representative per cycle
    CGAL_assertion(std::set<halfedge_descriptor>(boundaries.begin(), boundaries.end()).size() == boundaries.size());

    return boundaries;
  }

  const std::set<halfedge_descriptor>& cycle_representatives() const { return m_cycle_reps; }

  void add_representative(const halfedge_descriptor h) { m_cycle_reps.insert(h); }
  void remove_representative(const halfedge_descriptor h) { m_cycle_reps.erase(h); }
  void clear_representatives( ) { m_cycle_reps.clear(); }

  // Pick a single cycle representative for each cycle that appears in 'cycle_halfedges'
  // The representative must not appear in 'filtered_stitchable_halfedges' since this contains
  // halfedges that will not be border (or even exist) after stitching
  //
  // Stitching matching pairs on the same boundary can split a single hole into multiple holes,
  // each with their representative
  template <typename CycleHalfedgeRange,
            typename FilteredHalfedgePairsRange,
            typename VPM>
  void update_representatives(const CycleHalfedgeRange& cycle_halfedges,
                              const FilteredHalfedgePairsRange& filtered_stitchable_halfedges,
                              const VPM vpm)
  {
    typedef typename boost::property_traits<VPM>::reference                 Point_ref;

#ifdef CGAL_PMP_STITCHING_DEBUG
    std::cout << "update_representatives(" << cycle_halfedges.size() << ", "
                                           << filtered_stitchable_halfedges.size() << ")" << std::endl;
#endif

    CGAL_assertion(!cycle_halfedges.empty());

    for(const halfedge_descriptor h : cycle_halfedges)
      put(m_candidate_halfedges, h, true);

    for(const halfedges_pair& hp : filtered_stitchable_halfedges)
    {
      put(m_candidate_halfedges, hp.first, false);
      put(m_candidate_halfedges, hp.second, false);
    }

    for(const halfedge_descriptor h : cycle_halfedges)
    {
      if(!is_border(h, m_pmesh) || !get(m_candidate_halfedges, h))
        continue;

      // This halfedge is now the representative of a boundary cycle
      // --> walk the cycle to unmark halfedges as potential representatives
      // --> when encountering a halfedge that is already not a potential representative,
      //     that means this halfedge is going to be stitched and so the part of the old cycle
      //     starting from that halfedge till we are back to the that vertex should be ignored.
      add_representative(h);

#ifdef CGAL_PMP_STITCHING_DEBUG_PP
      int border_length = 0;
#endif

      halfedge_descriptor walker_h = h;
      for(;;)
      {
        put(m_candidate_halfedges, walker_h, false);

#ifdef CGAL_PMP_STITCHING_DEBUG_PP
        std::cout << "walker at : " << edge(walker_h, m_pmesh) << std::endl;
        ++border_length;
#endif

        // Everything below is just to find the next halfedge of the cycle post-stitching (things
        // aren't stitched yet because we need to keep valid halfedges)
        vertex_descriptor curr_v = target(walker_h, m_pmesh);
        Point_ref curr_p = get(vpm, curr_v);

        walker_h = next(walker_h, m_pmesh);
        CGAL_assertion(is_border(walker_h, m_pmesh));

        if(walker_h == h)
          break;

        bool ignore_till_back_at_curr_p = !get(m_candidate_halfedges, walker_h);
        while(ignore_till_back_at_curr_p) // can have multiple loops at curr_v
        {
#ifdef CGAL_PMP_STITCHING_DEBUG_PP
          std::cout << "Ignoring a cycle starting at " << curr_v << " pos: " << curr_p << std::endl;
#endif

          // walk the cycle to be ignored
          do
          {
#ifdef CGAL_PMP_STITCHING_DEBUG_PP
            std::cout << "Ignoring " << edge(walker_h, m_pmesh)
                      << "(" << source(walker_h, m_pmesh) << " " << target(walker_h, m_pmesh) << ")" << std::endl;
#endif
            CGAL_assertion(walker_h != h);
            walker_h = next(walker_h, m_pmesh);
          }
          while(get(vpm, source(walker_h, m_pmesh)) != curr_p);

          ignore_till_back_at_curr_p = (walker_h != h) && !get(m_candidate_halfedges, walker_h);
        }

        if(walker_h == h)
          break;

        CGAL_assertion(get(m_candidate_halfedges, walker_h));
      }

#ifdef CGAL_PMP_STITCHING_DEBUG_PP
      std::cout << "new cycle rep: " << edge(h, m_pmesh)
                << "\n\t" << source(h, m_pmesh) << "\t(" << get(vpm, source(h, m_pmesh)) << ")"
                << "\n\t" << target(h, m_pmesh) << "\t(" << get(vpm, target(h, m_pmesh)) << ")\n"
                << " length: " << border_length << std::endl;
      CGAL_assertion(border_length >= 2); // length 2 can happen because not everything is stitchable
#endif
    }
  }

private:
  std::set<halfedge_descriptor> m_cycle_reps;
  Candidate_map m_candidate_halfedges; // candidacy to be a representative
  PolygonMesh& m_pmesh;
};

////// Functions

//add a pair of border halfedges to be stitched.
//Specifies if they are manifold or not in the map.
template<typename Halfedge,
         typename Border_halfedge_map,
         typename Halfedge_pair,
         typename Manifold_halfedge_pair,
         typename Mesh,
         typename VPM,
         typename GT>
void fill_pairs(const Halfedge& he,
                Border_halfedge_map& border_halfedge_map,
                Halfedge_pair& halfedge_pairs,
                Manifold_halfedge_pair& manifold_halfedge_pairs,
                const Mesh& pmesh,
                VPM vpm,
                const GT& gt)
{
  typename GT::Equal_3 equal = gt.equal_3_object();

  typename Border_halfedge_map::iterator set_it;
  bool insertion_ok;
  std::tie(set_it, insertion_ok) = border_halfedge_map.emplace(he, std::make_pair(1,0));

  if(!insertion_ok) // there is already a halfedge with the points
  {
    ++set_it->second.first; // increase the multiplicity
    if(set_it->second.first == 2)
    {
      const Halfedge other_he = set_it->first;
      set_it->second.second = halfedge_pairs.size(); // set the id of the pair in the vector
      halfedge_pairs.emplace_back(other_he, he);
      if(equal(get(vpm, source(he,pmesh)), get(vpm, target(other_he, pmesh))) &&
         equal(get(vpm, target(he,pmesh)), get(vpm, source(other_he, pmesh))))
      {
        // Even if the halfedges are compatible, refuse to stitch if that would break the graph
        if(face(opposite(he, pmesh), pmesh) == face(opposite(other_he, pmesh), pmesh))
          manifold_halfedge_pairs.push_back(false);
        else
          manifold_halfedge_pairs.push_back(true);
      }
      else
      {
        manifold_halfedge_pairs.push_back(false);
      }
    }
    else if(set_it->second.first > 2)
    {
      manifold_halfedge_pairs[ set_it->second.second ] = false;
    }
  }
}

template <typename HalfedgeRange,
          typename PolygonMesh,
          typename HalfedgeKeeper,
          typename OutputIterator,
          typename CGAL_NP_TEMPLATE_PARAMETERS>
OutputIterator collect_duplicated_stitchable_boundary_edges(const HalfedgeRange& halfedge_range,
                                                            PolygonMesh& pmesh,
                                                            const HalfedgeKeeper& hd_kpr,
                                                            const bool per_cc,
                                                            OutputIterator out,
                                                            const CGAL_NP_CLASS& np)
{
  using parameters::choose_parameter;
  using parameters::get_parameter;

  typedef typename boost::graph_traits<PolygonMesh>::halfedge_descriptor          halfedge_descriptor;

  typedef typename GetVertexPointMap<PolygonMesh, CGAL_NP_CLASS>::const_type  VPM;
  VPM vpm = choose_parameter(get_parameter(np, internal_np::vertex_point),
                             get_const_property_map(vertex_point, pmesh));

  typedef typename GetGeomTraits<PolygonMesh, CGAL_NP_CLASS>::type GT;
  GT gt = choose_parameter<GT>(get_parameter(np, internal_np::geom_traits));

  typedef CGAL::dynamic_face_property_t<int>                                      Face_property_tag;
  typedef typename boost::property_map<PolygonMesh, Face_property_tag>::type      Face_cc_map;

  Face_cc_map cc;
  std::size_t num_cc = 0;
  std::vector<std::vector<halfedge_descriptor> > border_edges_per_cc;

  typedef Less_for_halfedge<PolygonMesh, VPM, GT>                                 Less_hedge;
  typedef std::map<halfedge_descriptor, std::pair<int, std::size_t>, Less_hedge>  Border_halfedge_map;

  Less_hedge less_hedge(pmesh, vpm, gt);
  Border_halfedge_map border_halfedge_map(less_hedge);

  std::vector<std::pair<halfedge_descriptor, halfedge_descriptor> > halfedge_pairs;
  std::vector<bool> manifold_halfedge_pairs;

#ifdef CGAL_PMP_STITCHING_DEBUG
  std::cout << "Collecting stitchable pair from a hrange of size: " << halfedge_range.size()
            << " (total: " << halfedges(pmesh).size() << ")" << std::endl;
#endif

  if(per_cc)
  {
    // 'PMP::connected_component' is not local, but it is cheap.
    // One could write a local version of PMP::connected_components with seed faces and which
    // would not use a global dynamic pmap (but rather an unordered set) to mark visited faces,
    // but it would have to be very small CCs for it to yield a better runtime.
    // Consequently, leaving the global version till it is the limiting factor.
    cc = get(Face_property_tag(), pmesh);
    num_cc = connected_components(pmesh, cc, np);
    border_edges_per_cc.resize(num_cc);
  }

  for(halfedge_descriptor he : halfedge_range)
  {
    if(!CGAL::is_border(he, pmesh))
      continue;

    if(per_cc)
      border_edges_per_cc[get(cc, face(opposite(he, pmesh), pmesh))].push_back(he);
    else
      fill_pairs(he, border_halfedge_map, halfedge_pairs, manifold_halfedge_pairs, pmesh, vpm, gt);
  }

  if(per_cc)
  {
    for(std::size_t i=0; i<num_cc; ++i)
    {
      CGAL_assertion(halfedge_pairs.empty());
      CGAL_assertion(manifold_halfedge_pairs.empty());

      Border_halfedge_map border_halfedge_map_in_cc(less_hedge);
      for(std::size_t j=0; j<border_edges_per_cc[i].size(); ++j)
      {
        halfedge_descriptor he = border_edges_per_cc[i][j];
        fill_pairs(he, border_halfedge_map_in_cc, halfedge_pairs,
                   manifold_halfedge_pairs, pmesh, vpm, gt);
      }

      // put in `out` only manifold edges from the set of edges to stitch.
      // We choose not to allow only a pair out of the whole set to be stitched
      // as we can produce inconsistent stitching along a sequence of non-manifold edges
      const std::size_t nb_pairs = halfedge_pairs.size();
      for(std::size_t k=0; k<nb_pairs; ++k)
      {
        if(manifold_halfedge_pairs[k])
        {
          // the first halfedge of the pair is kept
          if(hd_kpr(halfedge_pairs[k].first, halfedge_pairs[k].second) == halfedge_pairs[k].second)
            std::swap(halfedge_pairs[k].first, halfedge_pairs[k].second);

          *out++ = halfedge_pairs[k];

#ifdef CGAL_PMP_STITCHING_DEBUG
          const halfedge_descriptor h = halfedge_pairs[k].first;
          const halfedge_descriptor hn = halfedge_pairs[k].second;
          std::cout << "Stitch "
                    << edge(h, pmesh) << " (" << get(vpm, source(h, pmesh)) << ") - (" << get(vpm, target(h, pmesh)) << ") and "
                    << edge(hn, pmesh) << " (" << get(vpm, source(hn, pmesh)) << ") - (" << get(vpm, target(hn, pmesh)) << ")" << std::endl;
#endif
        }
      }

      halfedge_pairs.clear();
      manifold_halfedge_pairs.clear();
    }
  }
  else
  {
    // put in `out` only manifold edges from the set of edges to stitch.
    // We choose not to allow only a pair out of the whole set to be stitched
    // as we can produce inconsistent stitching along a sequence of non-manifold edges
    const std::size_t nb_pairs=halfedge_pairs.size();
    for(std::size_t i=0; i<nb_pairs; ++i)
    {
      if(manifold_halfedge_pairs[i])
      {
        // the first halfedge of the pair is kept
        if(hd_kpr(halfedge_pairs[i].first, halfedge_pairs[i].second) == halfedge_pairs[i].second)
          std::swap(halfedge_pairs[i].first, halfedge_pairs[i].second);

        *out++ = halfedge_pairs[i];

#ifdef CGAL_PMP_STITCHING_DEBUG
        const halfedge_descriptor h = halfedge_pairs[i].first;
        const halfedge_descriptor hn = halfedge_pairs[i].second;
        std::cout << "Stitch "
                  << edge(h, pmesh) << " (" << get(vpm, source(h, pmesh)) << ") - (" << get(vpm, target(h, pmesh)) << ") and "
                  << edge(hn, pmesh) << " (" << get(vpm, source(hn, pmesh)) << ") - (" << get(vpm, target(hn, pmesh)) << ")" << std::endl;
#endif
      }
    }
  }

  return out;
}

template <class PolygonMesh>
void update_target_vertex(typename boost::graph_traits<PolygonMesh>::halfedge_descriptor h,
                          typename boost::graph_traits<PolygonMesh>::vertex_descriptor v_kept,
                          PolygonMesh& pmesh)
{
  typename boost::graph_traits<PolygonMesh>::halfedge_descriptor start = h;
  do
  {
    set_target(h, v_kept, pmesh);
    h = opposite(next(h, pmesh), pmesh);
  }
  while(h != start);
}

template <class vertex_descriptor, class Handle_map>
typename Union_find<vertex_descriptor>::handle
uf_get_handle(vertex_descriptor v,
              Union_find<vertex_descriptor>& uf_vertices,
              Handle_map& handles)
{
  std::pair<typename Handle_map::iterator, bool> insert_res =
    handles.emplace(v, typename Union_find<vertex_descriptor>::handle());
  if(insert_res.second)
    insert_res.first->second = uf_vertices.make_set(v);

  return insert_res.first->second;
}

template <class vertex_descriptor, class Handle_map>
void uf_join_vertices(vertex_descriptor v1, vertex_descriptor v2,
                      Union_find<vertex_descriptor>& uf_vertices,
                      Handle_map& handles)
{
  typename Union_find<vertex_descriptor>::handle
    h1 = uf_get_handle(v1, uf_vertices, handles),
    h2 = uf_get_handle(v2, uf_vertices, handles);
  uf_vertices.unify_sets(h1, h2);
}

// main functions (vertices to keep selected and halfedge pairs filtered)
template <typename PolygonMesh, typename HalfedgePairsRange, typename VertexPointMap,
          typename Uf_vertices, typename Uf_handles>
void run_stitch_borders(PolygonMesh& pmesh,
                        const HalfedgePairsRange& to_stitch,
                        const VertexPointMap& vpm,
                        Uf_vertices& uf_vertices,
                        Uf_handles& uf_handles)
{
  typedef typename boost::graph_traits<PolygonMesh>::vertex_descriptor      vertex_descriptor;
  typedef typename boost::graph_traits<PolygonMesh>::halfedge_descriptor    halfedge_descriptor;
  typedef typename std::pair<halfedge_descriptor, halfedge_descriptor>      halfedges_pair;

  CGAL_USE(vpm);

  std::vector<vertex_descriptor> vertices_to_delete;
  for(const halfedges_pair& hk : to_stitch)
  {
    halfedge_descriptor h1 = hk.first;
    halfedge_descriptor h2 = hk.second;

#ifdef CGAL_PMP_STITCHING_DEBUG_PP
      std::cout << "Actually stitching:\n";
      std::cout << edge(h1, pmesh) << "\n\t" << source(h1, pmesh) << "\t(" << get(vpm, source(h1, pmesh)) << ")"
                                   << "\n\t" << target(h1, pmesh) << "\t(" << get(vpm, target(h1, pmesh)) << ")\n"
                << edge(h2, pmesh) << "\n\t" << source(h2, pmesh) << "\t(" << get(vpm, source(h2, pmesh)) << ")"
                                   << "\n\t" << target(h2, pmesh) << "\t(" << get(vpm, target(h2, pmesh)) << ")" << std::endl;
#endif

    vertex_descriptor h1_tgt = target(h1, pmesh);
    vertex_descriptor h2_src = source(h2, pmesh);

    // update vertex pointers: target of h1 vs source of h2
    vertex_descriptor v_to_keep =
      *uf_vertices.find(uf_get_handle(h1_tgt, uf_vertices, uf_handles));

    if(v_to_keep!=h1_tgt)
    {
      vertices_to_delete.push_back(h1_tgt);
      update_target_vertex(h1, v_to_keep, pmesh);
    }

    if(v_to_keep != h2_src && h1_tgt!=h2_src)
    {
      vertices_to_delete.push_back( h2_src );
      update_target_vertex(opposite(h2, pmesh), v_to_keep, pmesh);
    }
    set_halfedge(v_to_keep, h1, pmesh);

    vertex_descriptor h1_src = source(h1, pmesh);
    vertex_descriptor h2_tgt = target(h2, pmesh);

    //update vertex pointers: target of h1 vs source of h2
    v_to_keep = *uf_vertices.find(uf_get_handle(h2_tgt, uf_vertices, uf_handles));
    if(v_to_keep!=h2_tgt)
    {
      vertices_to_delete.push_back( h2_tgt );
      update_target_vertex(h2, v_to_keep, pmesh);
    }

    if(v_to_keep!=h1_src && h1_src!=h2_tgt)
    {
      vertices_to_delete.push_back( h1_src );
      update_target_vertex(opposite(h1, pmesh), v_to_keep, pmesh);
    }

    set_halfedge(v_to_keep, opposite(h1, pmesh), pmesh);
  }

  /// Update next/prev of neighbor halfedges (that are not set for stiching)
  /// _______   _______
  ///        | |
  ///        | |
  /// In order to avoid having to maintain a set with halfedges to stitch
  /// we do on purpose next-prev linking that might not be useful but that
  /// is harmless and still less expensive than doing queries in a set
  for(const halfedges_pair& hk : to_stitch)
  {
    halfedge_descriptor h1 = hk.first;
    halfedge_descriptor h2 = hk.second;

    //link h2->prev() to h1->next()
    halfedge_descriptor pr = prev(h2, pmesh);
    halfedge_descriptor nx = next(h1, pmesh);
    set_next(pr, nx, pmesh);

    //link h1->prev() to h2->next()
    pr = prev(h1, pmesh);
    nx = next(h2, pmesh);
    set_next(pr, nx, pmesh);
  }

  /// update HDS connectivity, removing the second halfedge
  /// of each the pair and its opposite
  for(const halfedges_pair& hk : to_stitch)
  {
    halfedge_descriptor h1 = hk.first;
    halfedge_descriptor h2 = hk.second;

  ///Set face-halfedge relationship
    //h2 and its opposite will be removed
    set_face(h1, face(opposite(h2, pmesh), pmesh), pmesh);
    set_halfedge(face(h1, pmesh), h1, pmesh);
    //update next/prev pointers
    halfedge_descriptor tmp = prev(opposite(h2, pmesh), pmesh);
    set_next(tmp, h1, pmesh);
    tmp = next(opposite(h2, pmesh), pmesh);
    set_next(h1, tmp, pmesh);

  /// remove the extra halfedges
    remove_edge(edge(h2, pmesh), pmesh);
  }

  //remove the extra vertices
  for(vertex_descriptor vd : vertices_to_delete)
  {
#ifdef CGAL_PMP_STITCHING_DEBUG_PP
    std::cout << "Delete vertex: " << vd << std::endl;
#endif
    remove_vertex(vd, pmesh);
  }
}

template <typename PolygonMesh, typename HalfedgePair,
          typename Uf_vertices, typename Uf_handles>
const std::vector<HalfedgePair>&
filter_stitchable_pairs(PolygonMesh& pmesh,
                        const std::vector<HalfedgePair>& to_stitch,
                        std::vector<HalfedgePair>& to_stitch_filtered,
                        Uf_vertices& uf_vertices,
                        Uf_handles& uf_handles)
{
  typedef typename boost::graph_traits<PolygonMesh>::vertex_descriptor    vertex_descriptor;
  typedef typename boost::graph_traits<PolygonMesh>::halfedge_descriptor  halfedge_descriptor;

  // Merge the vertices
  for(const HalfedgePair& hk : to_stitch)
  {
    const halfedge_descriptor h1 = hk.first;
    const halfedge_descriptor h2 = hk.second;

    CGAL_assertion(is_border(h1, pmesh));
    CGAL_assertion(is_border(h2, pmesh));
    CGAL_assertion(!is_border(opposite(h1, pmesh), pmesh));
    CGAL_assertion(!is_border(opposite(h2, pmesh), pmesh));

    vertex_descriptor tgt1 = target(h1, pmesh), src1 = source(h1, pmesh);
    vertex_descriptor src2 = source(h2, pmesh), tgt2 = target(h2, pmesh);
    uf_join_vertices(tgt1, src2, uf_vertices, uf_handles);
    uf_join_vertices(src1, tgt2, uf_vertices, uf_handles);
  }

  // detect vertices that cannot be stitched because it would produce a non-manifold edge
  // We look for vertex to be stitched and collect all incident edges with another endpoint
  // to be stitched (that is not an edge scheduled for stitching). That way we can detect
  // if more that one edge will share the same two "master" endpoints.
  typedef std::pair<vertex_descriptor, vertex_descriptor> Vertex_pair;
  typedef std::unordered_map<Vertex_pair,
                             std::vector<halfedge_descriptor>,
                             boost::hash<Vertex_pair>>           Halfedges_after_stitching;
  Halfedges_after_stitching halfedges_after_stitching;

  typedef std::pair<const vertex_descriptor, typename Uf_vertices::handle> Pair_type;
  for(const Pair_type& p : uf_handles)
  {
    vertex_descriptor vd = p.first;
    typename Uf_vertices::handle tgt_handle = uf_vertices.find(uf_handles[vd]);
    for(halfedge_descriptor hd : halfedges_around_target(vd, pmesh))
    {
      const vertex_descriptor other_vd = source(hd, pmesh);

      typename Uf_handles::iterator it_res = uf_handles.find(other_vd);

      if(it_res!=uf_handles.end()) // if the other vertex is also involved in a merge
      {
        if(other_vd < vd)
          continue; // avoid reporting twice the same edge

        typename Uf_vertices::handle src_handle=uf_vertices.find(it_res->second);
        halfedges_after_stitching[make_sorted_pair(*tgt_handle, *src_handle)].push_back(hd);
      }
      else
        halfedges_after_stitching[make_sorted_pair(*tgt_handle, other_vd)].push_back(hd);
    }
  }

  // look for edges that will be present more than once after the stitching
  // (no edges scheduled for stitching involved)
  std::unordered_set<vertex_descriptor> unstitchable_vertices;
  for(typename Halfedges_after_stitching::iterator it=halfedges_after_stitching.begin(),
                                                   it_end=halfedges_after_stitching.end();
                                                   it!=it_end; ++it)
  {
    switch(it->second.size())
    {
      case 1:
       break; // nothing to do
      case 2:
      {
        if(is_border_edge(it->second.front(), pmesh) && is_border_edge(it->second.back(), pmesh))
          break; // these are edges that are most possibly scheduled for stitching or will create a two halfedge loop
        CGAL_FALLTHROUGH;
      }
      default:
      {
        // this is a bit extreme as maybe some could be stitched
        // (but safer because the master could be one of them)
        for(halfedge_descriptor hd : it->second)
        {
          unstitchable_vertices.insert(source(hd, pmesh));
          unstitchable_vertices.insert(target(hd, pmesh));
        }
      }
    }
  }

  // filter halfedges to stitch
  if(!unstitchable_vertices.empty())
  {
    to_stitch_filtered.reserve(to_stitch.size());
    for(const HalfedgePair& hk : to_stitch)
    {
      // We test both halfedges because the previous test
      // might involve only one of the two halfedges
      if(unstitchable_vertices.count( source(hk.first, pmesh) )== 0 &&
         unstitchable_vertices.count( target(hk.first, pmesh) )== 0 &&
         unstitchable_vertices.count( source(hk.second, pmesh) )== 0 &&
         unstitchable_vertices.count( target(hk.second, pmesh) )== 0 )
      {
        to_stitch_filtered.push_back(hk);
      }
    }

    // redo union find as some "master" vertex might be unstitchable
    uf_vertices.clear();
    uf_handles.clear();
    for(const HalfedgePair& hk : to_stitch_filtered)
    {
      halfedge_descriptor h1 = hk.first;
      halfedge_descriptor h2 = hk.second;

      vertex_descriptor tgt1 = target(h1, pmesh), src1 = source(h1, pmesh);
      vertex_descriptor src2 = source(h2, pmesh), tgt2 = target(h2, pmesh);
      uf_join_vertices(tgt1, src2, uf_vertices, uf_handles);
      uf_join_vertices(src1, tgt2, uf_vertices, uf_handles);
    }
    return to_stitch_filtered;
  }
  return to_stitch;
}

template <typename HalfedgePair, typename CandidateHalfedgeRange, typename PolygonMesh,
          typename CycleRepMaintainer, typename VertexPointMap>
std::size_t stitch_halfedge_range(const std::vector<HalfedgePair>& to_stitch,
                                  const CandidateHalfedgeRange& representative_candidates,
                                  PolygonMesh& pmesh,
                                  const VertexPointMap& vpm,
                                  CycleRepMaintainer& cycle_reps_maintainer)
{
  typedef typename boost::graph_traits<PolygonMesh>::vertex_descriptor    vertex_descriptor;

#ifdef CGAL_PMP_STITCHING_DEBUG_PP
  typedef typename boost::graph_traits<PolygonMesh>::halfedge_descriptor  halfedge_descriptor;
  std::cout << to_stitch.size() << " tentative halfedge pair(s) to stitch:\n";
  for(const auto& hp : to_stitch)
  {
    const halfedge_descriptor h = hp.first;
    const halfedge_descriptor hn = hp.second;

    std::cout << edge(h, pmesh) << "\n\t" << source(h, pmesh) << "\t(" << get(vpm, source(h, pmesh)) << ")"
                                << "\n\t" << target(h, pmesh) << "\t(" << get(vpm, target(h, pmesh)) << ")\n"
              << edge(hn, pmesh) << "\n\t" << source(hn, pmesh) << "\t(" << get(vpm, source(hn, pmesh)) << ")"
                                 << "\n\t" << target(hn, pmesh) << "\t(" << get(vpm, target(hn, pmesh)) << ")" << std::endl;
  }
#endif

  // The first step of the algorithm is to filter halfedges to be stitched so that
  // after stitching no edges will be present more than once.
  typedef CGAL::Union_find<vertex_descriptor> Uf_vertices;
  Uf_vertices uf_vertices;
  typedef std::unordered_map<vertex_descriptor, typename Uf_vertices::handle> Uf_handles;
  Uf_handles uf_handles;

  std::vector<HalfedgePair> to_stitch_local;
  const std::vector<HalfedgePair>& to_stitch_filtered =
    filter_stitchable_pairs(pmesh, to_stitch, to_stitch_local, uf_vertices, uf_handles);

  cycle_reps_maintainer.update_representatives(representative_candidates, to_stitch_filtered, vpm);

  // Actually stitching
  run_stitch_borders(pmesh, to_stitch_filtered, vpm, uf_vertices, uf_handles);

  return to_stitch_filtered.size();
}

template <typename HalfedgePair, typename PolygonMesh, typename VertexPointMap>
std::size_t stitch_halfedge_range(const std::vector<HalfedgePair>& to_stitch,
                                  PolygonMesh& pmesh,
                                  const VertexPointMap& vpm)
{
  Dummy_cycle_rep_maintainer<PolygonMesh> cycle_reps_maintainer(pmesh);
  return stitch_halfedge_range(to_stitch, halfedges(pmesh), pmesh, vpm, cycle_reps_maintainer);
}

// overload to avoid a useless copy
template <typename HalfedgePair, typename PolygonMesh, typename VertexPointMap>
std::size_t stitch_halfedge_range_dispatcher(const std::vector<HalfedgePair>& to_stitch,
                                             PolygonMesh& pmesh,
                                             const VertexPointMap& vpm)
{
  return stitch_halfedge_range(to_stitch, pmesh, vpm);
}

// overload making a copy
template <typename HalfedgePairRange, typename PolygonMesh, typename VertexPointMap>
std::size_t stitch_halfedge_range_dispatcher(const HalfedgePairRange& to_stitch_const,
                                             PolygonMesh& pmesh,
                                             const VertexPointMap& vpm)
{
  typedef typename boost::graph_traits<PolygonMesh>::halfedge_descriptor HD;
  std::vector< std::pair<HD,HD> > to_stitch(to_stitch_const.begin(), to_stitch_const.end());
  return stitch_halfedge_range(to_stitch, pmesh, vpm);
}

// collect_duplicated_stitchable_boundary_edges() cannot handle configurations with non-manifoldness.
// However, even if non-manifoldness exists within a loop, it is safe choice to stitch consecutive
// stitchable halfedges
template <typename HalfedgeRange,
          typename HalfedgeKeeper,
          typename PolygonMesh,
          typename VPM,
          typename GT>
std::size_t zip_boundary_cycle(typename boost::graph_traits<PolygonMesh>::halfedge_descriptor& bh,
                               const HalfedgeRange& cycle_halfedges,
                               const HalfedgeKeeper& hd_kpr,
                               PolygonMesh& pmesh,
                               const VPM vpm,
                               const GT& gt)
{
  typedef typename boost::graph_traits<PolygonMesh>::halfedge_descriptor           halfedge_descriptor;

  typename GT::Equal_3 equal = gt.equal_3_object();

  std::size_t stitched_boundary_cycles_n = 0;

  // Zipping cannot change the topology of the hole so the maintenance is trivial
  internal::Dummy_cycle_rep_maintainer<PolygonMesh> dummy_maintainer(pmesh);

  // A boundary cycle might need to be stitched starting from different extremities
  //
  //                        v11 ------ v10
  //                         |          |
  //   v0 --- v1(v13) === v2(v12)     v5(v9) === v6(v8) --- v7
  //                         |          |
  //                        v3 ------- v4
  //
  // As long as we find vertices on the boundary with both incident halfedges being compatible,
  // we zip it up as much as possible.

  // not everything is always stitchable
  std::set<halfedge_descriptor> unstitchable_halfedges;

  const halfedge_descriptor null_h = boost::graph_traits<PolygonMesh>::null_halfedge();
  for(;;) // until there is nothing to stitch anymore
  {
    if(bh == null_h) // the complete boundary cycle is stitched
      break;

#ifdef CGAL_PMP_STITCHING_DEBUG
    std::cout << "Walking border from halfedge: " << edge(bh, pmesh) << std::endl;
#endif

    CGAL_assertion(is_border(bh, pmesh));

    halfedge_descriptor hn = next(bh, pmesh), start_h = null_h;
    do
    {
      halfedge_descriptor hnn = next(hn, pmesh);
      CGAL_assertion(equal(get(vpm, target(hn, pmesh)), get(vpm, source(hnn, pmesh))));

      if(equal(get(vpm, source(hn, pmesh)), get(vpm, target(hnn, pmesh))) &&
         !is_degenerate_edge(edge(hn, pmesh), pmesh,
                             parameters::vertex_point_map(vpm).geom_traits(gt)))
      {
        if(unstitchable_halfedges.count(hn) == 0)
        {
          start_h = hn;
          break;
        }
      }

      hn = hnn;
    }
    while(hn != bh);

    if(start_h == null_h) // nothing to be stitched on this boundary cycle
      break;

#ifdef CGAL_PMP_STITCHING_DEBUG_PP
    std::cout << "Starting stitching from halfedge: "
              << get(vpm, source(edge(start_h, pmesh), pmesh)) << " "
              << get(vpm, target(edge(start_h, pmesh), pmesh)) << std::endl;
#endif

    CGAL_assertion(is_border(start_h, pmesh));

    // Associate as many consecutive halfedge pairs as possible ("zipping")
    std::vector<std::pair<halfedge_descriptor, halfedge_descriptor> > hedges_to_stitch;

    halfedge_descriptor curr_h = start_h;
    halfedge_descriptor curr_hn = next(curr_h, pmesh);
    for(;;) // while we can expand the zipping range
    {
      // Don't create an invalid polygon mesh, even if the geometry allows it
      if(face(opposite(curr_h, pmesh), pmesh) == face(opposite(curr_hn, pmesh), pmesh))
      {
        unstitchable_halfedges.insert(curr_h);
        bh = curr_hn;
        break;
      }

      CGAL_assertion(is_border(curr_h, pmesh));
      CGAL_assertion(is_border(curr_hn, pmesh));

      if(hd_kpr(curr_h, curr_hn) == curr_h)
        hedges_to_stitch.emplace_back(curr_h, curr_hn);
      else
        hedges_to_stitch.emplace_back(curr_hn, curr_h);

#ifdef CGAL_PMP_STITCHING_DEBUG_PP
      std::cout << "expand zip with:\n"
                << edge(curr_h, pmesh) << "\n\t" << source(curr_h, pmesh) << "\t(" << get(vpm, source(curr_h, pmesh)) << ")"
                                    << "\n\t" << target(curr_h, pmesh) << "\t(" << get(vpm, target(curr_h, pmesh)) << ")\n"
                << edge(curr_hn, pmesh) << "\n\t" << source(curr_hn, pmesh) << "\t(" << get(vpm, source(curr_hn, pmesh)) << ")"
                                     << "\n\t" << target(curr_hn, pmesh) << "\t(" << get(vpm, target(curr_hn, pmesh)) << ")" << std::endl;
#endif

      // check if we have reached the end of the boundary cycle
      if(prev(curr_h, pmesh) == curr_hn || prev(curr_h, pmesh) == next(curr_hn, pmesh))
      {
        bh = null_h;
        break;
      }

      curr_h = prev(curr_h, pmesh);
      curr_hn = next(curr_hn, pmesh);

      // check if the next two halfedges are not geometrically compatible
      if(!equal(get(vpm, source(curr_h, pmesh)), get(vpm, target(curr_hn, pmesh))) ||
         is_degenerate_edge(edge(curr_hn, pmesh), pmesh,
                            parameters::vertex_point_map(vpm).geom_traits(gt)))
      {
        bh = curr_hn;
        break;
      }
    }

    // bh must be a boundary halfedge on the border that will not be impacted by any stitching
    CGAL_assertion_code(if(bh != null_h) {)
    CGAL_assertion_code(  for(const auto& hp : hedges_to_stitch) {)
    CGAL_assertion(         bh != hp.first && bh != hp.second);
    CGAL_assertion_code(}})

    if(!hedges_to_stitch.empty())
    {
#ifdef CGAL_PMP_STITCHING_DEBUG_PP
      std::cout << hedges_to_stitch.size() " halfedge pairs to stitch on border containing:\n"
                << edge(h, pmesh) << "\n\t" << source(h, pmesh) << "\t(" << get(vpm, source(h, pmesh)) << ")"
                                  << "\n\t" << target(h, pmesh) << "\t(" << get(vpm, target(h, pmesh)) << ")" << std::endl;
#endif

      std::size_t local_stitches = internal::stitch_halfedge_range(hedges_to_stitch, cycle_halfedges,
                                                                   pmesh, vpm, dummy_maintainer);
      stitched_boundary_cycles_n += local_stitches;

      if(local_stitches == 0) // refused to stitch this halfedge pair range due to manifold issue
      {
#ifdef CGAL_PMP_STITCHING_DEBUG_PP
        std::cout << "Failed to stitch this range!" << std::endl;
#endif

        for(const auto& hp : hedges_to_stitch)
        {
          unstitchable_halfedges.insert(hp.first);
          unstitchable_halfedges.insert(hp.second);
        }
      }
    }
  }

  return stitched_boundary_cycles_n;
}

/// High-level functions

template <typename PolygonMesh, typename CycleRepMaintainer, typename CGAL_NP_TEMPLATE_PARAMETERS>
std::size_t stitch_boundary_cycle(const typename boost::graph_traits<PolygonMesh>::halfedge_descriptor h,
                                  PolygonMesh& pmesh,
                                  CycleRepMaintainer& cycle_reps_maintainer,
                                  const CGAL_NP_CLASS& np)
{
  typedef typename boost::graph_traits<PolygonMesh>::halfedge_descriptor           halfedge_descriptor;
  typedef typename std::pair<halfedge_descriptor, halfedge_descriptor>             halfedges_pair;

  CGAL_precondition(is_valid_halfedge_descriptor(h, pmesh));
  CGAL_precondition(is_border(h, pmesh));
  CGAL_precondition(is_valid(pmesh));

  using parameters::choose_parameter;
  using parameters::get_parameter;

  typedef typename GetVertexPointMap<PolygonMesh, CGAL_NP_CLASS>::const_type   VPM;
  VPM vpm = choose_parameter(get_parameter(np, internal_np::vertex_point),
                             get_const_property_map(vertex_point, pmesh));

  typedef typename GetGeomTraits<PolygonMesh, CGAL_NP_CLASS>::type GT;
  GT gt = choose_parameter<GT>(get_parameter(np, internal_np::geom_traits));

  typedef typename internal_np::Lookup_named_param_def<internal_np::halfedges_keeper_t,
                                                       CGAL_NP_CLASS,
                                                       Default_halfedges_keeper<PolygonMesh> >::type  Halfedge_keeper;
  const Halfedge_keeper hd_kpr = choose_parameter(get_parameter(np, internal_np::halfedges_keeper),
                                                  Default_halfedges_keeper<PolygonMesh>());

  halfedge_descriptor bh = h, bh_mem = bh;

  std::vector<halfedge_descriptor> cycle_halfedges;
  for(halfedge_descriptor h : halfedges_around_face(bh, pmesh))
    cycle_halfedges.push_back(h);

  std::size_t res = internal::zip_boundary_cycle(bh, cycle_halfedges, hd_kpr, pmesh, vpm, gt);
  if(bh == boost::graph_traits<PolygonMesh>::null_halfedge()) // stitched everything
  {
    cycle_reps_maintainer.remove_representative(bh);
    return res;
  }

  // Re-compute the range if something was stitched
  if(res != 0)
  {
    cycle_reps_maintainer.remove_representative(bh_mem);
    cycle_reps_maintainer.add_representative(bh);

    cycle_halfedges.clear();
    for(halfedge_descriptor h : halfedges_around_face(bh, pmesh))
      cycle_halfedges.push_back(h);
  }

  std::vector<halfedges_pair> to_stitch;
  internal::collect_duplicated_stitchable_boundary_edges(cycle_halfedges, pmesh,
                                                         hd_kpr, false /*per cc*/,
                                                         std::back_inserter(to_stitch), np);

  res += stitch_halfedge_range(to_stitch, cycle_halfedges, pmesh, vpm, cycle_reps_maintainer);

  return res;
}

} //end of namespace internal

/// \ingroup PMP_repairing_grp
///
/// \brief stitches together, whenever possible, two halfedges belonging to the boundary cycle
/// described by the halfedge `h`.
///
/// Two border halfedges `h1` and `h2` can be stitched
/// if the points associated to the source and target vertices of `h1` are
/// the same as those of the target and source vertices of `h2`, respectively.
///
/// \tparam PolygonMesh a model of `MutableFaceGraph`
/// \tparam NamedParameters a sequence of \ref bgl_namedparameters "Named Parameters"
///
/// \param h a border halfedge of the polygon mesh `pmesh`
/// \param pmesh the polygon mesh to be stitched
/// \param np an optional sequence of \ref bgl_namedparameters "Named Parameters" among the ones listed below
///
/// \cgalNamedParamsBegin
///   \cgalParamNBegin{vertex_point_map}
///     \cgalParamDescription{a property map associating points to the vertices of `pm`}
///     \cgalParamType{a class model of `ReadWritePropertyMap` with `boost::graph_traits<PolygonMesh>::%vertex_descriptor`
///                    as key type and `%Point_3` as value type}
///     \cgalParamDefault{`boost::get(CGAL::vertex_point, pmesh)`}
///     \cgalParamExtra{If this parameter is omitted, an internal property map for `CGAL::vertex_point_t`
///                     must be available in `PolygonMesh`.}
///   \cgalParamNEnd
///
///   \cgalParamNBegin{geom_traits}
///     \cgalParamDescription{an instance of a geometric traits class}
///     \cgalParamType{The traits class must provide the nested type `Point_3`,
///                    and the nested functors:
///                    - `Less_xyz_3` to compare lexicographically two points
///                    - `Equal_3` to check whether two points are identical.
///                    For each functor `Foo`, a function `Foo foo_object()` must be provided.}
///     \cgalParamDefault{a \cgal Kernel deduced from the point type, using `CGAL::Kernel_traits`}
///     \cgalParamExtra{The geometric traits class must be compatible with the vertex point type.}
///   \cgalParamNEnd
/// \cgalNamedParamsEnd
///
/// \returns the number of pairs of halfedges that were stitched.
///
/// \sa `stitch_boundary_cycles()`
/// \sa `stitch_borders()`
///
template <typename PolygonMesh, typename CGAL_NP_TEMPLATE_PARAMETERS>
std::size_t stitch_boundary_cycle(const typename boost::graph_traits<PolygonMesh>::halfedge_descriptor h,
                                  PolygonMesh& pmesh,
                                  const CGAL_NP_CLASS& np = parameters::default_values())
{
  internal::Dummy_cycle_rep_maintainer<PolygonMesh> dummy_maintainer(pmesh);
  return internal::stitch_boundary_cycle(h, pmesh, dummy_maintainer, np);
}

namespace internal {

template <typename BorderHalfedgeRange, typename PolygonMesh,
          typename CycleRepMaintainer, typename CGAL_NP_TEMPLATE_PARAMETERS>
std::size_t stitch_boundary_cycles(const BorderHalfedgeRange& boundary_cycle_representatives,
                                   PolygonMesh& pmesh,
                                   CycleRepMaintainer& cycle_reps_maintainer,
                                   const CGAL_NP_CLASS& np)
{
  typedef typename boost::graph_traits<PolygonMesh>::halfedge_descriptor           halfedge_descriptor;

  std::size_t stitched_boundary_cycles_n = 0;
  for(const halfedge_descriptor h : boundary_cycle_representatives)
    stitched_boundary_cycles_n += stitch_boundary_cycle(h, pmesh, cycle_reps_maintainer, np);

  return stitched_boundary_cycles_n;
}

} // namespace internal

/// \ingroup PMP_repairing_grp
///
/// \brief stitches together, whenever possible, two halfedges belonging to the same boundary cycle.
///
/// Two border halfedges `h1` and `h2` can be stitched
/// if the points associated to the source and target vertices of `h1` are
/// the same as those of the target and source vertices of `h2`, respectively.
///
/// \tparam BorderHalfedgeRange a model of `Range` with value type `boost::graph_traits<PolygonMesh>::%halfedge_descriptor`
/// \tparam PolygonMesh a model of `MutableFaceGraph`
/// \tparam NamedParameters a sequence of \ref bgl_namedparameters "Named Parameters"
///
/// \param boundary_cycle_representatives a range of border halfedges, each describing a boundary cycle of the mesh `pmesh`
/// \param pmesh the polygon mesh to be modified by stitching
/// \param np an optional sequence of \ref bgl_namedparameters "Named Parameters" among the ones listed below
///
/// \cgalNamedParamsBegin
///   \cgalParamNBegin{vertex_point_map}
///     \cgalParamDescription{a property map associating points to the vertices of `pm`}
///     \cgalParamType{a class model of `ReadWritePropertyMap` with `boost::graph_traits<PolygonMesh>::%vertex_descriptor`
///                    as key type and `%Point_3` as value type}
///     \cgalParamDefault{`boost::get(CGAL::vertex_point, pmesh)`}
///     \cgalParamExtra{If this parameter is omitted, an internal property map for `CGAL::vertex_point_t`
///                     must be available in `PolygonMesh`.}
///   \cgalParamNEnd
///
///   \cgalParamNBegin{geom_traits}
///     \cgalParamDescription{an instance of a geometric traits class}
///     \cgalParamType{The traits class must provide the nested type `Point_3`,
///                    and the nested functors:
///                    - `Less_xyz_3` to compare lexicographically two points
///                    - `Equal_3` to check whether two points are identical.
///                    For each functor `Foo`, a function `Foo foo_object()` must be provided.}
///     \cgalParamDefault{a \cgal Kernel deduced from the point type, using `CGAL::Kernel_traits`}
///     \cgalParamExtra{The geometric traits class must be compatible with the vertex point type.}
///   \cgalParamNEnd
/// \cgalNamedParamsEnd
///
/// \returns the number of pairs of halfedges that were stitched.
///
/// \sa `stitch_boundary_cycle()`
/// \sa `stitch_borders()`
///
template <typename BorderHalfedgeRange, typename PolygonMesh, typename CGAL_NP_TEMPLATE_PARAMETERS>
std::size_t stitch_boundary_cycles(const BorderHalfedgeRange& boundary_cycle_representatives,
                                   PolygonMesh& pmesh,
                                   const CGAL_NP_CLASS& np = parameters::default_values())
{
  // If this API is called, we are not from stitch_borders() (otherwise there would be a maintainer)
  // so there is only one pass and we don't carea bout maintaining the cycle subset
  internal::Dummy_cycle_rep_maintainer<PolygonMesh> dummy_maintainer(pmesh);
  return stitch_boundary_cycles(boundary_cycle_representatives, pmesh, dummy_maintainer, np);
}

///\cond SKIP_IN_MANUAL

// convenience overloads
template <typename PolygonMesh, typename CGAL_NP_TEMPLATE_PARAMETERS>
std::size_t stitch_boundary_cycles(PolygonMesh& pmesh,
                                   const CGAL_NP_CLASS& np = parameters::default_values())
{
  typedef typename boost::graph_traits<PolygonMesh>::halfedge_descriptor           halfedge_descriptor;

  std::vector<halfedge_descriptor> boundary_cycle_representatives;
  extract_boundary_cycles(pmesh, std::back_inserter(boundary_cycle_representatives));

  return stitch_boundary_cycles(boundary_cycle_representatives, pmesh, np);
}

/// \endcond

// The VPM is only used here for debugging info purposes as in this overload, the halfedges
// to stitch are already provided and all further checks are combinatorial and not geometrical.
/*!
* \ingroup PMP_repairing_grp
*
* \brief stitches together border halfedges in a polygon mesh.
*
* The halfedges to be stitched are provided in `hedge_pairs_to_stitch`.
* For each pair `p` in this vector, `p.second` and its opposite will be removed
* from `pmesh`.
*
* \tparam PolygonMesh a model of `MutableFaceGraph`
* \tparam HalfedgePairsRange a range of
*         `std::pair<boost::graph_traits<PolygonMesh>::%halfedge_descriptor,
*         boost::graph_traits<PolygonMesh>::%halfedge_descriptor>`,
*         model of `Range`.
*         Its iterator type is `InputIterator`.
*
* \param pmesh the polygon mesh to be modified by stitching
* \param hedge_pairs_to_stitch a range of `std::pair` of halfedges to be stitched together
* \param np an optional sequence of \ref bgl_namedparameters "Named Parameters" among the ones listed below
*
* \cgalNamedParamsBegin
*   \cgalParamNBegin{vertex_point_map}
*     \cgalParamDescription{a property map associating points to the vertices of `pm`}
*     \cgalParamType{a class model of `ReadWritePropertyMap` with `boost::graph_traits<PolygonMesh>::%vertex_descriptor`
*                    as key type and `%Point_3` as value type}
*     \cgalParamDefault{`boost::get(CGAL::vertex_point, pmesh)`}
*     \cgalParamExtra{If this parameter is omitted, an internal property map for `CGAL::vertex_point_t`
*                     must be available in `PolygonMesh`.}
*   \cgalParamNEnd
* \cgalNamedParamsEnd
*
* \return the number of pairs of halfedges that were stitched.
*
* \sa `stitch_boundary_cycle()`
* \sa `stitch_boundary_cycles()`
*/
template <typename PolygonMesh,
          typename HalfedgePairsRange,
          typename CGAL_NP_TEMPLATE_PARAMETERS>
std::size_t stitch_borders(PolygonMesh& pmesh,
                           const HalfedgePairsRange& hedge_pairs_to_stitch,
                           const CGAL_NP_CLASS& np = parameters::default_values(),
<<<<<<< HEAD
                           typename boost::enable_if<
                             typename boost::has_range_iterator<HalfedgePairsRange>
                           >::type* = 0)
=======
                           std::enable_if_t<
                             boost::has_range_iterator<HalfedgePairsRange>::value
                           >* = 0)
>>>>>>> 01f8f1bc
{
  using parameters::choose_parameter;
  using parameters::get_parameter;

  typedef typename GetVertexPointMap<PolygonMesh, CGAL_NP_CLASS>::const_type  VPM;
  VPM vpm = choose_parameter(get_parameter(np, internal_np::vertex_point),
                             get_const_property_map(vertex_point, pmesh));

  return internal::stitch_halfedge_range_dispatcher(hedge_pairs_to_stitch, pmesh, vpm);
}

namespace internal {

template <typename BorderHalfedgeRange, typename PolygonMesh,
          typename CycleRepMaintainer,
          typename CGAL_NP_TEMPLATE_PARAMETERS>
std::size_t stitch_borders(const BorderHalfedgeRange& boundary_cycle_representatives,
                           PolygonMesh& pmesh,
                           CycleRepMaintainer& cycle_maintainer,
                           const CGAL_NP_CLASS& np)
{
  typedef typename boost::graph_traits<PolygonMesh>::halfedge_descriptor halfedge_descriptor;

  using parameters::choose_parameter;
  using parameters::get_parameter;

  if(boundary_cycle_representatives.size() == 0)
    return 0;

  typedef typename GetVertexPointMap<PolygonMesh, CGAL_NP_CLASS>::const_type  VPM;
  VPM vpm = choose_parameter(get_parameter(np, internal_np::vertex_point),
                             get_const_property_map(vertex_point, pmesh));

  typedef typename internal_np::Lookup_named_param_def<internal_np::halfedges_keeper_t,
                                                       CGAL_NP_CLASS,
                                                       Default_halfedges_keeper<PolygonMesh> >::type  Halfedge_keeper;
  const Halfedge_keeper hd_kpr = choose_parameter(get_parameter(np, internal_np::halfedges_keeper),
                                                  Default_halfedges_keeper<PolygonMesh>());

  bool per_cc = choose_parameter(get_parameter(np, internal_np::apply_per_connected_component), false);

#ifdef CGAL_PMP_STITCHING_DEBUG
  std::cout << "------- Stitch cycles (#1)... (" << boundary_cycle_representatives.size() << " cycle(s))" << std::endl;
#endif

  std::size_t res = stitch_boundary_cycles(boundary_cycle_representatives, pmesh, cycle_maintainer, np);

#ifdef CGAL_PMP_STITCHING_DEBUG
  std::cout << "------- Stitched " << res << " halfedge pairs in boundary cycles" << std::endl;
  std::cout << "------- Stitch all..." << std::endl;
#endif

  const auto& to_consider = cycle_maintainer.halfedges_to_consider();
  cycle_maintainer.clear_representatives();

  std::vector<std::pair<halfedge_descriptor, halfedge_descriptor> > to_stitch;
  internal::collect_duplicated_stitchable_boundary_edges(to_consider, pmesh, hd_kpr, per_cc,
                                                         std::back_inserter(to_stitch), np);
  res += stitch_halfedge_range(to_stitch, to_consider, pmesh, vpm, cycle_maintainer);

#ifdef CGAL_PMP_STITCHING_DEBUG
  std::cout << "------- Stitched " << res << " halfedge pairs after cycles & general" << std::endl;
  std::cout << "------- Stitch cycles (#2)... (" << new_representatives.size() << " cycle(s))" << std::endl;
#endif

  const auto& new_representatives = cycle_maintainer.cycle_representatives();

  // Don't care about keeping track of the sub-cycles as this is the last pass
  internal::Dummy_cycle_rep_maintainer<PolygonMesh> dummy_cycle_maintainer(pmesh);
  res += stitch_boundary_cycles(new_representatives, pmesh, dummy_cycle_maintainer, np);

#ifdef CGAL_PMP_STITCHING_DEBUG
  std::cout << "------- Stitched " << res << " (total)" << std::endl;
#endif

  return res;
}

} // namespace internal

/// \ingroup PMP_repairing_grp
///
/// \brief Same as the other overload, but the pairs of halfedges to be stitched
/// are automatically found amongst all border halfedges.
///
/// Two border halfedges `h1` and `h2` are set to be stitched
/// if the points associated to the source and target vertices of `h1` are
/// the same as those of the target and source vertices of `h2`, respectively.
///
/// \tparam BorderHalfedgeRange a model of `Range` with value type `boost::graph_traits<PolygonMesh>::%halfedge_descriptor`
/// \tparam PolygonMesh a model of `FaceListGraph` and `MutableFaceGraph`
/// \tparam NamedParameters a sequence of \ref bgl_namedparameters "Named Parameters"
///
/// \param pmesh the polygon mesh to be modified by the stitching procedure
/// \param np optional sequence of \ref bgl_namedparameters "Named Parameters" among the ones listed below
///
/// \cgalNamedParamsBegin
///   \cgalParamNBegin{vertex_point_map}
///     \cgalParamDescription{a property map associating points to the vertices of `pmesh`}
///     \cgalParamType{a class model of `ReadWritePropertyMap` with `boost::graph_traits<PolygonMesh>::%vertex_descriptor`
///                    as key type and `%Point_3` as value type}
///     \cgalParamDefault{`boost::get(CGAL::vertex_point, pmesh)`}
///     \cgalParamExtra{If this parameter is omitted, an internal property map for `CGAL::vertex_point_t`
///                     must be available in `PolygonMesh`.}
///   \cgalParamNEnd
///
///   \cgalParamNBegin{apply_per_connected_component}
///     \cgalParamDescription{specifies if the borders should only be stitched only within their own connected component.}
///     \cgalParamType{Boolean}
///     \cgalParamDefault{`false`}
///   \cgalParamNEnd
///
///   \cgalParamNBegin{face_index_map}
///     \cgalParamDescription{a property map associating to each face of `pmesh` a unique index between `0` and `num_faces(pmesh) - 1`}
///     \cgalParamType{a class model of `ReadablePropertyMap` with `boost::graph_traits<PolygonMesh>::%face_descriptor`
///                    as key type and `std::size_t` as value type}
///     \cgalParamDefault{an automatically indexed internal map}
///   \cgalParamNEnd
/// \cgalNamedParamsEnd
///
/// \return the number of pairs of halfedges that were stitched.
///
/// \sa `stitch_boundary_cycle()`
/// \sa `stitch_boundary_cycles()`
///
template <typename PolygonMesh, typename CGAL_NP_TEMPLATE_PARAMETERS>
std::size_t stitch_borders(PolygonMesh& pmesh,
                           const CGAL_NP_CLASS& np = parameters::default_values())
{
  typedef typename boost::graph_traits<PolygonMesh>::halfedge_descriptor           halfedge_descriptor;

  std::vector<halfedge_descriptor> boundary_cycle_representatives;
  extract_boundary_cycles(pmesh, std::back_inserter(boundary_cycle_representatives));

  // We are working on all boundary cycles, so there is no need to keep track of any subset
  internal::Dummy_cycle_rep_maintainer<PolygonMesh> dummy_maintainer(pmesh);
  return stitch_borders(boundary_cycle_representatives, pmesh, dummy_maintainer, np);
}

/// \ingroup PMP_repairing_grp
///
/// \brief Same as the other overload, but the pairs of halfedges to be stitched
/// are automatically found amongst halfedges in cycles described by `boundary_cycle_representatives`.
///
/// Two border halfedges `h1` and `h2` are set to be stitched
/// if the points associated to the source and target vertices of `h1` are
/// the same as those of the target and source vertices of `h2`, respectively.
///
/// \tparam BorderHalfedgeRange a model of `Range` with value type `boost::graph_traits<PolygonMesh>::%halfedge_descriptor`
/// \tparam PolygonMesh a model of `FaceListGraph` and `MutableFaceGraph`
/// \tparam NamedParameters a sequence of \ref bgl_namedparameters "Named Parameters"
///
/// \param boundary_cycle_representatives a range of border halfedges, each describing a boundary cycle whose halfedges
///                                       will be considered for stitching
/// \param pmesh the polygon mesh to be modified by the stitching procedure
/// \param np optional sequence of \ref bgl_namedparameters "Named Parameters" among the ones listed below
///
/// \cgalNamedParamsBegin
///   \cgalParamNBegin{apply_per_connected_component}
///     \cgalParamDescription{specifies if the borders should only be stitched only within their own connected component.}
///     \cgalParamType{Boolean}
///     \cgalParamDefault{`false`}
///   \cgalParamNEnd
///
///   \cgalParamNBegin{face_index_map}
///     \cgalParamDescription{a property map associating to each face of `pmesh` a unique index between `0` and `num_faces(pmesh) - 1`}
///     \cgalParamType{a class model of `ReadablePropertyMap` with `boost::graph_traits<PolygonMesh>::%face_descriptor`
///                    as key type and `std::size_t` as value type}
///     \cgalParamDefault{an automatically indexed internal map}
///   \cgalParamNEnd
///
///   \cgalParamNBegin{vertex_point_map}
///     \cgalParamDescription{a property map associating points to the vertices of `pmesh`}
///     \cgalParamType{a class model of `ReadWritePropertyMap` with `boost::graph_traits<PolygonMesh>::%vertex_descriptor`
///                    as key type and `%Point_3` as value type}
///     \cgalParamDefault{`boost::get(CGAL::vertex_point, pmesh)`}
///     \cgalParamExtra{If this parameter is omitted, an internal property map for `CGAL::vertex_point_t`
///                     must be available in `PolygonMesh`.}
///   \cgalParamNEnd
///
///   \cgalParamNBegin{geom_traits}
///     \cgalParamDescription{an instance of a geometric traits class}
///     \cgalParamType{The traits class must provide the nested type `Point_3`,
///                    and the nested functors:
///                    - `Less_xyz_3` to compare lexicographically two points
///                    - `Equal_3` to check whether two points are identical.
///                    For each functor `Foo`, a function `Foo foo_object()` must be provided.}
///     \cgalParamDefault{a \cgal Kernel deduced from the point type, using `CGAL::Kernel_traits`}
///     \cgalParamExtra{The geometric traits class must be compatible with the vertex point type.}
///   \cgalParamNEnd
/// \cgalNamedParamsEnd
///
/// \return the number of pairs of halfedges that were stitched.
///
/// \sa `stitch_boundary_cycle()`
/// \sa `stitch_boundary_cycles()`
///
template <typename BorderHalfedgeRange, typename PolygonMesh, typename CGAL_NP_TEMPLATE_PARAMETERS>
std::size_t stitch_borders(const BorderHalfedgeRange& boundary_cycle_representatives,
                           PolygonMesh& pmesh,
                           const CGAL_NP_CLASS& np = parameters::default_values()
#ifndef DOXYGEN_RUNNING
                           , std::enable_if_t<
                               boost::has_range_iterator<BorderHalfedgeRange>::value
                           >* = 0
#endif
                           )
{
  // Need to keep track of the cycles since we are working on a subset of all the boundary cycles
  internal::Boundary_cycle_rep_maintainer<PolygonMesh> cycle_reps_maintainer(pmesh);
  return stitch_borders(boundary_cycle_representatives, pmesh, cycle_reps_maintainer, np);
}


} // namespace Polygon_mesh_processing
} // namespace CGAL

#endif //CGAL_POLYGON_MESH_PROCESSING_STITCH_BORDERS_H<|MERGE_RESOLUTION|>--- conflicted
+++ resolved
@@ -20,11 +20,7 @@
 #include <CGAL/boost/graph/properties.h>
 
 #include <CGAL/Named_function_parameters.h>
-<<<<<<< HEAD
-#include <CGAL/Polygon_mesh_processing/internal/named_params_helper.h>
-=======
 #include <CGAL/boost/graph/named_params_helper.h>
->>>>>>> 01f8f1bc
 #include <CGAL/Polygon_mesh_processing/border.h>
 #include <CGAL/Polygon_mesh_processing/connected_components.h>
 #include <CGAL/Polygon_mesh_processing/shape_predicates.h>
@@ -37,10 +33,6 @@
 #include <CGAL/use.h>
 
 #include <boost/range.hpp>
-<<<<<<< HEAD
-#include <boost/utility/enable_if.hpp>
-=======
->>>>>>> 01f8f1bc
 #include <boost/functional/hash.hpp>
 
 #include <iostream>
@@ -51,10 +43,7 @@
 #include <unordered_map>
 #include <utility>
 #include <vector>
-<<<<<<< HEAD
-=======
 #include <type_traits>
->>>>>>> 01f8f1bc
 
 #ifdef CGAL_PMP_STITCHING_DEBUG_PP
 # ifndef CGAL_PMP_STITCHING_DEBUG
@@ -1317,15 +1306,9 @@
 std::size_t stitch_borders(PolygonMesh& pmesh,
                            const HalfedgePairsRange& hedge_pairs_to_stitch,
                            const CGAL_NP_CLASS& np = parameters::default_values(),
-<<<<<<< HEAD
-                           typename boost::enable_if<
-                             typename boost::has_range_iterator<HalfedgePairsRange>
-                           >::type* = 0)
-=======
                            std::enable_if_t<
                              boost::has_range_iterator<HalfedgePairsRange>::value
                            >* = 0)
->>>>>>> 01f8f1bc
 {
   using parameters::choose_parameter;
   using parameters::get_parameter;
