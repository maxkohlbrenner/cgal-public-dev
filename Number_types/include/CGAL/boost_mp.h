--- conflicted
+++ resolved
@@ -12,904 +12,7 @@
 #ifndef CGAL_BOOST_MP_H
 #define CGAL_BOOST_MP_H
 
-<<<<<<< HEAD
 #include <CGAL/boost_mp_type.h>
-=======
-#include <CGAL/config.h>
-#include <CGAL/number_utils.h>
-
-// It is easier to disable this number type completely for old versions.
-// Before 1.63, I/O is broken.  Again, disabling the whole file is just the
-// easy solution.
-// MSVC had trouble with versions <= 1.69:
-// https://github.com/boostorg/multiprecision/issues/98
-//
-// Disable also on Windows 32 bits
-// because CGAL/cpp_float.h assumes _BitScanForward64 is available
-// See https://learn.microsoft.com/en-us/cpp/intrinsics/bitscanforward-bitscanforward64
-//
-// Disable also with PowerPC processors, with Boost<1.80 because of that bug:
-// https://github.com/boostorg/multiprecision/pull/421
-//
-#if !defined CGAL_DO_NOT_USE_BOOST_MP && \
-    (!defined _MSC_VER || BOOST_VERSION >= 107000) && \
-    (!defined _WIN32 || defined _WIN64) && \
-    (BOOST_VERSION >= 108000 || (!defined _ARCH_PPC && !defined _ARCH_PPC64))
-#define CGAL_USE_BOOST_MP 1
-
-#include <CGAL/Quotient.h>
-#include <CGAL/functional.h> // *ary_function
-#include <CGAL/number_type_basic.h>
-#include <CGAL/Modular_traits.h>
-// We can't just include all Boost.Multiprecision here...
-#include <boost/multiprecision/number.hpp>
-#include <boost/type_traits/common_type.hpp>
-// ... but we kind of have to :-(
-#include <boost/multiprecision/cpp_int.hpp>
-#ifdef CGAL_USE_GMP
-// Same dance as in CGAL/gmp.h
-# include <CGAL/disable_warnings.h>
-# if defined(BOOST_MSVC)
-#  pragma warning(push)
-#  pragma warning(disable: 4127 4244 4146 4267) // conversion with loss of data
-                                     // warning on - applied on unsigned number
-# endif
-
-# include <boost/multiprecision/gmp.hpp>
-
-# if defined(BOOST_MSVC)
-#  pragma warning(pop)
-# endif
-
-# include <CGAL/enable_warnings.h>
-#endif
-#ifdef CGAL_USE_MPFR
-# include <mpfr.h>
-#endif
-
-// TODO: work on the coercions (end of the file)
-
-namespace CGAL {
-
-// Algebraic_structure_traits
-
-template <class T, class = boost::mpl::int_<boost::multiprecision::number_category<T>::value> >
-struct AST_boost_mp;
-
-template <class NT>
-struct AST_boost_mp <NT, boost::mpl::int_<boost::multiprecision::number_kind_integer> >
-  : Algebraic_structure_traits_base< NT, Euclidean_ring_tag > {
-    typedef NT Type;
-    typedef Euclidean_ring_tag Algebraic_category;
-    typedef Boolean_tag<std::numeric_limits<Type>::is_exact> Is_exact;
-    typedef Tag_false Is_numerical_sensitive;
-
-    struct Is_zero: public CGAL::cpp98::unary_function<Type ,bool> {
-        bool operator()( const Type& x) const {
-            return x.is_zero();
-        }
-    };
-
-    struct Div:
-        public CGAL::cpp98::binary_function<Type ,Type, Type> {
-        template <typename T, typename U>
-        Type operator()(const T& x, const U& y) const {
-            return x / y;
-        }
-    };
-
-    struct Mod:
-        public CGAL::cpp98::binary_function<Type ,Type, Type> {
-        template <typename T, typename U>
-        Type operator()(const T& x, const U& y) const {
-            return x % y;
-        }
-    };
-
-    struct Gcd : public CGAL::cpp98::binary_function<Type, Type, Type> {
-        template <typename T, typename U>
-        Type operator()(const T& x, const U& y) const {
-            return boost::multiprecision::gcd(x, y);
-        }
-    };
-
-    struct Sqrt : public CGAL::cpp98::unary_function<Type, Type> {
-        template <typename T>
-        Type operator()(const T& x) const {
-            return boost::multiprecision::sqrt(x);
-        }
-    };
-};
-
-template <class NT>
-struct AST_boost_mp <NT, boost::mpl::int_<boost::multiprecision::number_kind_rational> >
-  : public Algebraic_structure_traits_base< NT , Field_tag >  {
-  public:
-    typedef NT                  Type;
-    typedef Field_tag           Algebraic_category;
-    typedef Tag_true            Is_exact;
-    typedef Tag_false           Is_numerical_sensitive;
-
-    struct Is_zero: public CGAL::cpp98::unary_function<Type ,bool> {
-        bool operator()( const Type& x) const {
-            return x.is_zero();
-        }
-    };
-
-    struct Div:
-        public CGAL::cpp98::binary_function<Type ,Type, Type> {
-        template <typename T, typename U>
-        Type operator()(const T& x, const U& y) const {
-            return x / y;
-        }
-    };
-};
-
-template <class Backend, boost::multiprecision::expression_template_option Eto>
-struct Algebraic_structure_traits<boost::multiprecision::number<Backend, Eto> >
-: AST_boost_mp <boost::multiprecision::number<Backend, Eto> > {};
-template <class T1,class T2,class T3,class T4,class T5>
-struct Algebraic_structure_traits<boost::multiprecision::detail::expression<T1,T2,T3,T4,T5> >
-: Algebraic_structure_traits<typename boost::multiprecision::detail::expression<T1,T2,T3,T4,T5>::result_type > {};
-
-// Real_embeddable_traits
-
-namespace Boost_MP_internal {
-
-  // here we know that `intv` contains int64 numbers such that their msb is std::numeric_limits<double>::digits-1
-  // TODO: possibly return denormals sometimes...
-  inline
-  std::pair<double,double> shift_positive_interval( const std::pair<double,double>& intv, const int e ) {
-    CGAL_assertion(intv.first > 0.0);
-    CGAL_assertion(intv.second > 0.0);
-
-#ifdef CGAL_LITTLE_ENDIAN
-    CGAL_assertion_code(
-    union {
-      struct { uint64_t man:52; uint64_t exp:11; uint64_t sig:1; } s;
-      double d;
-    } conv;
-
-    conv.d = intv.first;
-    )
-#else
-    //WARNING: untested!
-    CGAL_assertion_code(
-    union {
-
-      struct { uint64_t sig:1; uint64_t exp:11; uint64_t man:52; } s;
-      double d;
-    } conv;
-
-    conv.d = intv.first;
-    )
-#endif
-    // Check that the exponent of intv.inf is 52, which corresponds to a 53 bit integer
-    CGAL_assertion(conv.s.exp - ((1 << (11 - 1)) - 1) == std::numeric_limits<double>::digits - 1);
-
-    typedef std::numeric_limits<double> limits;
-
-    // warning: min_exponent and max_exponent are 1 more than what the name suggests
-    if (e < limits::min_exponent - limits::digits)
-      return {0, (limits::min)()};
-    if (e > limits::max_exponent - limits::digits)
-      return {(limits::max)(), limits::infinity()}; // intv is positive
-
-    const double scale = std::ldexp(1.0, e); // ldexp call is exact
-    return { scale * intv.first, scale * intv.second }; // cases that would require a rounding mode have been handled above
-  }
-
-  // This function checks if the computed interval is correct and if it is tight.
-  template<typename Type>
-  bool are_bounds_correct( const double l, const double u, const Type& x ) {
-    typedef std::numeric_limits<double> limits;
-
-    const double inf = std::numeric_limits<double>::infinity();
-    if ( u!=l && (l==-inf || u==inf
-                          || (u==0 && l >=  -(limits::min)())
-                          || (l==0 && u <= (limits::min)())) )
-    {
-      return x >  Type((limits::max)()) ||
-             x < Type(-(limits::max)()) ||
-             (x > Type(-(limits::min)()) && x < Type((limits::min)()));
-    }
-
-    if (!(u == l || u == std::nextafter(l, +inf))) return false;
-    //TODO: Type(nextafter(l,inf))>x && Type(nextafter(u,-inf))<x
-
-    const Type lb(l), ub(u);
-    const bool are_bounds_respected = (lb <= x && x <= ub);
-    return are_bounds_respected;
-  }
-
-  // This one returns zero length interval that is inf = sup.
-  inline
-  std::pair<double, double> get_0ulp_interval( const int shift, const uint64_t p ) {
-
-    const double pp_dbl = static_cast<double>(p);
-    const std::pair<double,double> intv(pp_dbl, pp_dbl);
-
-    return shift_positive_interval(intv, -shift);
-  }
-
-  // This one returns 1 unit length interval.
-  inline
-  std::pair<double, double> get_1ulp_interval( const int shift, const uint64_t p ) {
-
-    const double pp_dbl = static_cast<double>(p);
-    const double qq_dbl = pp_dbl+1;
-    const std::pair<double,double> intv(pp_dbl, qq_dbl);
-    return shift_positive_interval(intv, -shift);
-  }
-
-  template<typename ET>
-  std::pair<double, double> to_interval( ET x, int extra_shift = 0 );
-
-  // This is a version of to_interval that converts a rational type into a
-  // double tight interval.
-  template<typename Type, typename ET>
-  std::pair<double, double> to_interval( ET xnum, ET xden ) {
-
-    CGAL_assertion(!CGAL::is_zero(xden));
-    CGAL_assertion_code(const Type input(xnum, xden));
-    double l = 0.0, u = 0.0;
-    if (CGAL::is_zero(xnum)) { // return [0.0, 0.0]
-      CGAL_assertion(are_bounds_correct(l, u, input));
-      return std::make_pair(l, u);
-    }
-    CGAL_assertion(!CGAL::is_zero(xnum));
-
-    // Handle signs.
-    bool change_sign = false;
-    const bool is_num_pos = CGAL::is_positive(xnum);
-    const bool is_den_pos = CGAL::is_positive(xden);
-    if (!is_num_pos && !is_den_pos) {
-      xnum = -xnum;
-      xden = -xden;
-    } else if (!is_num_pos && is_den_pos) {
-      change_sign = true;
-      xnum = -xnum;
-    } else if (is_num_pos && !is_den_pos) {
-      change_sign = true;
-      xden = -xden;
-    }
-    CGAL_assertion(CGAL::is_positive(xnum) && CGAL::is_positive(xden));
-
-    const int64_t num_dbl_digits = std::numeric_limits<double>::digits - 1;
-    const int64_t msb_num = static_cast<int64_t>(boost::multiprecision::msb(xnum));
-    const int64_t msb_den = static_cast<int64_t>(boost::multiprecision::msb(xden));
-
-#if 0 // Optimisation for the case of input that are double
-    // An alternative strategy would be to convert numerator and denominator to
-    // intervals, then divide. However, this would require setting the rounding
-    // mode (and dividing intervals is not completely free). An important
-    // special case is when the rational is exactly equal to a double
-    // (fit_in_double). Then the denominator is a power of 2, so we can skip
-    // the division and it becomes unnecessary to set the rounding mode, we
-    // just need to modify the exponent correction for the denominator.
-    if(msb_den == static_cast<int64_t>(lsb(xden))) {
-      std::tie(l,u)=to_interval(xnum, msb_den);
-      if (change_sign) {
-        CGAL_assertion(are_bounds_correct(-u, -l, input));
-        return {-u, -l};
-      }
-      CGAL_assertion(are_bounds_correct(l, u, input));
-      return {u, l};
-    }
-#endif
-
-    const int64_t msb_diff = msb_num - msb_den;
-    // Shift so the division result has at least 53 (and at most 54) bits
-    int shift = static_cast<int>(num_dbl_digits - msb_diff + 1);
-    CGAL_assertion(shift == num_dbl_digits - msb_diff + 1);
-
-    if (shift > 0) {
-      xnum <<= +shift;
-    } else if (shift < 0) {
-      xden <<= -shift;
-    }
-    CGAL_assertion(num_dbl_digits + 1 ==
-      static_cast<int64_t>(boost::multiprecision::msb(xnum)) -
-      static_cast<int64_t>(boost::multiprecision::msb(xden)));
-
-    ET p, r;
-    boost::multiprecision::divide_qr(xnum, xden, p, r);
-    uint64_t uip = static_cast<uint64_t>(p);
-    const int64_t p_bits = static_cast<int64_t>(boost::multiprecision::msb(p));
-    bool exact = r.is_zero();
-
-    if (p_bits > num_dbl_digits) { // case 54 bits
-      exact &= ((uip & 1) == 0);
-      uip>>=1;
-      --shift;
-    }
-    std::tie(l, u) = exact ? get_0ulp_interval(shift, uip) : get_1ulp_interval(shift, uip);
-
-    if (change_sign) {
-      const double t = l;
-      l = -u;
-      u = -t;
-    }
-
-    CGAL_assertion(are_bounds_correct(l, u, input));
-    return std::make_pair(l, u);
-  }
-
-  // This is a version of to_interval that converts an integer type into a
-  // double tight interval.
-  template<typename ET>
-  std::pair<double, double> to_interval( ET x, int extra_shift) {
-
-    CGAL_assertion_code(const ET input = x);
-    double l = 0.0, u = 0.0;
-    if (CGAL::is_zero(x)) { // return [0.0, 0.0]
-      CGAL_assertion(are_bounds_correct(l, u, input));
-      return std::make_pair(l, u);
-    }
-    CGAL_assertion(!CGAL::is_zero(x));
-
-    bool change_sign = false;
-    const bool is_pos = CGAL::is_positive(x);
-    if (!is_pos) {
-      change_sign = true;
-      x = -x;
-    }
-    CGAL_assertion(CGAL::is_positive(x));
-
-    const int64_t n = static_cast<int64_t>(boost::multiprecision::msb(x)) + 1;
-    const int64_t num_dbl_digits = std::numeric_limits<double>::digits;
-
-    if (n > num_dbl_digits) {
-      const int64_t mindig = static_cast<int64_t>(boost::multiprecision::lsb(x));
-      int e = static_cast<int>(n - num_dbl_digits);
-      x >>= e;
-      if (n - mindig > num_dbl_digits)
-        std::tie(l, u) = get_1ulp_interval(-e+extra_shift, static_cast<uint64_t>(x));
-      else
-        std::tie(l, u) = get_0ulp_interval(-e+extra_shift, static_cast<uint64_t>(x));
-    } else {
-      l = u = extra_shift==0 ? static_cast<double>(static_cast<uint64_t>(x))
-                             : std::ldexp(static_cast<double>(static_cast<uint64_t>(x)),-extra_shift);
-    }
-
-    if (change_sign) {
-      const double t = l;
-      l = -u;
-      u = -t;
-    }
-
-    CGAL_assertion(extra_shift != 0 || are_bounds_correct(l, u, input));
-    return std::make_pair(l, u);
-  }
-
-} // Boost_MP_internal
-
-template <class NT>
-struct RET_boost_mp_base
-    : public INTERN_RET::Real_embeddable_traits_base< NT , CGAL::Tag_true > {
-
-    typedef NT Type;
-
-    struct Is_zero: public CGAL::cpp98::unary_function<Type ,bool> {
-        bool operator()( const Type& x) const {
-            return x.is_zero();
-        }
-    };
-
-    struct Is_positive: public CGAL::cpp98::unary_function<Type ,bool> {
-        bool operator()( const Type& x) const {
-            return x.sign() > 0;
-        }
-    };
-
-    struct Is_negative: public CGAL::cpp98::unary_function<Type ,bool> {
-        bool operator()( const Type& x) const {
-            return x.sign() < 0;
-        }
-    };
-
-    struct Abs : public CGAL::cpp98::unary_function<Type, Type> {
-        template <typename T>
-        Type operator()(const T& x) const {
-            return boost::multiprecision::abs(x);
-        }
-    };
-
-    struct Sgn : public CGAL::cpp98::unary_function<Type, ::CGAL::Sign> {
-        ::CGAL::Sign operator()(Type const& x) const {
-            return CGAL::sign(x.sign());
-        }
-    };
-
-    struct Compare
-        : public CGAL::cpp98::binary_function<Type, Type, Comparison_result> {
-        Comparison_result operator()(const Type& x, const Type& y) const {
-            return CGAL::sign(x.compare(y));
-        }
-    };
-
-    struct To_double
-        : public CGAL::cpp98::unary_function<Type, double> {
-        double operator()(const Type& x) const {
-            return x.template convert_to<double>();
-        }
-    };
-
-    struct To_interval
-        : public CGAL::cpp98::unary_function< Type, std::pair< double, double > > {
-
-        std::pair<double, double>
-        operator()(const Type& x) const {
-
-          // See if https://github.com/boostorg/multiprecision/issues/108 suggests anything better
-          // assume the conversion is within 1 ulp
-          // adding IA::smallest() doesn't work because inf-e=inf, even rounded down.
-
-          // We must use to_nearest here.
-          double i;
-          const double inf = std::numeric_limits<double>::infinity();
-          {
-            Protect_FPU_rounding<true> P(CGAL_FE_TONEAREST);
-            i = static_cast<double>(x);
-            if (i == +inf) {
-              return std::make_pair((std::numeric_limits<double>::max)(), i);
-            } else if (i == -inf) {
-              return std::make_pair(i, std::numeric_limits<double>::lowest());
-            }
-          }
-          double s = i;
-          CGAL_assertion(CGAL::abs(i) != inf && CGAL::abs(s) != inf);
-
-          // Throws uncaught exception: Cannot convert a non-finite number to an integer.
-          // We can catch it earlier by using the CGAL_assertion() one line above.
-          const int cmp = x.compare(i);
-          if (cmp > 0) {
-            s = nextafter(s, +inf);
-            CGAL_assertion(x.compare(s) < 0);
-          }
-          else if (cmp < 0) {
-            i = nextafter(i, -inf);
-            CGAL_assertion(x.compare(i) > 0);
-          }
-          return std::pair<double, double>(i, s);
-        }
-    };
-};
-
-template <class T, class = boost::mpl::int_<boost::multiprecision::number_category<T>::value> >
-struct RET_boost_mp;
-
-template <class NT>
-struct RET_boost_mp <NT, boost::mpl::int_<boost::multiprecision::number_kind_integer> >
-    : RET_boost_mp_base <NT> {
-    typedef NT Type;
-    struct To_interval
-        : public CGAL::cpp98::unary_function< Type, std::pair< double, double > > {
-
-        std::pair<double, double> operator()( const Type& x ) const {
-          return Boost_MP_internal::to_interval(x);
-        }
-    };
-};
-
-template <class NT>
-struct RET_boost_mp <NT, boost::mpl::int_<boost::multiprecision::number_kind_rational> >
-    : RET_boost_mp_base <NT> {
-    typedef NT Type;
-    struct To_interval
-        : public CGAL::cpp98::unary_function< Type, std::pair< double, double > > {
-
-        std::pair<double, double> operator()( const Type& x ) const {
-          return Boost_MP_internal::to_interval<Type>(
-            boost::multiprecision::numerator(x), boost::multiprecision::denominator(x));
-        }
-    };
-};
-
-#ifdef CGAL_USE_MPFR
-// Because of these full specializations, things get instantiated more eagerly. Make them artificially partial if necessary.
-template <>
-struct RET_boost_mp <boost::multiprecision::mpz_int>
-    : RET_boost_mp_base <boost::multiprecision::mpz_int> {
-    typedef boost::multiprecision::mpz_int Type;
-    struct To_interval
-        : public CGAL::cpp98::unary_function< Type, std::pair< double, double > > {
-        std::pair<double, double>
-        operator()(const Type& x) const {
-#if MPFR_VERSION_MAJOR >= 3
-          MPFR_DECL_INIT (y, 53); /* Assume IEEE-754 */
-          int r = mpfr_set_z (y, x.backend().data(), MPFR_RNDA);
-          double i = mpfr_get_d (y, MPFR_RNDA); /* EXACT but can overflow */
-          if (r == 0 && is_finite (i))
-            return std::pair<double, double>(i, i);
-          else
-          {
-            double s = nextafter (i, 0);
-            if (i < 0)
-              return std::pair<double, double>(i, s);
-            else
-              return std::pair<double, double>(s, i);
-          }
-#else
-          mpfr_t y;
-          mpfr_init2 (y, 53); /* Assume IEEE-754 */
-          mpfr_set_z (y, x.backend().data(), GMP_RNDD);
-          double i = mpfr_get_d (y, GMP_RNDD); /* EXACT but can overflow */
-          mpfr_set_z (y, x.backend().data(), GMP_RNDU);
-          double s = mpfr_get_d (y, GMP_RNDU); /* EXACT but can overflow */
-          mpfr_clear (y);
-          return std::pair<double, double>(i, s);
-#endif
-        }
-    };
-};
-template <>
-struct RET_boost_mp <boost::multiprecision::mpq_rational>
-    : RET_boost_mp_base <boost::multiprecision::mpq_rational> {
-    typedef boost::multiprecision::mpq_rational Type;
-    struct To_interval
-        : public CGAL::cpp98::unary_function< Type, std::pair< double, double > > {
-        std::pair<double, double>
-        operator()(const Type& x) const {
-# if MPFR_VERSION_MAJOR >= 3
-            mpfr_exp_t emin = mpfr_get_emin();
-            mpfr_set_emin(-1073);
-            MPFR_DECL_INIT (y, 53); /* Assume IEEE-754 */
-            int r = mpfr_set_q (y, x.backend().data(), MPFR_RNDA);
-            r = mpfr_subnormalize (y, r, MPFR_RNDA); /* Round subnormals */
-            double i = mpfr_get_d (y, MPFR_RNDA); /* EXACT but can overflow */
-            mpfr_set_emin(emin); /* Restore old value, users may care */
-            // With mpfr_set_emax(1024) we could drop the is_finite test
-            if (r == 0 && is_finite (i))
-              return std::pair<double, double>(i, i);
-            else
-            {
-              double s = nextafter (i, 0);
-              if (i < 0)
-                return std::pair<double, double>(i, s);
-              else
-                return std::pair<double, double>(s, i);
-            }
-# else
-            mpfr_t y;
-            mpfr_init2 (y, 53); /* Assume IEEE-754 */
-            mpfr_set_q (y, x.backend().data(), GMP_RNDD);
-            double i = mpfr_get_d (y, GMP_RNDD); /* EXACT but can overflow */
-            mpfr_set_q (y, x.backend().data(), GMP_RNDU);
-            double s = mpfr_get_d (y, GMP_RNDU); /* EXACT but can overflow */
-            mpfr_clear (y);
-            return std::pair<double, double>(i, s);
-# endif
-        }
-    };
-};
-#endif
-
-template <class Backend, boost::multiprecision::expression_template_option Eto>
-struct Real_embeddable_traits<boost::multiprecision::number<Backend, Eto> >
-: RET_boost_mp <boost::multiprecision::number<Backend, Eto> > {};
-template <class T1,class T2,class T3,class T4,class T5>
-struct Real_embeddable_traits<boost::multiprecision::detail::expression<T1,T2,T3,T4,T5> >
-: Real_embeddable_traits<typename boost::multiprecision::detail::expression<T1,T2,T3,T4,T5>::result_type > {};
-
-// Modular_traits
-
-template <class T, class = boost::mpl::int_<boost::multiprecision::number_category<T>::value> >
-struct MT_boost_mp {
-  typedef T NT;
-  typedef ::CGAL::Tag_false Is_modularizable;
-  typedef ::CGAL::Null_functor Residue_type;
-  typedef ::CGAL::Null_functor Modular_image;
-  typedef ::CGAL::Null_functor Modular_image_representative;
-};
-
-template <class T>
-struct MT_boost_mp <T, boost::mpl::int_<boost::multiprecision::number_kind_integer> > {
-  typedef T NT;
-  typedef CGAL::Tag_true Is_modularizable;
-  typedef Residue Residue_type;
-
-  struct Modular_image{
-    Residue_type operator()(const NT& a){
-      NT tmp(CGAL::mod(a,NT(Residue::get_current_prime())));
-      return CGAL::Residue(tmp.template convert_to<int>());
-    }
-  };
-  struct Modular_image_representative{
-    NT operator()(const Residue_type& x){
-      return NT(x.get_value());
-    }
-  };
-};
-
-template <class Backend, boost::multiprecision::expression_template_option Eto>
-struct Modular_traits<boost::multiprecision::number<Backend, Eto> >
-: MT_boost_mp <boost::multiprecision::number<Backend, Eto> > {};
-template <class T1,class T2,class T3,class T4,class T5>
-struct Modular_traits<boost::multiprecision::detail::expression<T1,T2,T3,T4,T5> >
-: Modular_traits<typename boost::multiprecision::detail::expression<T1,T2,T3,T4,T5>::result_type > {};
-
-// Split_double
-
-template <class NT, class = boost::mpl::int_<boost::multiprecision::number_category<NT>::value> >
-struct SD_boost_mp {
-  void operator()(double d, NT &num, NT &den) const
-  {
-    num = d;
-    den = 1;
-  }
-};
-
-template <class NT>
-struct SD_boost_mp <NT, boost::mpl::int_<boost::multiprecision::number_kind_integer> >
-{
-  void operator()(double d, NT &num, NT &den) const
-  {
-    std::pair<double, double> p = split_numerator_denominator(d);
-    num = NT(p.first);
-    den = NT(p.second);
-  }
-};
-
-template <class Backend, boost::multiprecision::expression_template_option Eto>
-struct Split_double<boost::multiprecision::number<Backend, Eto> >
-: SD_boost_mp <boost::multiprecision::number<Backend, Eto> > {};
-template <class T1,class T2,class T3,class T4,class T5>
-struct Split_double<boost::multiprecision::detail::expression<T1,T2,T3,T4,T5> >
-: Split_double<typename boost::multiprecision::detail::expression<T1,T2,T3,T4,T5>::result_type > {};
-
-
-// Fraction_traits
-
-template <class T, class = boost::mpl::int_<boost::multiprecision::number_category<T>::value> >
-struct FT_boost_mp {
-  typedef T Type;
-  typedef Tag_false Is_fraction;
-  typedef Null_tag Numerator_type;
-  typedef Null_tag Denominator_type;
-  typedef Null_functor Common_factor;
-  typedef Null_functor Decompose;
-  typedef Null_functor Compose;
-};
-
-template <class NT>
-struct FT_boost_mp <NT, boost::mpl::int_<boost::multiprecision::number_kind_rational> > {
-    typedef NT Type;
-
-    typedef ::CGAL::Tag_true Is_fraction;
-    typedef typename boost::multiprecision::component_type<NT>::type Numerator_type;
-    typedef Numerator_type Denominator_type;
-
-    typedef typename Algebraic_structure_traits< Numerator_type >::Gcd Common_factor;
-
-    class Decompose {
-    public:
-        typedef Type first_argument_type;
-        typedef Numerator_type& second_argument_type;
-        typedef Denominator_type& third_argument_type;
-        void operator () (
-                const Type& rat,
-                Numerator_type& num,
-                Denominator_type& den) {
-            num = numerator(rat);
-            den = denominator(rat);
-        }
-    };
-
-    class Compose {
-    public:
-        typedef Numerator_type first_argument_type;
-        typedef Denominator_type second_argument_type;
-        typedef Type result_type;
-        Type operator ()(
-                const Numerator_type& num ,
-                const Denominator_type& den ) {
-            return Type(num, den);
-        }
-    };
-};
-
-template <class Backend, boost::multiprecision::expression_template_option Eto>
-struct Fraction_traits<boost::multiprecision::number<Backend, Eto> >
-: FT_boost_mp <boost::multiprecision::number<Backend, Eto> > {};
-template <class T1,class T2,class T3,class T4,class T5>
-struct Fraction_traits<boost::multiprecision::detail::expression<T1,T2,T3,T4,T5> >
-: Fraction_traits<typename boost::multiprecision::detail::expression<T1,T2,T3,T4,T5>::result_type > {};
-
-
-// Coercions
-
-namespace internal { namespace boost_mp { BOOST_MPL_HAS_XXX_TRAIT_DEF(type) } }
-
-template <class B1, boost::multiprecision::expression_template_option E1, class B2, boost::multiprecision::expression_template_option E2>
-struct Coercion_traits<boost::multiprecision::number<B1, E1>, boost::multiprecision::number<B2, E2> >
-{
-  typedef boost::common_type<boost::multiprecision::number<B1, E1>, boost::multiprecision::number<B2, E2> > CT;
-  typedef Boolean_tag<internal::boost_mp::has_type<CT>::value> Are_implicit_interoperable;
-  // FIXME: the implicit/explicit answers shouldn't be the same...
-  typedef Are_implicit_interoperable Are_explicit_interoperable;
-  // FIXME: won't compile when they are not interoperable.
-  typedef typename CT::type Type;
-  struct Cast{
-    typedef Type result_type;
-    template <class U>
-      Type operator()(const U& x) const {
-        return Type(x);
-      }
-  };
-};
-// Avoid ambiguity with the specialization for <A,A> ...
-template <class B1, boost::multiprecision::expression_template_option E1>
-struct Coercion_traits<boost::multiprecision::number<B1, E1>, boost::multiprecision::number<B1, E1> >
-{
-  typedef boost::multiprecision::number<B1, E1> Type;
-  typedef Tag_true Are_implicit_interoperable;
-  typedef Tag_true Are_explicit_interoperable;
-  struct Cast{
-    typedef Type result_type;
-    template <class U>
-      Type operator()(const U& x) const {
-        return Type(x);
-      }
-  };
-};
-
-template <class T1, class T2, class T3, class T4, class T5, class U1, class U2, class U3, class U4, class U5>
-struct Coercion_traits <
-boost::multiprecision::detail::expression<T1,T2,T3,T4,T5>,
-boost::multiprecision::detail::expression<U1,U2,U3,U4,U5> >
-: Coercion_traits <
-typename boost::multiprecision::detail::expression<T1,T2,T3,T4,T5>::result_type,
-typename boost::multiprecision::detail::expression<U1,U2,U3,U4,U5>::result_type>
-{ };
-// Avoid ambiguity with the specialization for <A,A> ...
-template <class T1, class T2, class T3, class T4, class T5>
-struct Coercion_traits <
-boost::multiprecision::detail::expression<T1,T2,T3,T4,T5>,
-boost::multiprecision::detail::expression<T1,T2,T3,T4,T5> >
-: Coercion_traits <
-typename boost::multiprecision::detail::expression<T1,T2,T3,T4,T5>::result_type,
-typename boost::multiprecision::detail::expression<T1,T2,T3,T4,T5>::result_type>
-{ };
-
-template <class B, boost::multiprecision::expression_template_option E, class T1, class T2, class T3, class T4, class T5>
-struct Coercion_traits<boost::multiprecision::number<B, E>, boost::multiprecision::detail::expression<T1,T2,T3,T4,T5> >
-: Coercion_traits <
-boost::multiprecision::number<B, E>,
-typename boost::multiprecision::detail::expression<T1,T2,T3,T4,T5>::result_type>
-{ };
-
-template <class B, boost::multiprecision::expression_template_option E, class T1, class T2, class T3, class T4, class T5>
-struct Coercion_traits<boost::multiprecision::detail::expression<T1,T2,T3,T4,T5>, boost::multiprecision::number<B, E> >
-: Coercion_traits <
-typename boost::multiprecision::detail::expression<T1,T2,T3,T4,T5>::result_type,
-boost::multiprecision::number<B, E> >
-{ };
-
-// TODO: fix existing coercions
-// (double -> rational is implicit only for 1.56+, see ticket #10082)
-// The real solution would be to avoid specializing Coercion_traits for all pairs of number types and let it auto-detect what works, so only broken types need an explicit specialization.
-
-// Ignore types smaller than long
-#define CGAL_COERCE_INT(int) \
-template <class B1, boost::multiprecision::expression_template_option E1> \
-struct Coercion_traits<boost::multiprecision::number<B1, E1>, int> { \
-  typedef boost::multiprecision::number<B1, E1> Type; \
-  typedef Tag_true Are_implicit_interoperable; \
-  typedef Tag_true Are_explicit_interoperable; \
-  struct Cast{ \
-    typedef Type result_type; \
-    template <class U> Type operator()(const U& x) const { return Type(x); } \
-  }; \
-}; \
-template <class B1, boost::multiprecision::expression_template_option E1> \
-struct Coercion_traits<int, boost::multiprecision::number<B1, E1> > \
-: Coercion_traits<boost::multiprecision::number<B1, E1>, int> {}; \
-template <class T1, class T2, class T3, class T4, class T5> \
-struct Coercion_traits<boost::multiprecision::detail::expression<T1,T2,T3,T4,T5>, int> \
-: Coercion_traits<typename boost::multiprecision::detail::expression<T1,T2,T3,T4,T5>::result_type, int>{}; \
-template <class T1, class T2, class T3, class T4, class T5> \
-struct Coercion_traits<int, boost::multiprecision::detail::expression<T1,T2,T3,T4,T5> > \
-: Coercion_traits<typename boost::multiprecision::detail::expression<T1,T2,T3,T4,T5>::result_type, int>{}
-
-CGAL_COERCE_INT(short);
-CGAL_COERCE_INT(int);
-CGAL_COERCE_INT(long);
-#undef CGAL_COERCE_INT
-
-// Ignore bounded-precision rationals
-#define CGAL_COERCE_FLOAT(float) \
-template <class B1, boost::multiprecision::expression_template_option E1> \
-struct Coercion_traits<boost::multiprecision::number<B1, E1>, float> { \
-  typedef boost::multiprecision::number<B1, E1> Type; \
-  typedef Boolean_tag<boost::multiprecision::number_category<Type>::value != boost::multiprecision::number_kind_integer> Are_implicit_interoperable; \
-  typedef Are_implicit_interoperable Are_explicit_interoperable; \
-  struct Cast{ \
-    typedef Type result_type; \
-    template <class U> Type operator()(const U& x) const { return Type(x); } \
-  }; \
-}; \
-template <class B1, boost::multiprecision::expression_template_option E1> \
-struct Coercion_traits<float, boost::multiprecision::number<B1, E1> > \
-: Coercion_traits<boost::multiprecision::number<B1, E1>, float> {}; \
-template <class T1, class T2, class T3, class T4, class T5> \
-struct Coercion_traits<boost::multiprecision::detail::expression<T1,T2,T3,T4,T5>, float> \
-: Coercion_traits<typename boost::multiprecision::detail::expression<T1,T2,T3,T4,T5>::result_type, float>{}; \
-template <class T1, class T2, class T3, class T4, class T5> \
-struct Coercion_traits<float, boost::multiprecision::detail::expression<T1,T2,T3,T4,T5> > \
-: Coercion_traits<typename boost::multiprecision::detail::expression<T1,T2,T3,T4,T5>::result_type, float>{}
-
-CGAL_COERCE_FLOAT(float);
-CGAL_COERCE_FLOAT(double);
-#undef CGAL_COERCE_FLOAT
-
-// Because of https://github.com/boostorg/multiprecision/issues/29 , this is not perfect and fails to read some KDS files.
-
-template <>
-class Input_rep<boost::multiprecision::cpp_rational> : public IO_rep_is_specialized {
-    boost::multiprecision::cpp_rational& q;
-public:
-    Input_rep(boost::multiprecision::cpp_rational& qq) : q(qq) {}
-    std::istream& operator()(std::istream& in) const {
-      internal::read_float_or_quotient<boost::multiprecision::cpp_int,boost::multiprecision::cpp_rational>(in, q);
-      return in;
-    }
-};
-#ifdef CGAL_USE_GMP
-template <>
-class Input_rep<boost::multiprecision::mpq_rational> : public IO_rep_is_specialized {
-    boost::multiprecision::mpq_rational& q;
-public:
-    Input_rep(boost::multiprecision::mpq_rational& qq) : q(qq) {}
-    std::istream& operator()(std::istream& in) const {
-      internal::read_float_or_quotient<boost::multiprecision::mpz_int,boost::multiprecision::mpq_rational>(in, q);
-      return in;
-    }
-};
-#endif
-
-// Copied from leda_rational.h
-namespace internal {
-  // See: Stream_support/include/CGAL/IO/io.h
-  template <typename ET>
-  void read_float_or_quotient(std::istream & is, ET& et);
-
-  template <>
-  inline void read_float_or_quotient(std::istream & is, boost::multiprecision::cpp_rational& et)
-  {
-    internal::read_float_or_quotient<boost::multiprecision::cpp_int,boost::multiprecision::cpp_rational>(is, et);
-  }
-#ifdef CGAL_USE_GMP
-  template <>
-  inline void read_float_or_quotient(std::istream & is, boost::multiprecision::mpq_rational& et)
-  {
-    internal::read_float_or_quotient<boost::multiprecision::mpz_int,boost::multiprecision::mpq_rational>(is, et);
-  }
-#endif
-} // namespace internal
-
-#ifdef CGAL_USE_BOOST_MP
-
-template< > class Real_embeddable_traits< Quotient<boost::multiprecision::cpp_int> >
-    : public INTERN_QUOTIENT::Real_embeddable_traits_quotient_base< Quotient<boost::multiprecision::cpp_int> > {
-
-  public:
-    typedef Quotient<boost::multiprecision::cpp_int> Type;
-
-    class To_interval
-      : public CGAL::cpp98::unary_function< Type, std::pair< double, double > > {
-      public:
-        std::pair<double, double> operator()( const Type& x ) const {
-          return Boost_MP_internal::to_interval<Type>(x.num, x.den);
-        }
-    };
-};
-
-#endif // CGAL_USE_BOOST_MP
-
-} //namespace CGAL
-
->>>>>>> cabb582e
 #include <CGAL/BOOST_MP_arithmetic_kernel.h>
 #include <CGAL/cpp_float.h>
 
