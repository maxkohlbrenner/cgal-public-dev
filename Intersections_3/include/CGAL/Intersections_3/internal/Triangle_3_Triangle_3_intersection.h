--- conflicted
+++ resolved
@@ -23,12 +23,9 @@
 
 #include <CGAL/kernel_assertions.h>
 
-<<<<<<< HEAD
-=======
 #include <boost/next_prior.hpp>
 #include <boost/container/flat_set.hpp>
 
->>>>>>> 41449d71
 #include <list>
 #include <map>
 #include <vector>
@@ -351,11 +348,8 @@
 #endif
   CGAL_kernel_assertion_code(int pt_added = 0);
 
-<<<<<<< HEAD
-  const typename Kernel::Point_3* prev = &(*std::prev(inter_pts.end()));
-=======
   Iterator prev = std::prev(inter_pts.end());
->>>>>>> 41449d71
+
   Iterator stop = inter_pts.size() > 2 ? inter_pts.end() : std::prev(inter_pts.end());
   for(Iterator it=inter_pts.begin(); it!=stop; ++it)
   {
@@ -455,17 +449,10 @@
       return intersection_return<typename K::Intersect_3, typename K::Triangle_3, typename K::Triangle_3>(point(*inter_pts.begin()));
     case 2:
       return intersection_return<typename K::Intersect_3, typename K::Triangle_3, typename K::Triangle_3>(
-<<<<<<< HEAD
-            k.construct_segment_3_object()(*inter_pts.begin(), *std::next(inter_pts.begin())) );
-    case 3:
-      return intersection_return<typename K::Intersect_3, typename K::Triangle_3, typename K::Triangle_3>(
-            k.construct_triangle_3_object()(*inter_pts.begin(), *std::next(inter_pts.begin()), *std::prev(inter_pts.end())) );
-=======
             k.construct_segment_3_object()(point(*inter_pts.begin()), point(*std::next(inter_pts.begin()))) );
     case 3:
       return intersection_return<typename K::Intersect_3, typename K::Triangle_3, typename K::Triangle_3>(
             k.construct_triangle_3_object()(point(*inter_pts.begin()), point(*std::next(inter_pts.begin())), point(*std::prev(inter_pts.end()))) );
->>>>>>> 41449d71
     default:
       return intersection_return<typename K::Intersect_3, typename K::Triangle_3, typename K::Triangle_3>(
             std::vector<typename K::Point_3>(boost::make_transform_iterator(inter_pts.begin(), point),
