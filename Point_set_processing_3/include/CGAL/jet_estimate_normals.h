// Copyright (c) 2007-09  INRIA Sophia-Antipolis (France).
// All rights reserved.
//
// This file is part of CGAL (www.cgal.org).
//
// $URL$
// $Id$
// SPDX-License-Identifier: GPL-3.0-or-later OR LicenseRef-Commercial
//
// Author(s) : Pierre Alliez and Laurent Saboret and Marc Pouget and Frederic Cazals

#ifndef CGAL_JET_ESTIMATE_NORMALS_H
#define CGAL_JET_ESTIMATE_NORMALS_H

#include <CGAL/license/Point_set_processing_3.h>

#include <CGAL/disable_warnings.h>

#include <CGAL/IO/trace.h>
#include <CGAL/Point_set_processing_3/internal/Neighbor_query.h>
#include <CGAL/Point_set_processing_3/internal/Callback_wrapper.h>
#include <CGAL/for_each.h>
#include <CGAL/Monge_via_jet_fitting.h>
#include <CGAL/property_map.h>
#include <CGAL/assertions.h>
#include <CGAL/Memory_sizer.h>
#include <functional>

#include <CGAL/Named_function_parameters.h>
#include <CGAL/boost/graph/named_params_helper.h>

#include <iterator>
#include <list>

namespace CGAL {


// ----------------------------------------------------------------------------
// Private section
// ----------------------------------------------------------------------------
/// \cond SKIP_IN_MANUAL
namespace internal {


/// Estimates normal direction using jet fitting
/// on the k nearest neighbors.
///
/// \pre `k >= 2`
///
/// @tparam Kernel Geometric traits class.
/// @tparam Tree KD-tree.
///
/// @return Computed normal. Orientation is random.
template <typename SvdTraits, typename NeighborQuery>
typename NeighborQuery::Kernel::Vector_3
jet_estimate_normal(const typename NeighborQuery::Point_3& query, ///< point to compute the normal at
                    const NeighborQuery& neighbor_query, ///< KD-tree
                    unsigned int k, ///< number of neighbors
                    typename NeighborQuery::FT neighbor_radius,
                    unsigned int degree_fitting)
{
  // basic geometric types
  typedef typename NeighborQuery::Kernel Kernel;
  typedef typename Kernel::Point_3  Point;

  // types for jet fitting
  typedef Monge_via_jet_fitting< Kernel,
                                 Simple_cartesian<double>,
                                 SvdTraits> Monge_jet_fitting;
  typedef typename Monge_jet_fitting::Monge_form Monge_form;

  std::vector<Point> points;

  // query using as fallback minimum requires nb points for jet fitting (d+1)*(d+2)/2
  neighbor_query.get_points (query, k, neighbor_radius, std::back_inserter(points),
                             (degree_fitting + 1) * (degree_fitting + 2) / 2);

  // performs jet fitting
  Monge_jet_fitting monge_fit;
  const unsigned int degree_monge = 1; // we seek for normal and not more.
  Monge_form monge_form = monge_fit(points.begin(), points.end(),
                                    degree_fitting, degree_monge);

  // output normal vector (already normalized in monge form)
  return monge_form.normal_direction();
}

} /* namespace internal */
/// \endcond



// ----------------------------------------------------------------------------
// Public section
// ----------------------------------------------------------------------------

/**
   \ingroup PkgPointSetProcessing3Algorithms
   Estimates normal directions of the range of `points`
   using jet fitting on the nearest neighbors.
   The output normals are randomly oriented.

   \pre `k >= 2`

   \tparam ConcurrencyTag enables sequential versus parallel algorithm. Possible values are `Sequential_tag`,
                          `Parallel_tag`, and `Parallel_if_available_tag`.
   \tparam PointRange is a model of `Range`. The value type of
   its iterator is the key type of the named parameter `point_map`.

   \param points input point range
   \param k number of neighbors
   \param np an optional sequence of \ref bgl_namedparameters "Named Parameters" among the ones listed below

   \cgalNamedParamsBegin
     \cgalParamNBegin{point_map}
       \cgalParamDescription{a property map associating points to the elements of the point set `points`}
       \cgalParamType{a model of `ReadablePropertyMap` whose key type is the value type
                      of the iterator of `PointRange` and whose value type is `geom_traits::Point_3`}
       \cgalParamDefault{`CGAL::Identity_property_map<geom_traits::Point_3>`}
     \cgalParamNEnd

     \cgalParamNBegin{normal_map}
       \cgalParamDescription{a property map associating normals to the elements of the point set `points`}
       \cgalParamType{a model of `WritablePropertyMap` whose key type is the value type
                      of the iterator of `PointRange` and whose value type is `geom_traits::Vector_3`}
     \cgalParamNEnd

     \cgalParamNBegin{neighbor_radius}
       \cgalParamDescription{the spherical neighborhood radius}
       \cgalParamType{floating scalar value}
       \cgalParamDefault{`0` (no limit)}
       \cgalParamExtra{If provided, the neighborhood of a query point is computed with a fixed spherical
                       radius instead of a fixed number of neighbors. In that case, the parameter
                       `k` is used as a limit on the number of points returned by each spherical
                       query (to avoid overly large number of points in high density areas).}
     \cgalParamNEnd

     \cgalParamNBegin{degree_fitting}
       \cgalParamDescription{the degree of fitting}
       \cgalParamType{unsigned int}
       \cgalParamDefault{`2`}
       \cgalParamExtra{see `CGAL::Monge_via_jet_fitting`}
     \cgalParamNEnd

     \cgalParamNBegin{svd_traits}
       \cgalParamDescription{the linear algebra algorithm used in the class `CGAL::Monge_via_jet_fitting`}
       \cgalParamType{a class fitting the requirements of `CGAL::Monge_via_jet_fitting`}
       \cgalParamDefault{If \ref thirdpartyEigen "Eigen" 3.2 (or greater) is available
                         and `CGAL_EIGEN3_ENABLED` is defined, then `CGAL::Eigen_svd` is used.}
     \cgalParamNEnd

     \cgalParamNBegin{callback}
       \cgalParamDescription{a mechanism to get feedback on the advancement of the algorithm
                             while it's running and to interrupt it if needed}
       \cgalParamType{an instance of `std::function<bool(double)>`.}
       \cgalParamDefault{unused}
       \cgalParamExtra{It is called regularly when the
                       algorithm is running: the current advancement (between 0. and
                       1.) is passed as parameter. If it returns `true`, then the
                       algorithm continues its execution normally; if it returns
                       `false`, the algorithm is stopped and the remaining normals are left unchanged.}
       \cgalParamExtra{The callback will be copied and therefore needs to be lightweight.}
       \cgalParamExtra{When `CGAL::Parallel_tag` is used, the `callback` mechanism is called asynchronously
                       on a separate thread and shouldn't access or modify the variables that are parameters of the algorithm.}
     \cgalParamNEnd

     \cgalParamNBegin{geom_traits}
       \cgalParamDescription{an instance of a geometric traits class}
       \cgalParamType{a model of `Kernel`}
       \cgalParamDefault{a \cgal Kernel deduced from the point type, using `CGAL::Kernel_traits`}
     \cgalParamNEnd
   \cgalNamedParamsEnd
*/
template <typename ConcurrencyTag,
          typename PointRange,
          typename NamedParameters = parameters::Default_named_parameters
>
void
jet_estimate_normals(
  PointRange& points,
  unsigned int k,
  const NamedParameters& np = parameters::default_values())
{
  using parameters::choose_parameter;
  using parameters::get_parameter;

  CGAL_TRACE_STREAM << "Calls jet_estimate_normals()\n";

  // basic geometric types
  typedef typename PointRange::iterator iterator;
  typedef typename iterator::value_type value_type;
  typedef Point_set_processing_3_np_helper<PointRange, NamedParameters> NP_helper;
  typedef typename NP_helper::Point_map PointMap;
  typedef typename NP_helper::Normal_map NormalMap;
  typedef typename NP_helper::Geom_traits Kernel;
  typedef typename Kernel::FT FT;
  typedef typename GetSvdTraits<NamedParameters>::type SvdTraits;

  CGAL_static_assertion_msg(NP_helper::has_normal_map(), "Error: no normal map");
<<<<<<< HEAD
  CGAL_static_assertion_msg(!(boost::is_same<SvdTraits,
=======
  CGAL_static_assertion_msg(!(std::is_same<SvdTraits,
>>>>>>> 01f8f1bc
                              typename GetSvdTraits<NamedParameters>::NoTraits>::value),
                            "Error: no SVD traits");

  PointMap point_map = NP_helper::get_point_map(points, np);
  NormalMap normal_map = NP_helper::get_normal_map(points, np);
  unsigned int degree_fitting = choose_parameter(get_parameter(np, internal_np::degree_fitting), 2);
  FT neighbor_radius = choose_parameter(get_parameter(np, internal_np::neighbor_radius), FT(0));

  const std::function<bool(double)>& callback = choose_parameter(get_parameter(np, internal_np::callback),
                                                               std::function<bool(double)>());

  // types for K nearest neighbors search structure
  typedef Point_set_processing_3::internal::Neighbor_query<Kernel, PointRange&, PointMap> Neighbor_query;

  // precondition: at least one element in the container.
  // to fix: should have at least three distinct points
  // but this is costly to check
  CGAL_precondition(points.begin() != points.end());

  // precondition: at least 2 nearest neighbors
  CGAL_precondition(k >= 2 || neighbor_radius > FT(0));

  std::size_t memory = CGAL::Memory_sizer().virtual_size();
  CGAL_TRACE_STREAM << (memory >> 20) << " Mb allocated\n";
  CGAL_TRACE_STREAM << "  Creates KD-tree\n";

  Neighbor_query neighbor_query (points, point_map);

  memory = CGAL::Memory_sizer().virtual_size();
  CGAL_TRACE_STREAM << (memory >> 20) << " Mb allocated\n";
  CGAL_TRACE_STREAM << "  Computes normals\n";

  std::size_t nb_points = points.size();

  Point_set_processing_3::internal::Callback_wrapper<ConcurrencyTag>
    callback_wrapper (callback, nb_points);

  CGAL::for_each<ConcurrencyTag>
    (points,
     [&](value_type& vt)
     {
       if (callback_wrapper.interrupted())
         return false;

       put (normal_map, vt,
            CGAL::internal::jet_estimate_normal<SvdTraits>
            (get(point_map, vt), neighbor_query, k, neighbor_radius, degree_fitting));
       ++ callback_wrapper.advancement();

       return true;
     });

  callback_wrapper.join();

  memory = CGAL::Memory_sizer().virtual_size();
  CGAL_TRACE_STREAM << (memory >> 20) << " Mb allocated\n";
  CGAL_TRACE_STREAM << "End of jet_estimate_normals()\n";
}

} //namespace CGAL

#include <CGAL/enable_warnings.h>

#endif // CGAL_JET_ESTIMATE_NORMALS_H<|MERGE_RESOLUTION|>--- conflicted
+++ resolved
@@ -197,11 +197,7 @@
   typedef typename GetSvdTraits<NamedParameters>::type SvdTraits;
 
   CGAL_static_assertion_msg(NP_helper::has_normal_map(), "Error: no normal map");
-<<<<<<< HEAD
-  CGAL_static_assertion_msg(!(boost::is_same<SvdTraits,
-=======
   CGAL_static_assertion_msg(!(std::is_same<SvdTraits,
->>>>>>> 01f8f1bc
                               typename GetSvdTraits<NamedParameters>::NoTraits>::value),
                             "Error: no SVD traits");
 
