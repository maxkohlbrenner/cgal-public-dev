--- conflicted
+++ resolved
@@ -64,19 +64,12 @@
 
 namespace CGAL {
 
-<<<<<<< HEAD
+namespace IO {
+
 /// \cond SKIP_IN_MANUAL
 namespace LAS_property {
 namespace Id {
 
-=======
-namespace IO {
-
-/// \cond SKIP_IN_MANUAL
-namespace LAS_property {
-namespace Id {
-
->>>>>>> cf69d322
 enum Id
 {
   X,
@@ -553,11 +546,7 @@
               const CGAL_BGL_NP_CLASS& np)
 {
   std::ifstream is(filename, std::ios::binary);
-<<<<<<< HEAD
-  CGAL::set_mode(is, CGAL::IO::BINARY);
-=======
   CGAL::IO::set_mode(is, CGAL::IO::BINARY);
->>>>>>> cf69d322
   return read_LAS<OutputIteratorValueType>(is, output, np);
 }
 
@@ -567,11 +556,7 @@
 bool read_LAS(const std::string& fname, OutputIterator output, const CGAL_BGL_NP_CLASS& np)
 {
   std::ifstream is(fname, std::ios::binary);
-<<<<<<< HEAD
-  CGAL::set_mode(is, CGAL::IO::BINARY);
-=======
   CGAL::IO::set_mode(is, CGAL::IO::BINARY);
->>>>>>> cf69d322
   return read_LAS<typename value_type_traits<OutputIterator>::type>(is, output, np);
 }
 
@@ -589,21 +574,15 @@
 
 /// \endcond
 
-<<<<<<< HEAD
-=======
 } // namespace IO
 
->>>>>>> cf69d322
 #ifndef CGAL_NO_DEPRECATED_CODE
 
 /// \cond SKIP_IN_MANUAL
 
-<<<<<<< HEAD
-=======
 using IO::make_las_point_reader;
 namespace LAS_property = IO::LAS_property;
 
->>>>>>> cf69d322
 template <typename OutputIteratorValueType,
           typename OutputIterator,
           typename PointMap >
@@ -626,84 +605,6 @@
                                                                            CGAL::parameters::point_map(point_map));
 }
 
-<<<<<<< HEAD
-/// \endcond
-
-/**
- \ingroup PkgPointSetProcessing3IODeprecated
-
- \deprecated This function is deprecated since \cgal 5.2, `CGAL::read_LAS_with_properties()` should be used instead.
-*/
-template <typename OutputIteratorValueType,
-          typename OutputIterator,
-          typename ... PropertyHandler>
-CGAL_DEPRECATED bool read_las_points_with_properties(std::istream& is,
-                                                     OutputIterator output,
-                                                     PropertyHandler&& ... properties)
-{
-  return read_LAS_with_properties(is, output, std::forward<PropertyHandler>(properties)...);
-}
-
-/// \cond SKIP_IN_MANUAL
-
-template <typename OutputIterator,
-          typename ... PropertyHandler>
-CGAL_DEPRECATED bool read_las_points_with_properties(std::istream& is,
-                                                     OutputIterator output,
-                                                     PropertyHandler&& ... properties)
-{
-  return read_LAS_with_properties<typename value_type_traits<OutputIterator>::type>(is, output, std::forward<PropertyHandler>(properties)...);
-}
-
-/// \endcond
-
-/**
- \ingroup PkgPointSetProcessing3IODeprecated
-
- \deprecated This function is deprecated since \cgal 5.2, `CGAL::read_LAS()` should be used instead.
-*/
-template <typename OutputIteratorValueType,
-          typename OutputIterator,
-          typename CGAL_BGL_NP_TEMPLATE_PARAMETERS>
-CGAL_DEPRECATED bool read_las_points(std::istream& is,
-                                     OutputIterator output,
-                                     const CGAL_BGL_NP_CLASS& np)
-{
-  using parameters::choose_parameter;
-  using parameters::get_parameter;
-
-  typename CGAL::GetPointMap<Point_set_processing_3::Fake_point_range<OutputIteratorValueType>, CGAL_BGL_NP_CLASS>::type point_map =
-      choose_parameter<typename CGAL::GetPointMap<Point_set_processing_3::Fake_point_range<OutputIteratorValueType>, CGAL_BGL_NP_CLASS>::type>(get_parameter(np, internal_np::point_map));
-
-  return read_LAS(is, output, make_las_point_reader(point_map));
-}
-
-/// \cond SKIP_IN_MANUAL
-
-// variant with default NP
-template <typename OutputIteratorValueType, typename OutputIterator>
-CGAL_DEPRECATED bool read_las_points(std::istream& is, OutputIterator output)
-{
-  return read_LAS<OutputIteratorValueType>(is, output, CGAL::parameters::all_default());
-}
-
-// variant with default output iterator value type
-template <typename OutputIterator, typename CGAL_BGL_NP_TEMPLATE_PARAMETERS>
-CGAL_DEPRECATED bool read_las_points(std::istream& is, OutputIterator output, const CGAL_BGL_NP_CLASS& np)
-{
-  return read_LAS<typename value_type_traits<OutputIterator>::type>(is, output, np);
-}
-
-// variant with default NP and output iterator value type
-template <typename OutputIterator>
-CGAL_DEPRECATED bool read_las_points(std::istream& is, OutputIterator output)
-{
-  return read_LAS<typename value_type_traits<OutputIterator>::type>(is, output, CGAL::parameters::all_default());
-}
-
-/// \endcond
-
-=======
 /// \endcond
 
 /**
@@ -780,7 +681,6 @@
 
 /// \endcond
 
->>>>>>> cf69d322
 #endif // CGAL_NO_DEPRECATED_CODE
 
 } // namespace CGAL
