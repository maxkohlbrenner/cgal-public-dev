--- conflicted
+++ resolved
@@ -104,7 +104,6 @@
     {
       continue;
     }
-<<<<<<< HEAD
     // ...or reads position...
     else {
       iss.clear();
@@ -125,19 +124,6 @@
               }
             }
           Enriched_point pwn;
-          put(point_pmap,  &pwn, point);  // point_pmap[&pwn] = point
-          put(normal_pmap, &pwn, normal); // normal_pmap[&pwn] = normal
-          *output++ = pwn;
-          continue;
-        } 
-      
-=======
-    // ...or reads position + normal...
-    else if (std::istringstream(line) >> x >> y >> z >> nx >> ny >> nz)
-    {
-      Point point(x,y,z);
-      Vector normal(nx,ny,nz);
-      Enriched_point pwn;
     #ifdef CGAL_USE_OLD_PAIR_PROPERTY_MAPS
       put(point_pmap,  &pwn, point);  // point_pmap[&pwn] = point
       put(normal_pmap, &pwn, normal); // normal_pmap[&pwn] = normal
@@ -145,23 +131,10 @@
       put(point_pmap,  pwn, point);  // point_pmap[pwn] = point
       put(normal_pmap, pwn, normal); // normal_pmap[pwn] = normal
     #endif
-      *output++ = pwn;
-    }
-    // ...or reads only position...
-    else if (std::istringstream(line) >> x >> y >> z)
-    {
-      Point point(x,y,z);
-      Vector normal = CGAL::NULL_VECTOR;
-      Enriched_point pwn;
-    #ifdef CGAL_USE_OLD_PAIR_PROPERTY_MAPS
-      put(point_pmap,  &pwn, point);  // point_pmap[&pwn] = point
-      put(normal_pmap, &pwn, normal); // normal_pmap[&pwn] = normal
-    #else
-      put(point_pmap,  pwn, point);  // point_pmap[pwn] = point
-      put(normal_pmap, pwn, normal); // normal_pmap[pwn] = normal
-    #endif
-      *output++ = pwn;
->>>>>>> b97fcda8
+          *output++ = pwn;
+          continue;
+        } 
+      
     }
     // ...or skips number of points on first line (optional)
     if (lineNumber == 1 && std::istringstream(line) >> pointsCount)
