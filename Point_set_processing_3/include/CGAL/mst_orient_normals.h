// Copyright (c) 2007-09  INRIA Sophia-Antipolis (France).
// All rights reserved.
//
// This file is part of CGAL (www.cgal.org).
//
// $URL$
// $Id$
// SPDX-License-Identifier: GPL-3.0-or-later OR LicenseRef-Commercial
//
// Author(s) : Laurent Saboret and Andreas Fabri

#ifndef CGAL_MST_ORIENT_NORMALS_H
#define CGAL_MST_ORIENT_NORMALS_H

#include <CGAL/license/Point_set_processing_3.h>

#include <CGAL/disable_warnings.h>

#include <CGAL/IO/trace.h>
#include <CGAL/Point_set_processing_3/internal/Neighbor_query.h>
#include <CGAL/property_map.h>
#include <CGAL/Index_property_map.h>
#include <CGAL/Memory_sizer.h>
#include <CGAL/point_set_processing_assertions.h>
#include <CGAL/use.h>

#include <CGAL/boost/graph/Named_function_parameters.h>
#include <CGAL/boost/graph/named_params_helper.h>

#include <iterator>
#include <list>
#include <climits>
#include <math.h>

#include <CGAL/property_map.h>
#include <boost/graph/adjacency_list.hpp>
#include <CGAL/boost/graph/dijkstra_shortest_paths.h> // work around a bug in boost 1.54
#include <boost/graph/prim_minimum_spanning_tree.hpp>

namespace CGAL {


// ----------------------------------------------------------------------------
// Private section
// ----------------------------------------------------------------------------
/// \cond SKIP_IN_MANUAL
namespace internal {

/// Generalization of std::distance() to compute the distance between 2 integers
inline std::size_t
distance(std::size_t _First, std::size_t _Last)
{
  // return int difference
  return _Last - _First;
}

// Bring std::distance() to scope
using std::distance;


/// Helper class: Riemannian graph.
///
/// This class is used internally by mst_orient_normals()
/// to encode:
/// - the adjacency relations of vertices in a K-neighboring.
/// - vertices contain the corresponding input point iterator.
/// - the edge weight = edge weight = 1 - | normal1 * normal2 |
///   where normal1 and normal2 are the normal at the edge extremities.

template <typename ForwardIterator> ///< Input point iterator
struct Riemannian_graph_vertex_properties {
    ForwardIterator input_point; ///< Input point
};
template <typename ForwardIterator> ///< Input point iterator
class Riemannian_graph
  : public boost::adjacency_list< boost::vecS, boost::vecS,
                                  boost::undirectedS,
                                  Riemannian_graph_vertex_properties<ForwardIterator>,
                                  boost::property<boost::edge_weight_t, float> >
{
};


/// Helper class: MST graph
///
/// This class is used internally by mst_orient_normals()
/// to encode:
/// - the adjacency relations of vertices in a Minimum Spanning Tree.
/// - vertices contain the corresponding input point iterator
//    and a boolean indicating if the normal is oriented.

template <typename ForwardIterator> ///< Input point iterator
struct MST_graph_vertex_properties {
    ForwardIterator input_point; ///< Input point
    bool is_oriented; ///< Is input point's normal oriented?
};
template <typename ForwardIterator, ///< Input point iterator
          typename NormalMap, ///< property map: value_type of ForwardIterator -> Normal
          typename Kernel ///< Geometric traits class
>
class MST_graph
  : public boost::adjacency_list< boost::vecS, boost::vecS,
                                  boost::directedS,
                                  MST_graph_vertex_properties<ForwardIterator> >
{
public:
    MST_graph(NormalMap normal_map) : m_normal_map(normal_map) {}

// Public data
    const NormalMap m_normal_map;
};

template <typename ForwardIterator>
class Default_constrained_map
{
public:

  typedef boost::readable_property_map_tag     category;
  typedef typename std::iterator_traits<
            ForwardIterator>::value_type       key_type;
  typedef bool                                 value_type;
  typedef value_type                           reference;

private:

  ForwardIterator m_source_point;

public:

  Default_constrained_map () { }
  Default_constrained_map (ForwardIterator source_point)
    : m_source_point (source_point) { }

  /// Free function to access the map elements.
  friend inline
  reference get(const Default_constrained_map& map, key_type p)
  {
    return (p == *map.m_source_point);
  }

};

/// Helper class: Propagate_normal_orientation
///
/// This class is used internally by mst_orient_normals()
/// to propage the normal orientation, starting from a source point
/// and following the adjacency relations of vertices in a Minimum Spanning Tree.
/// It does not orient normals that are already oriented.
/// It does not propagate the orientation if the angle between 2 normals > angle_max.
///
/// \pre Normals must be unit vectors
/// \pre `0 < angle_max <= PI/2`
///
/// @tparam ForwardIterator iterator over input points.
/// @tparam NormalMap is a model of `ReadWritePropertyMap`.
/// @tparam Kernel Geometric traits class.

template <typename ForwardIterator, ///< Input point iterator
          typename NormalMap, ///< property map: value_type of ForwardIterator -> Normal
          typename Kernel
>
struct Propagate_normal_orientation
  : public boost::base_visitor< Propagate_normal_orientation<ForwardIterator, NormalMap, Kernel> >
{
    typedef internal::MST_graph<ForwardIterator, NormalMap, Kernel> MST_graph;
    typedef typename MST_graph::vertex_descriptor vertex_descriptor;
    typedef boost::on_examine_edge event_filter;

    Propagate_normal_orientation(vertex_descriptor source,
                               double angle_max = CGAL_PI/2.) ///< max angle to propagate the normal orientation (radians)
      : m_source(source), m_angle_max(angle_max)
    {
        // Precondition: 0 < angle_max <= PI/2
        CGAL_point_set_processing_precondition(0 < angle_max && angle_max <= CGAL_PI/2.);
    }

    template <class Edge>
    void operator()(Edge& edge, const MST_graph& mst_graph)
    {
        typedef typename boost::property_traits<NormalMap>::reference Vector_ref;

        // Gets source
        vertex_descriptor source_vertex = source(edge, mst_graph);

        // Gets target
        vertex_descriptor target_vertex = target(edge, mst_graph);
        bool& target_normal_is_oriented = ((MST_graph&)mst_graph)[target_vertex].is_oriented;

        // special case if vertex is source vertex (and thus has no related point/normal)
        if (source_vertex == m_source)
        {
          target_normal_is_oriented = true;
          return;
        }

        // Gets source normal
        Vector_ref source_normal = get(mst_graph.m_normal_map, *(mst_graph[source_vertex].input_point) );
        const bool source_normal_is_oriented = mst_graph[source_vertex].is_oriented;

        // Gets target
        Vector_ref target_normal = get( mst_graph.m_normal_map, *(mst_graph[target_vertex].input_point) );

        if ( ! target_normal_is_oriented )
        {
          //             ->                        ->
          // Orients target_normal parallel to source_normal
          double normals_dot = source_normal * target_normal;
          if (normals_dot < 0)
          {
            put( mst_graph.m_normal_map, *(mst_graph[target_vertex].input_point), -target_normal );
          }

          // Is orientation robust?
          target_normal_is_oriented
            = source_normal_is_oriented &&
              (std::abs(normals_dot) >= std::cos(m_angle_max)); // oriented iff angle <= m_angle_max
        }
    }

// Data
// Implementation note: boost::breadth_first_search() makes copies of this object => data must be constant or shared.
private:
    vertex_descriptor m_source;
    const double m_angle_max; ///< max angle to propagate the normal orientation (radians).
};

/// Orients the normal of the point with maximum Z towards +Z axis.
///
/// @tparam ForwardIterator iterator over input points.
/// @tparam PointMap is a model of `ReadablePropertyMap` with a value_type = Point_3<Kernel>.
/// @tparam NormalMap is a model of `ReadWritePropertyMap` with a value_type = Vector_3<Kernel>.
/// @tparam Kernel Geometric traits class.
///
/// @return iterator over the top point.
template <typename ForwardIterator,
          typename PointMap,
          typename NormalMap,
          typename Kernel
>
ForwardIterator
mst_find_source(
    ForwardIterator first,   ///< iterator over the first input point.
    ForwardIterator beyond,  ///< past-the-end iterator over the input points.
    PointMap point_map, ///< property map: value_type of ForwardIterator -> Point_3
    NormalMap normal_map, ///< property map: value_type of ForwardIterator -> Vector_3
    const Kernel& /*kernel*/)    ///< geometric traits.
{
    CGAL_TRACE("  mst_find_source()\n");

    // Input points types
    typedef typename boost::property_traits<NormalMap>::value_type Vector;
    typedef typename boost::property_traits<NormalMap>::reference Vector_ref;

    // Precondition: at least one element in the container
    CGAL_point_set_processing_precondition(first != beyond);

    // Find top point
    ForwardIterator top_point = first;
    for (ForwardIterator v = ++first; v != beyond; v++)
    {

      double top_z = get(point_map,*top_point).z(); // top_point's Z coordinate
      double z = get(point_map,*v).z();

      if (top_z < z)
        top_point = v;
    }

    // Orients its normal towards +Z axis
    Vector_ref normal = get(normal_map,*top_point);
    const Vector Z(0, 0, 1);
    if (Z * normal < 0) {
      CGAL_TRACE("  Flip top point normal\n");
    put(normal_map,*top_point, -normal);
    }

    return top_point;
}

/// Iterates over input points and creates Riemannian Graph:
/// - vertices are numbered like the input points index.
/// - vertices contain the corresponding input point iterator.
/// - we add the edge (i, j) if either vertex i is in the k-neighborhood of vertex j,
///   or vertex j is in the k-neighborhood of vertex i.
///
/// \pre Normals must be unit vectors.
/// \pre `k >= 2`
///
/// @tparam ForwardIterator iterator over input points.
/// @tparam IndexMap is a model of `ReadablePropertyMap` with an integral value_type.
/// @tparam PointMap is a model of `ReadablePropertyMap` with a value_type = Point_3<Kernel>.
/// @tparam NormalMap is a model of `ReadWritePropertyMap` with a value_type = Vector_3<Kernel>.
/// @tparam Kernel Geometric traits class.
///
/// @return the Riemannian graph
template <typename PointRange,
          typename PointMap,
          typename NormalMap,
          typename IndexMap,
          typename ConstrainedMap,
          typename Kernel
>
Riemannian_graph<typename PointRange::iterator>
create_riemannian_graph(
    PointRange& points, ///< input points
    PointMap point_map, ///< property map: value_type of ForwardIterator -> Point_3
    NormalMap normal_map, ///< property map: value_type of ForwardIterator -> Vector_3
    IndexMap index_map, ///< property map ForwardIterator -> index
    ConstrainedMap constrained_map, ///< property map ForwardIterator -> bool
    unsigned int k, ///< number of neighbors
    typename Kernel::FT neighbor_radius,
    const Kernel& /*kernel*/) ///< geometric traits.
{
    // Input points types
    typedef typename boost::property_traits<PointMap>::reference Point_ref;
    typedef typename boost::property_traits<NormalMap>::reference Vector_ref;

    // Types for K nearest neighbors search structure
    typedef typename PointRange::iterator ForwardIterator;
    typedef Point_set_processing_3::internal::Neighbor_query<Kernel, PointRange&, PointMap> Neighbor_query;

    // Riemannian_graph types
    typedef internal::Riemannian_graph<ForwardIterator> Riemannian_graph;
    typedef typename boost::property_map<Riemannian_graph, boost::edge_weight_t>::type Riemannian_graph_weight_map;

    // Precondition: at least 2 nearest neighbors
    CGAL_point_set_processing_precondition(k >= 2);

    // Number of input points
    const std::size_t num_input_points = points.size();

    std::size_t memory = CGAL::Memory_sizer().virtual_size(); CGAL_TRACE("  %ld Mb allocated\n", memory>>20);
    CGAL_TRACE("  Creates KD-tree\n");

<<<<<<< HEAD
    // Instanciate a KD-tree search.
    // Notes: We have to wrap each input point by a Point_vertex_handle_3.
    //        The KD-tree is allocated dynamically to recover RAM as soon as possible.
    std::vector<Point_vertex_handle_3> kd_tree_points; kd_tree_points.reserve(num_input_points);
    for (ForwardIterator it = first; it != beyond; it++)
    {

        Point_ref point = get(point_map, *it);
        Point_vertex_handle_3 point_wrapper(point.x(), point.y(), point.z(), it);
        kd_tree_points.push_back(point_wrapper);
    }
    boost::shared_ptr<Tree> tree( new Tree(kd_tree_points.begin(), kd_tree_points.end()) );

    // Recover RAM
    kd_tree_points.clear();
=======
    Neighbor_query neighbor_query (points, point_map);
>>>>>>> 929e1e4b

    memory = CGAL::Memory_sizer().virtual_size(); CGAL_TRACE("  %ld Mb allocated\n", memory>>20);
    CGAL_TRACE("  Creates Riemannian Graph\n");

    // Iterates over input points and creates Riemannian Graph:
    // - vertices are numbered like the input points index.
    // - vertices contain the corresponding input point iterator.
    // - we add the edge (i, j) if either vertex i is in the k-neighborhood of vertex j,
    //   or vertex j is in the k-neighborhood of vertex i.
    Riemannian_graph riemannian_graph;
    //
    // add vertices
    for (ForwardIterator it = points.begin(); it != points.end(); it++)
    {
        typename Riemannian_graph::vertex_descriptor v = add_vertex(riemannian_graph);
        CGAL_point_set_processing_assertion(v == get(index_map,it));
        riemannian_graph[v].input_point = it;
    }

    // add source vertex (virtual, does not correspond to a point)
    add_vertex(riemannian_graph);
    std::size_t source_point_index = num_input_points;

    //
    // add edges
    Riemannian_graph_weight_map riemannian_graph_weight_map = get(boost::edge_weight, riemannian_graph);
    for (ForwardIterator it = points.begin(); it != points.end(); it++)
    {
        std::size_t it_index = get(index_map,it);
        Vector_ref it_normal_vector = get(normal_map,*it);

        Point_ref point = get(point_map, *it);
        std::vector<ForwardIterator> neighbor_points;
        neighbor_query.get_iterators (point, k, neighbor_radius, std::back_inserter(neighbor_points));

        for (std::size_t i = 0; i < neighbor_points.size(); ++ i)
        {
            ForwardIterator neighbor = neighbor_points[i];
            std::size_t neighbor_index = get(index_map,neighbor);
            if (neighbor_index > it_index) // undirected graph
            {
                // Add edge
                typename boost::graph_traits<Riemannian_graph>::edge_descriptor e;
                bool inserted;
                boost::tie(e, inserted) = add_edge(vertex(it_index, riemannian_graph),
                                                   vertex(neighbor_index, riemannian_graph),
                                                   riemannian_graph);
                CGAL_point_set_processing_assertion(inserted);

                //                               ->        ->
                // Computes edge weight = 1 - | normal1 * normal2 |
                // where normal1 and normal2 are the normal at the edge extremities.

                Vector_ref neighbor_normal_vector = get(normal_map,*neighbor);
                double weight = 1.0 - std::abs(it_normal_vector * neighbor_normal_vector);
                if (weight < 0)
                    weight = 0; // safety check
                riemannian_graph_weight_map[e] = (float)weight;
            }
        }

        // Check if point is source
        if (get(constrained_map, *it))
        {
          typename boost::graph_traits<Riemannian_graph>::edge_descriptor e;
          bool inserted;
          boost::tie(e, inserted) = add_edge(vertex(it_index, riemannian_graph),
                                             vertex(source_point_index, riemannian_graph),
                                             riemannian_graph);
          CGAL_point_set_processing_assertion(inserted);

          riemannian_graph_weight_map[e] = 0.;
        }

    }

    return riemannian_graph;
}

/// Computes Minimum Spanning Tree and store it in a Boost graph:
/// - vertices are numbered like the input points index.
/// - vertices contain the corresponding input point iterator.
/// - we add the edge (predecessor[i], i) for each element of the MST.
///
/// \pre Normals must be unit vectors.
///
/// @tparam ForwardIterator iterator over input points.
/// @tparam IndexMap is a model of `ReadablePropertyMap` with an integral value_type.
/// @tparam PointMap is a model of `ReadablePropertyMap` with a value_type = Point_3<Kernel>.
/// @tparam NormalMap is a model of `ReadWritePropertyMap` with a value_type = Vector_3<Kernel>.
/// @tparam Kernel Geometric traits class.
///
/// @return the MST graph.
template <typename ForwardIterator,
          typename PointMap,
          typename NormalMap,
          typename IndexMap,
          typename Kernel
>
MST_graph<ForwardIterator, NormalMap, Kernel>
create_mst_graph(
    ForwardIterator first,  ///< iterator over the first input point.
    ForwardIterator beyond, ///< past-the-end iterator over the input points.
    PointMap point_map, ///< property map: value_type of ForwardIterator -> Point_3
    NormalMap normal_map, ///< property map: value_type of ForwardIterator -> Vector_3
    IndexMap index_map, ///< property map ForwardIterator -> index
    unsigned int k, ///< number of neighbors
    const Kernel& kernel, ///< geometric traits.
    const Riemannian_graph<ForwardIterator>& riemannian_graph) ///< graph connecting each vertex to its knn
{
    // prevents warnings
    CGAL_USE(point_map);
    CGAL_USE(k);
    CGAL_USE(kernel);
    CGAL_USE(index_map);

    // Bring private stuff to scope
    using namespace internal;

    // Riemannian_graph types
    typedef internal::Riemannian_graph<ForwardIterator> Riemannian_graph;
    typedef typename boost::property_map<Riemannian_graph, boost::edge_weight_t>::const_type Riemannian_graph_weight_map;

    // MST_graph types
    typedef internal::MST_graph<ForwardIterator, NormalMap, Kernel> MST_graph;

    // Precondition: at least one element in the container.
    CGAL_point_set_processing_precondition(first != beyond);

    // Number of input points
    const std::size_t num_input_points = num_vertices(riemannian_graph) - 1;

    std::size_t memory = CGAL::Memory_sizer().virtual_size(); CGAL_TRACE("  %ld Mb allocated\n", memory>>20);
    CGAL_TRACE("  Calls boost::prim_minimum_spanning_tree()\n");

    // Computes Minimum Spanning Tree.
    std::size_t source_point_index = num_input_points;

    Riemannian_graph_weight_map riemannian_graph_weight_map = get(boost::edge_weight, riemannian_graph);
    typedef std::vector<typename Riemannian_graph::vertex_descriptor> PredecessorMap;
    PredecessorMap predecessor(num_input_points + 1);
    boost::prim_minimum_spanning_tree(riemannian_graph, &predecessor[0],
                                      weight_map( riemannian_graph_weight_map )
                                     .root_vertex( vertex(source_point_index, riemannian_graph) ));

    memory = CGAL::Memory_sizer().virtual_size(); CGAL_TRACE("  %ld Mb allocated\n", memory>>20);
    CGAL_TRACE("  Creates MST Graph\n");

    // Converts predecessor map to a MST graph:
    // - vertices are numbered like the input points index.
    // - vertices contain the corresponding input point iterator.
    // - we add the edge (predecessor[i], i) for each element of the predecessor map.
    MST_graph mst_graph(normal_map);
    //
    // Add vertices. source_point is the unique point marked "oriented".
    for (ForwardIterator it = first; it != beyond; it++)
    {
        // With C++11, the following line triggers a bug in Boost versions
        // 1.56 and 1.57:
        //   https://svn.boost.org/trac/boost/ticket/10382
        typename MST_graph::vertex_descriptor v = add_vertex(mst_graph);
        CGAL_point_set_processing_assertion(v == get(index_map,it));
        mst_graph[v].input_point = it;
        mst_graph[v].is_oriented = false;
    }

    typename MST_graph::vertex_descriptor v = add_vertex(mst_graph);
    CGAL_point_set_processing_assertion(v == source_point_index);
    mst_graph[v].is_oriented = true;

    // add edges
    for (std::size_t i=0; i < predecessor.size(); i++) // add edges
    {
        if (i != predecessor[i])
        {
            // check that bi-directed graph is useless
            CGAL_point_set_processing_assertion(predecessor[predecessor[i]] != i);

            add_edge(vertex(predecessor[i], mst_graph),
                     vertex(i,     mst_graph),
                     mst_graph);
        }
    }

    return mst_graph;
}

} /* namespace internal */
/// \endcond

// ----------------------------------------------------------------------------
// Public section
// ----------------------------------------------------------------------------

/**
   \ingroup PkgPointSetProcessing3Algorithms
   Orients the normals of the range of `points` using the propagation
   of a seed orientation through a minimum spanning tree of the Riemannian graph.
   This method modifies the order of input points so as to pack all sucessfully oriented points first,
   and returns an iterator over the first point with an unoriented normal (see erase-remove idiom).
   For this reason it should not be called on sorted containers.
   It is based on \cgalCite{cgal:hddms-srup-92}.

   \warning This function may fail when Boost version 1.54 is used,
   because of the following bug: https://svn.boost.org/trac/boost/ticket/9012

   \pre Normals must be unit vectors
   \pre `k >= 2`

   \tparam PointRange is a model of `Range`. The value type of
   its iterator is the key type of the named parameter `point_map`.

   \param points input point range.
   \param k number of neighbors.
   \param np optional sequence of \ref psp_namedparameters "Named Parameters" among the ones listed below.

   \cgalNamedParamsBegin
     \cgalParamBegin{point_map} a model of `ReadablePropertyMap` with value type `geom_traits::Point_3`.
     If this parameter is omitted, `CGAL::Identity_property_map<geom_traits::Point_3>` is used.\cgalParamEnd
     \cgalParamBegin{normal_map} a model of `ReadWritePropertyMap` with value type
     `geom_traits::Vector_3`.\cgalParamEnd
     \cgalParamBegin{neighbor_radius} spherical neighborhood radius. If
     provided, the neighborhood of a query point is computed with a fixed spherical
     radius instead of a fixed number of neighbors. In that case, the parameter
     `k` is used as a limit on the number of points returned by each spherical
     query (to avoid overly large number of points in high density areas). If no
     limit is wanted, use `k=0`.\cgalParamEnd
     \cgalParamBegin{point_is_constrained_map} a model of `ReadablePropertyMap` with value type
     `bool`. Points with a `true` value will be used as seed points: their normal will be considered as already
     oriented, it won't be altered and it will be propagated to its neighbors. If this parameter is omitted,
     the highest point (highest Z coordinate) will be used as the unique seed with an upward oriented
     normal\cgalParamEnd
     \cgalParamBegin{geom_traits} an instance of a geometric traits class, model of `Kernel`\cgalParamEnd
   \cgalNamedParamsEnd

   \return iterator over the first point with an unoriented normal.
*/
template <typename PointRange,
          typename NamedParameters
>
typename PointRange::iterator
mst_orient_normals(
  PointRange& points,
  unsigned int k,
  const NamedParameters& np)
{
    using parameters::choose_parameter;
    using parameters::get_parameter;

    CGAL_TRACE("Calls mst_orient_normals()\n");

    typedef typename CGAL::GetPointMap<PointRange, NamedParameters>::type PointMap;
    typedef typename Point_set_processing_3::GetNormalMap<PointRange, NamedParameters>::type NormalMap;
    typedef typename Point_set_processing_3::GetK<PointRange, NamedParameters>::Kernel Kernel;
    typedef typename Point_set_processing_3::GetIsConstrainedMap<PointRange, NamedParameters>::type ConstrainedMap;

    CGAL_static_assertion_msg(!(boost::is_same<NormalMap,
                                typename Point_set_processing_3::GetNormalMap<PointRange, NamedParameters>::NoMap>::value),
                              "Error: no normal map");

    PointMap point_map = choose_parameter<PointMap>(get_parameter(np, internal_np::point_map));
    NormalMap normal_map = choose_parameter<NormalMap>(get_parameter(np, internal_np::normal_map));
    typename Kernel::FT neighbor_radius = choose_parameter(get_parameter(np, internal_np::neighbor_radius),
                                                           typename Kernel::FT(0));
    ConstrainedMap constrained_map = choose_parameter<ConstrainedMap>(get_parameter(np, internal_np::point_is_constrained));
    Kernel kernel;

  // Bring private stuff to scope
    using namespace internal;

    // Input points types
    typedef typename std::iterator_traits<typename PointRange::iterator>::value_type Enriched_point; // actual type of input points
    // Property map typename PointRange::iterator -> index
    typedef Index_property_map<typename PointRange::iterator> IndexMap;

    // Riemannian_graph types
    typedef Riemannian_graph<typename PointRange::iterator> Riemannian_graph;

    // MST_graph types
    typedef MST_graph<typename PointRange::iterator, NormalMap, Kernel> MST_graph;

    // Precondition: at least one element in the container.
    CGAL_point_set_processing_precondition(points.begin() != points.end());

    // Precondition: at least 2 nearest neighbors
    CGAL_point_set_processing_precondition(k >= 2);

    std::size_t memory = CGAL::Memory_sizer().virtual_size(); CGAL_TRACE("  %ld Mb allocated\n", memory>>20);
    CGAL_TRACE("  Create Index_property_map\n");

    // Create a property map Iterator -> index.
    // - if typename PointRange::iterator is a random access iterator (typically vector and deque),
    // get() just calls std::distance() and is very efficient;
    // - else, the property map allocates a std::map to store indices
    // and get() requires a lookup in the map.
    IndexMap index_map(points.begin(), points.end());

    // Iterates over input points and creates Riemannian Graph:
    // - vertices are numbered like the input points index.
    // - vertices are empty.
    // - we add the edge (i, j) if either vertex i is in the k-neighborhood of vertex j,
    //   or vertex j is in the k-neighborhood of vertex i.
    Riemannian_graph riemannian_graph;

    if (boost::is_same<ConstrainedMap,
        typename CGAL::Point_set_processing_3::GetIsConstrainedMap<PointRange, NamedParameters>::NoMap>::value)
      riemannian_graph = create_riemannian_graph(points,
                                                 point_map, normal_map, index_map,
                                                 Default_constrained_map<typename PointRange::iterator>
                                                 (mst_find_source(points.begin(), points.end(),
                                                                  point_map, normal_map,
                                                                  kernel)),
                                                 k,
                                                 neighbor_radius,
                                                 kernel);
    else
      riemannian_graph = create_riemannian_graph(points,
                                                 point_map, normal_map, index_map,
                                                 constrained_map,
                                                 k,
                                                 neighbor_radius,
                                                 kernel);

    // Creates a Minimum Spanning Tree starting at source_point
    MST_graph mst_graph = create_mst_graph(points.begin(), points.end(),
                                           point_map, normal_map, index_map,
                                           k,
                                           kernel,
                                           riemannian_graph);

    memory = CGAL::Memory_sizer().virtual_size(); CGAL_TRACE("  %ld Mb allocated\n", memory>>20);
    CGAL_TRACE("  Calls boost::breadth_first_search()\n");

    const std::size_t num_input_points = distance(points.begin(), points.end());
    std::size_t source_point_index = num_input_points;

    // Traverse the point set along the MST to propagate source_point's orientation
    Propagate_normal_orientation<typename PointRange::iterator, NormalMap, Kernel> orienter(source_point_index);

    boost::breadth_first_search(mst_graph,
                                vertex(source_point_index, mst_graph), // source
                                visitor(boost::make_bfs_visitor(orienter)));

    // Copy points with robust normal orientation to oriented_points[], the others to unoriented_points[].
    std::deque<Enriched_point> oriented_points, unoriented_points;
    for (typename PointRange::iterator it = points.begin(); it != points.end(); it++)
    {
        std::size_t it_index = get(index_map,it);
        typename MST_graph::vertex_descriptor v = vertex(it_index, mst_graph);
        if (mst_graph[v].is_oriented)
          oriented_points.push_back(*it);
        else
          unoriented_points.push_back(*it);
    }

    // Replaces [points.begin(), points.end()) range by the content of oriented_points[], then unoriented_points[].
    typename PointRange::iterator first_unoriented_point =
      std::copy(oriented_points.begin(), oriented_points.end(), points.begin());
    std::copy(unoriented_points.begin(), unoriented_points.end(), first_unoriented_point);

    // At this stage, we have typically 0 unoriented normals if k is large enough
    CGAL_TRACE("  => %u normals are unoriented\n", unoriented_points.size());

    memory = CGAL::Memory_sizer().virtual_size(); CGAL_TRACE("  %ld Mb allocated\n", memory>>20);
    CGAL_TRACE("End of mst_orient_normals()\n");

    return first_unoriented_point;
}

/// \cond SKIP_IN_MANUAL
// variant with default NP
template <typename PointRange>
typename PointRange::iterator
mst_orient_normals(
  PointRange& points,
  unsigned int k) ///< number of neighbors

{
  return mst_orient_normals (points, k, CGAL::Point_set_processing_3::parameters::all_default(points));
}
/// \endcond


} //namespace CGAL

#include <CGAL/enable_warnings.h>

#endif // CGAL_MST_ORIENT_NORMALS_H<|MERGE_RESOLUTION|>--- conflicted
+++ resolved
@@ -122,7 +122,7 @@
   typedef value_type                           reference;
 
 private:
-
+  
   ForwardIterator m_source_point;
 
 public:
@@ -185,7 +185,7 @@
         // Gets target
         vertex_descriptor target_vertex = target(edge, mst_graph);
         bool& target_normal_is_oriented = ((MST_graph&)mst_graph)[target_vertex].is_oriented;
-
+        
         // special case if vertex is source vertex (and thus has no related point/normal)
         if (source_vertex == m_source)
         {
@@ -199,7 +199,7 @@
 
         // Gets target
         Vector_ref target_normal = get( mst_graph.m_normal_map, *(mst_graph[target_vertex].input_point) );
-
+        
         if ( ! target_normal_is_oriented )
         {
           //             ->                        ->
@@ -258,10 +258,10 @@
     ForwardIterator top_point = first;
     for (ForwardIterator v = ++first; v != beyond; v++)
     {
-
+      
       double top_z = get(point_map,*top_point).z(); // top_point's Z coordinate
       double z = get(point_map,*v).z();
-
+      
       if (top_z < z)
         top_point = v;
     }
@@ -332,25 +332,7 @@
     std::size_t memory = CGAL::Memory_sizer().virtual_size(); CGAL_TRACE("  %ld Mb allocated\n", memory>>20);
     CGAL_TRACE("  Creates KD-tree\n");
 
-<<<<<<< HEAD
-    // Instanciate a KD-tree search.
-    // Notes: We have to wrap each input point by a Point_vertex_handle_3.
-    //        The KD-tree is allocated dynamically to recover RAM as soon as possible.
-    std::vector<Point_vertex_handle_3> kd_tree_points; kd_tree_points.reserve(num_input_points);
-    for (ForwardIterator it = first; it != beyond; it++)
-    {
-
-        Point_ref point = get(point_map, *it);
-        Point_vertex_handle_3 point_wrapper(point.x(), point.y(), point.z(), it);
-        kd_tree_points.push_back(point_wrapper);
-    }
-    boost::shared_ptr<Tree> tree( new Tree(kd_tree_points.begin(), kd_tree_points.end()) );
-
-    // Recover RAM
-    kd_tree_points.clear();
-=======
     Neighbor_query neighbor_query (points, point_map);
->>>>>>> 929e1e4b
 
     memory = CGAL::Memory_sizer().virtual_size(); CGAL_TRACE("  %ld Mb allocated\n", memory>>20);
     CGAL_TRACE("  Creates Riemannian Graph\n");
@@ -381,7 +363,7 @@
     {
         std::size_t it_index = get(index_map,it);
         Vector_ref it_normal_vector = get(normal_map,*it);
-
+        
         Point_ref point = get(point_map, *it);
         std::vector<ForwardIterator> neighbor_points;
         neighbor_query.get_iterators (point, k, neighbor_radius, std::back_inserter(neighbor_points));
@@ -403,7 +385,7 @@
                 //                               ->        ->
                 // Computes edge weight = 1 - | normal1 * normal2 |
                 // where normal1 and normal2 are the normal at the edge extremities.
-
+                
                 Vector_ref neighbor_normal_vector = get(normal_map,*neighbor);
                 double weight = 1.0 - std::abs(it_normal_vector * neighbor_normal_vector);
                 if (weight < 0)
@@ -424,7 +406,7 @@
 
           riemannian_graph_weight_map[e] = 0.;
         }
-
+            
     }
 
     return riemannian_graph;
@@ -488,7 +470,7 @@
 
     // Computes Minimum Spanning Tree.
     std::size_t source_point_index = num_input_points;
-
+    
     Riemannian_graph_weight_map riemannian_graph_weight_map = get(boost::edge_weight, riemannian_graph);
     typedef std::vector<typename Riemannian_graph::vertex_descriptor> PredecessorMap;
     PredecessorMap predecessor(num_input_points + 1);
@@ -516,11 +498,11 @@
         mst_graph[v].input_point = it;
         mst_graph[v].is_oriented = false;
     }
-
+    
     typename MST_graph::vertex_descriptor v = add_vertex(mst_graph);
     CGAL_point_set_processing_assertion(v == source_point_index);
     mst_graph[v].is_oriented = true;
-
+    
     // add edges
     for (std::size_t i=0; i < predecessor.size(); i++) // add edges
     {
@@ -545,7 +527,7 @@
 // Public section
 // ----------------------------------------------------------------------------
 
-/**
+/**  
    \ingroup PkgPointSetProcessing3Algorithms
    Orients the normals of the range of `points` using the propagation
    of a seed orientation through a minimum spanning tree of the Riemannian graph.
@@ -580,7 +562,7 @@
      limit is wanted, use `k=0`.\cgalParamEnd
      \cgalParamBegin{point_is_constrained_map} a model of `ReadablePropertyMap` with value type
      `bool`. Points with a `true` value will be used as seed points: their normal will be considered as already
-     oriented, it won't be altered and it will be propagated to its neighbors. If this parameter is omitted,
+     oriented, it won't be altered and it will be propagated to its neighbors. If this parameter is omitted, 
      the highest point (highest Z coordinate) will be used as the unique seed with an upward oriented
      normal\cgalParamEnd
      \cgalParamBegin{geom_traits} an instance of a geometric traits class, model of `Kernel`\cgalParamEnd
@@ -686,7 +668,7 @@
 
     const std::size_t num_input_points = distance(points.begin(), points.end());
     std::size_t source_point_index = num_input_points;
-
+    
     // Traverse the point set along the MST to propagate source_point's orientation
     Propagate_normal_orientation<typename PointRange::iterator, NormalMap, Kernel> orienter(source_point_index);
 
