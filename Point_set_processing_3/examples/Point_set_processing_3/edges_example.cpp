--- conflicted
+++ resolved
@@ -22,15 +22,9 @@
 {
   // Reads a polygon mesh file in points[].
   std::list<PointVectorPair> points;
-<<<<<<< HEAD
-  if(!CGAL::read_points("data/fandisk.off",
-                        std::back_inserter(points),
-                        CGAL::parameters::point_map(CGAL::First_of_pair_property_map<PointVectorPair>())))
-=======
   if(!CGAL::IO::read_points("data/fandisk.off",
                             std::back_inserter(points),
                             CGAL::parameters::point_map(CGAL::First_of_pair_property_map<PointVectorPair>())))
->>>>>>> cf69d322
   {
     std::cerr << "Error: cannot read file data/fandisk.off" << std::endl;
     return EXIT_FAILURE;
