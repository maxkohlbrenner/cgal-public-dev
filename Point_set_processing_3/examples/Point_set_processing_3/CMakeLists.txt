--- conflicted
+++ resolved
@@ -78,7 +78,6 @@
     create_single_source_cgal_program( "jet_smoothing_example.cpp" )
     create_single_source_cgal_program( "normal_estimation.cpp" )
     create_single_source_cgal_program( "edges_example.cpp" )
-<<<<<<< HEAD
     
     # Executables that require libpointmatcher
     find_package(libpointmatcher)
@@ -89,8 +88,6 @@
       message(STATUS "NOTICE : the registration_with_pointmatcher test requires libpointmatcher and will not be compiled.")
     endif()
     
-=======
- 
     # Executables that require OpenGR
     find_package(OpenGR)
     if (OpenGR_FOUND)
@@ -100,7 +97,15 @@
       message(STATUS "NOTICE: registration_with_OpenGR requires OpenGR, and will not be compiled.")
     endif()
 
->>>>>>> 1ac7cc5d
+    # Executables that require both libpointmatcher and OpenGR
+    if (libpointmatcher_FOUND AND OpenGR_FOUND)
+      # include_directories(SYSTEM ${libpointmatcher_INCLUDE_DIR}) 
+      # include_directories(SYSTEM ${OpenGR_INCLUDE_DIR})
+      create_single_source_cgal_program( "registration_with_opengr_pointmatcher_pipeline.cpp" )
+    else()
+      message(STATUS "NOTICE: registration_with_opengr_pointmatcher_pipeline requires libpointmatcher and OpenGR, and will not be compiled.")
+    endif()
+
   else()
 
     message(STATUS "NOTICE: Some of the executables in this directory need Eigen 3.1 (or greater) and will not be compiled.")
