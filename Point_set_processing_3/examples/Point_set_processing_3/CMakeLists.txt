# This is the CMake script for compiling this folder.

project( Point_set_processing_3_example )

cmake_minimum_required(VERSION 2.6.2)
if("${CMAKE_MAJOR_VERSION}.${CMAKE_MINOR_VERSION}.${CMAKE_PATCH_VERSION}" VERSION_GREATER 2.8.3)
  cmake_policy(VERSION 2.8.4)
else()
  cmake_policy(VERSION 2.6)
endif()

# Require packages new or improved since CGAL 3.4
include_directories (BEFORE ../../../Installation/include/)

# Include this package's headers first
include_directories (BEFORE . include ../../include)

# Find CGAL
find_package(CGAL QUIET COMPONENTS Core )

if ( CGAL_FOUND )

  include( ${CGAL_USE_FILE} )
  include( CGAL_CreateSingleSourceCGALProgram )

  find_package(Boost QUIET)

  # VisualC++ optimization for applications dealing with large data
  if (MSVC)
    # Use /FR to turn on IntelliSense
    SET (CMAKE_CXX_FLAGS "${CMAKE_CXX_FLAGS} /FR")

    # Allow Windows applications to use up to 3GB of RAM
    SET (CMAKE_EXE_LINKER_FLAGS "${CMAKE_EXE_LINKER_FLAGS} /LARGEADDRESSAWARE")

    # Turn off stupid VC++ warnings
    SET (CMAKE_CXX_FLAGS "${CMAKE_CXX_FLAGS} /wd4267 /wd4311 /wd4800 /wd4503 /wd4244 /wd4345 /wd4996 /wd4396 /wd4018")

    # Prints new compilation options
    message( STATUS "USING DEBUG CXXFLAGS   = '${CMAKE_CXX_FLAGS} ${CMAKE_CXX_FLAGS_DEBUG}'" )
    message( STATUS "USING DEBUG EXEFLAGS   = '${CMAKE_EXE_LINKER_FLAGS} ${CMAKE_EXE_LINKER_FLAGS_DEBUG}'" )
    message( STATUS "USING RELEASE CXXFLAGS = '${CMAKE_CXX_FLAGS} ${CMAKE_CXX_FLAGS_RELEASE}'" )
    message( STATUS "USING RELEASE EXEFLAGS = '${CMAKE_EXE_LINKER_FLAGS} ${CMAKE_EXE_LINKER_FLAGS_RELEASE}'" )
  endif()

  # Activate concurrency?
  option(ACTIVATE_CONCURRENT_PSP3
         "Enable concurrency"
         OFF)
     
  if( ACTIVATE_CONCURRENT_PSP3 OR ENV{ACTIVATE_CONCURRENT_PSP3} )
    find_package( TBB REQUIRED )
    if( TBB_FOUND )
      include(${TBB_USE_FILE})
      list(APPEND CGAL_3RD_PARTY_LIBRARIES ${TBB_LIBRARIES})
    endif()
  endif()

  # Executables that do *not* require EIGEN or LAPACK
  create_single_source_cgal_program( "average_spacing_example.cpp" )
  create_single_source_cgal_program( "bilateral_smooth_point_set_example.cpp" )
  create_single_source_cgal_program( "grid_simplification_example.cpp" )
  create_single_source_cgal_program( "grid_simplify_indices.cpp" )
  create_single_source_cgal_program( "normals_example.cpp" )
  create_single_source_cgal_program( "property_map.cpp" )
  create_single_source_cgal_program( "random_simplification_example.cpp" )
  create_single_source_cgal_program( "read_write_xyz_point_set_example.cpp" )
  create_single_source_cgal_program( "remove_outliers_example.cpp" )
  create_single_source_cgal_program( "wlop_simplify_and_regularize_point_set_example.cpp" )
  create_single_source_cgal_program( "edge_aware_upsample_point_set_example.cpp" )
  
  # Use Eigen or BLAS and LAPACK (optional)
  find_package(Eigen3 3.1.0) #(requires 3.1.0 or greater)
  if (NOT EIGEN3_FOUND)
    find_package(LAPACK)
    if(LAPACK_FOUND)
      include( ${LAPACK_USE_FILE} )
    endif(LAPACK_FOUND)
  else()
    include( ${EIGEN3_USE_FILE} )
  endif()

  if(EIGEN3_FOUND OR LAPACK_FOUND)
    # Executables that require Eigen or BLAS and LAPACK
    create_single_source_cgal_program( "jet_smoothing_example.cpp" )
<<<<<<< HEAD
    create_single_source_cgal_program( "normal_estimation.cpp" )
=======
    create_single_source_cgal_program( "edges_example.cpp" )
    if(NOT Boost_VERSION EQUAL "105400")
      create_single_source_cgal_program( "normal_estimation.cpp" )
    endif()
>>>>>>> 28067d64
  else(EIGEN3_FOUND OR LAPACK_FOUND)

    message(STATUS "NOTICE: Some of the executables in this directory need either Eigen 3.1 (or greater) or LAPACK, and will not be compiled.")

  endif(EIGEN3_FOUND OR LAPACK_FOUND)
else()
    message(STATUS "NOTICE: This program requires the CGAL library, and will not be compiled.")
endif()<|MERGE_RESOLUTION|>--- conflicted
+++ resolved
@@ -83,14 +83,8 @@
   if(EIGEN3_FOUND OR LAPACK_FOUND)
     # Executables that require Eigen or BLAS and LAPACK
     create_single_source_cgal_program( "jet_smoothing_example.cpp" )
-<<<<<<< HEAD
     create_single_source_cgal_program( "normal_estimation.cpp" )
-=======
     create_single_source_cgal_program( "edges_example.cpp" )
-    if(NOT Boost_VERSION EQUAL "105400")
-      create_single_source_cgal_program( "normal_estimation.cpp" )
-    endif()
->>>>>>> 28067d64
   else(EIGEN3_FOUND OR LAPACK_FOUND)
 
     message(STATUS "NOTICE: Some of the executables in this directory need either Eigen 3.1 (or greater) or LAPACK, and will not be compiled.")
