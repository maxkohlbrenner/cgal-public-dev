// normal_estimation_test.cpp

//----------------------------------------------------------
// Test the normal estimation methods:
// For each input point set, compute and orient its normals.
// If an input mesh has normals, print the normal deviation.
// Input file formats are .off, .xyz and .pwn.
// No output.
//----------------------------------------------------------
// normal_estimation_test points1.xyz points2.xyz...

// CGAL
#include <CGAL/Simple_cartesian.h>
#include <CGAL/Timer.h>
#include <CGAL/Memory_sizer.h>

// This package
#include <CGAL/pca_estimate_normals.h>
#include <CGAL/jet_estimate_normals.h>
#include <CGAL/mst_orient_normals.h>
#include <CGAL/Point_with_normal_3.h>
#include <CGAL/property_map.h>
#include <CGAL/IO/read_points.h>

#include <vector>
#include <string>
#include <fstream>
#include <cassert>
#include <cmath>


// ----------------------------------------------------------------------------
// Types
// ----------------------------------------------------------------------------

// kernel
typedef CGAL::Simple_cartesian<double> Kernel;

// Simple geometric types
typedef Kernel::FT FT;
typedef Kernel::Point_3 Point;
typedef Kernel::Vector_3 Vector;
typedef CGAL::Point_with_normal_3<Kernel> Point_with_normal; // position + normal vector
typedef std::vector<Point_with_normal> PointList;

// Concurrency
typedef CGAL::Parallel_if_available_tag Concurrency_tag;

// ----------------------------------------------------------------------------
// Tests
// ----------------------------------------------------------------------------

// Check the accuracy of normals direction estimation.
// If original normals are available, compare with them and count normals with large deviation.
// @return true on success.
bool verify_normal_direction(const PointList& points, // input points + computed normals
                             const std::vector<Vector>& original_normals) // may be empty
{
  bool success = true;

  bool points_have_original_normals = ! original_normals.empty();
  if (points_have_original_normals)
  {
    assert(points.size() == original_normals.size());

    std::cerr << "Compare with original normals:" << std::endl;

    double min_normal_deviation = DBL_MAX; // deviation / original normal
    double max_normal_deviation = DBL_MIN;
    double avg_normal_deviation = 0;
    int invalid_normals = 0; // #normals with large deviation
    PointList::const_iterator p;
    std::vector<Vector>::const_iterator n;
    for (p = points.begin(), n = original_normals.begin(); p != points.end(); p++, n++)
    {
      // Computes normal deviation.
      Vector v1 = *n; // original normal
      double norm1 = std::sqrt( v1*v1 );
      assert(norm1 != 0.0);
      Vector v2 = p->normal(); // computed normal
      double norm2 = std::sqrt( v2*v2 );
      assert(norm2 != 0.0);
      double cos_normal_deviation = (v1*v2)/(norm1*norm2);
      if (cos_normal_deviation < 0)
      {
        cos_normal_deviation = -cos_normal_deviation;
      }
      double normal_deviation = std::acos(cos_normal_deviation);

      // statistics about normals deviation
      min_normal_deviation = (std::min)(min_normal_deviation, normal_deviation);
      max_normal_deviation = (std::max)(max_normal_deviation, normal_deviation);
      avg_normal_deviation += normal_deviation;

      // count normal if large deviation
      bool valid = (normal_deviation <= CGAL_PI/3.); // valid if deviation <= 60 degrees
      if ( ! valid )
      {
        invalid_normals++;
      }
    }
    avg_normal_deviation /= double(points.size());

    std::cerr << "  Min normal deviation=" << min_normal_deviation*180.0/CGAL_PI << " degrees\n";
    std::cerr << "  Max normal deviation=" << max_normal_deviation*180.0/CGAL_PI << " degrees\n";
    std::cerr << "  Avg normal deviation=" << avg_normal_deviation*180.0/CGAL_PI << " degrees\n";
    if (invalid_normals > 0)
    {
      std::cerr << "  Error: " << invalid_normals << " normals have a deviation > 60 degrees\n";
      success = false;
    }
  }

  return success;
}

// Computes normals direction by Principal Component Analysis
// @return true on success.
bool run_pca_estimate_normals(PointList& points, // input points + output normals
                              unsigned int nb_neighbors_pca_normals, // number of neighbors
                              const std::vector<Vector>& original_normals) // may be empty
{
  CGAL::Timer task_timer; task_timer.start();
  std::cerr << "Estimates Normals Direction by PCA (k="
            << nb_neighbors_pca_normals << ")...\n";

  CGAL::pca_estimate_normals<Concurrency_tag>
    (points, nb_neighbors_pca_normals,
     CGAL::parameters::normal_map(CGAL::make_normal_of_point_with_normal_map(PointList::value_type())));


  std::size_t memory = CGAL::Memory_sizer().virtual_size();
  std::cerr << "done: " << task_timer.time() << " seconds, "
                        << (memory>>20) << " Mb allocated"
                        << std::endl;

  // Check the accuracy of normals direction estimation.
  // If original normals are available, compare with them.
  return verify_normal_direction(points, original_normals);
}

// Computes normals direction by Jet Fitting
// @return true on success.
bool run_jet_estimate_normals(PointList& points, // input points + output normals
                              unsigned int nb_neighbors_jet_fitting_normals, // number of neighbors
                              const std::vector<Vector>& original_normals) // may be empty
{
  CGAL::Timer task_timer; task_timer.start();
  std::cerr << "Estimates Normals Direction by Jet Fitting (k="
            << nb_neighbors_jet_fitting_normals << ")...\n";

  CGAL::jet_estimate_normals<Concurrency_tag>
    (points, nb_neighbors_jet_fitting_normals,
     CGAL::parameters::normal_map(CGAL::make_normal_of_point_with_normal_map(PointList::value_type())));


  std::size_t memory = CGAL::Memory_sizer().virtual_size();
  std::cerr << "done: " << task_timer.time() << " seconds, "
                        << (memory>>20) << " Mb allocated"
                        << std::endl;

  // Check the accuracy of normals direction estimation.
  // If original normals are available, compare with them.
  return verify_normal_direction(points, original_normals);
}

// Check the accuracy of normal orientation.
// Count non-oriented normals.
// If original normals are available, compare with them and count flipped normals.
bool verify_normal_orientation(const PointList& points, // input points + computed normals
                               PointList::const_iterator unoriented_points_begin, // first pt w/ unoriented normal
                               const std::vector<Vector>& original_normals) // may be empty
{
  bool success = true;

  // Count non-oriented normals
  int unoriented_normals = 0;
  for (PointList::const_iterator p = unoriented_points_begin ; p != points.end(); p++)
  {
      unoriented_normals++;
  }
  if (unoriented_normals > 0)
  {
    std::cerr << "Error: " << unoriented_normals << " normals are unoriented\n";
    success = false;
  }

  // Compare oriented normals with original ones and count flipped normals
  bool points_have_original_normals = ! original_normals.empty();
  if (points_have_original_normals)
  {
    assert(points.size() == original_normals.size());

    std::cerr << "Compare with original normals:" << std::endl;

    int flipped_normals = 0; // #normals with wrong orientation
    PointList::const_iterator p;
    std::vector<Vector>::const_iterator n;
    for (p = points.begin(), n = original_normals.begin(); p != unoriented_points_begin; p++, n++)
    {
      Vector v1 = *n; // original normal
      double norm1 = std::sqrt( v1*v1 );
      assert(norm1 != 0.0);
      Vector v2 = p->normal(); // computed normal
      double norm2 = std::sqrt( v2*v2 );
      assert(norm2 != 0.0);
      double cos_normal_deviation = (v1*v2)/(norm1*norm2);
      if (cos_normal_deviation < 0) // if flipped
      {
        flipped_normals++;
      }
    }

    if (flipped_normals == 0)
      std::cerr << "  ok\n";
    else
      std::cerr << "  Error: " << flipped_normals << " normal(s) are flipped\n";
  }

  return success;
}

// Hoppe92 normal orientation using a Minimum Spanning Tree.
// @return true on success.
bool run_mst_orient_normals(PointList& points, // input points + input/output normals
                            unsigned int nb_neighbors_mst, // number of neighbors
                            const std::vector<Vector>& original_normals) // may be empty
{
#if (BOOST_VERSION / 100) == 1054
  std::cerr <<
    "In run_mst_orient_normals():\n"
    "NOTICE: This function is incompatible with Boost 1.54, "
    "and will not be tested. See the following bug:\n"
    "  https://svn.boost.org/trac/boost/ticket/9012\n";
  return true;
#endif // Boost version is 1.54

  std::cerr << "Orients Normals with a Minimum Spanning Tree (k="<< nb_neighbors_mst << ")...\n";
  CGAL::Timer task_timer; task_timer.start();

  PointList::iterator unoriented_points_begin =
    CGAL::mst_orient_normals(points, nb_neighbors_mst,
      CGAL::parameters::normal_map(CGAL::make_normal_of_point_with_normal_map(PointList::value_type())));


  std::size_t memory = CGAL::Memory_sizer().virtual_size();
  std::cerr << "done: " << task_timer.time() << " seconds, "
                        << (memory>>20) << " Mb allocated"
                        << std::endl;

  // Note: we do *not* delete points with unoriented normals in this test.
  // Instead, we check the accuracy of normal orientation and,
  // if original normals are available, compare with them.
  return verify_normal_orientation(points, unoriented_points_begin, original_normals);
}


// ----------------------------------------------------------------------------
// main()
// ----------------------------------------------------------------------------

int main(int argc, char * argv[])
{
  std::cerr << "Normal estimation test" << std::endl;

  //***************************************
  // decode parameters
  //***************************************

  // usage
  if(argc < 2)
  {
      std::cerr << "For each input point set, compute and orient its normals.\n";
      std::cerr << "If an input mesh has normals, print the normals deviation.\n";
      std::cerr << "\n";
      std::cerr << "Usage: " << argv[0] << " file1.xyz file2.xyz..." << std::endl;
      std::cerr << "Input file formats are .off, .xyz and .pwn.\n";
      std::cerr << "No output" << std::endl;
      return EXIT_FAILURE;
  }

  // Normals Computing options
  unsigned int nb_neighbors_pca_normals = 18; // K-nearest neighbors = 3 rings (estimate normals by PCA)
  unsigned int nb_neighbors_jet_fitting_normals = 18; // K-nearest neighbors (estimate normals by Jet Fitting)
  unsigned int nb_neighbors_mst = 18; // K-nearest neighbors (orient normals by MST)

  // Accumulated errors
  int accumulated_fatal_err = EXIT_SUCCESS;

  // Process each input file
  for(int i=1; i<argc; i++)
  {
    std::cerr << std::endl;

    //***************************************
    // Loads point set
    //***************************************

    // File name is:
    std::string input_filename  = argv[i];

    // Reads the point set file in points[].
    PointList points;
    std::cerr << "Open " << input_filename << " for reading..." << std::endl;

    // If OFF file format
    bool success = false;
    std::string extension = input_filename.substr(input_filename.find_last_of('.'));
    if (extension == ".off" || extension == ".OFF")
    {
      std::ifstream stream(input_filename.c_str());
      success = stream &&
<<<<<<< HEAD
                CGAL::read_OFF(stream,
                                      std::back_inserter(points),
                                      CGAL::parameters::normal_map
                                      (CGAL::make_normal_of_point_with_normal_map(PointList::value_type()))
=======
                CGAL::IO::read_OFF(stream,
                                   std::back_inserter(points),
                                   CGAL::parameters::normal_map
                                     (CGAL::make_normal_of_point_with_normal_map(PointList::value_type()))
>>>>>>> cf69d322
                  );
    }
    // If XYZ file format
    else if (extension == ".xyz" || extension == ".XYZ" ||
             extension == ".pwn" || extension == ".PWN")
    {
      std::ifstream stream(input_filename.c_str());
<<<<<<< HEAD
      success = stream && CGAL::read_XYZ(stream,
                                         std::back_inserter(points),
                                         CGAL::parameters::normal_map(CGAL::make_normal_of_point_with_normal_map(PointList::value_type())));
=======
      success = stream && CGAL::IO::read_XYZ(stream,
                                             std::back_inserter(points),
                                             CGAL::parameters::normal_map(CGAL::make_normal_of_point_with_normal_map(PointList::value_type())));
>>>>>>> cf69d322
    }
    if (success)
    {
      std::cerr << "ok (" << points.size() << " points)" << std::endl;
    }
    else
    {
      std::cerr << "Error: cannot read file " << input_filename << std::endl;
      accumulated_fatal_err = EXIT_FAILURE;
      continue;
    }

    //***************************************
    // Check requirements
    //***************************************

    if (points.size() == 0)
    {
      std::cerr << "Error: empty file" << std::endl;
      accumulated_fatal_err = EXIT_FAILURE;
      continue;
    }

    //***************************************
    // Copy original normals
    //***************************************

    std::vector<Vector> original_normals;
    bool points_have_original_normals = (points.begin()->normal() != CGAL::NULL_VECTOR);
    if ( points_have_original_normals )
    {
      for (PointList::iterator p = points.begin() ; p != points.end(); p++)
        original_normals.push_back(p->normal());
    }

    //***************************************
    // Computes normals (PCA + MST)
    //***************************************

    // Estimates normals direction.
    success = run_pca_estimate_normals(points, nb_neighbors_pca_normals, original_normals);
    if ( ! success )
      accumulated_fatal_err = EXIT_FAILURE; // set error and continue

    // Orients normals.
    success = run_mst_orient_normals(points, nb_neighbors_mst, original_normals);
    if ( ! success )
      accumulated_fatal_err = EXIT_FAILURE; // set error and continue

    //***************************************
    // Computes normals (jet fitting + MST)
    //***************************************

    // Estimates normals direction
    success = run_jet_estimate_normals(points, nb_neighbors_jet_fitting_normals, original_normals);
    if ( ! success )
      accumulated_fatal_err = EXIT_FAILURE; // set error and continue

    // Orients normals
    success = run_mst_orient_normals(points, nb_neighbors_mst, original_normals);
    if ( ! success )
      accumulated_fatal_err = EXIT_FAILURE; // set error and continue

  } // for each input file

  std::cerr << std::endl;

  // Returns accumulated fatal error
  std::cerr << "Tool returned " << accumulated_fatal_err << std::endl;
  return accumulated_fatal_err;
}<|MERGE_RESOLUTION|>--- conflicted
+++ resolved
@@ -310,17 +310,10 @@
     {
       std::ifstream stream(input_filename.c_str());
       success = stream &&
-<<<<<<< HEAD
-                CGAL::read_OFF(stream,
-                                      std::back_inserter(points),
-                                      CGAL::parameters::normal_map
-                                      (CGAL::make_normal_of_point_with_normal_map(PointList::value_type()))
-=======
                 CGAL::IO::read_OFF(stream,
                                    std::back_inserter(points),
                                    CGAL::parameters::normal_map
                                      (CGAL::make_normal_of_point_with_normal_map(PointList::value_type()))
->>>>>>> cf69d322
                   );
     }
     // If XYZ file format
@@ -328,15 +321,9 @@
              extension == ".pwn" || extension == ".PWN")
     {
       std::ifstream stream(input_filename.c_str());
-<<<<<<< HEAD
-      success = stream && CGAL::read_XYZ(stream,
-                                         std::back_inserter(points),
-                                         CGAL::parameters::normal_map(CGAL::make_normal_of_point_with_normal_map(PointList::value_type())));
-=======
       success = stream && CGAL::IO::read_XYZ(stream,
                                              std::back_inserter(points),
                                              CGAL::parameters::normal_map(CGAL::make_normal_of_point_with_normal_map(PointList::value_type())));
->>>>>>> cf69d322
     }
     if (success)
     {
