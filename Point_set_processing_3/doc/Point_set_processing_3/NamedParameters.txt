--- conflicted
+++ resolved
@@ -267,15 +267,12 @@
 is for logging information regarding the process.\n
 \b Type: a model of `CGAL::pointmatcher::ICP_config`\n
 No default value.
-<<<<<<< HEAD
-=======
 
 \cgalNPBegin{adjacencies} \anchor PSP_adjacencies
 is an output iterator used to store adjacencies.\n
 \b Type: a class model of `OutputIterator` that accepts objects of
 type `std::pair<std::size_t, std::size_t>`. \n
 <b>Default value</b>: `CGAL::Emptyset_iterator`.
->>>>>>> 66bf0829
 \cgalNPEnd
 
 \cgalNPTableEnd
