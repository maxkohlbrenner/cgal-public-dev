--- conflicted
+++ resolved
@@ -60,12 +60,7 @@
                                 skips.begin(), skips.end());
 
   // the same goes for inserting at an arbitrary position
-<<<<<<< HEAD
-  l.insert(boost::next(l.all_begin(), 3)
-=======
-  skip::all_iterator pos = std::next(l.all_begin(), 3);
   l.insert(std::next(l.all_begin(), 3)
->>>>>>> 40eccb89
            , 20);
   all.insert(std::next(all.begin(), 3)
              , 20);
