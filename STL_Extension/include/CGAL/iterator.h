// Copyright (c) 2003
// Utrecht University (The Netherlands),
// ETH Zurich (Switzerland),
// INRIA Sophia-Antipolis (France),
// Max-Planck-Institute Saarbruecken (Germany),
// and Tel-Aviv University (Israel).  All rights reserved.
//
// This file is part of CGAL (www.cgal.org)
//
// $URL$
// $Id$
// SPDX-License-Identifier: LGPL-3.0-or-later OR LicenseRef-Commercial
//
//
// Author(s)     : Michael Hoffmann <hoffmann@inf.ethz.ch>
//                 Lutz Kettner <kettner@mpi-sb.mpg.de>
//                 Sylvain Pion

#ifndef CGAL_ITERATOR_H
#define CGAL_ITERATOR_H 1

#include <CGAL/disable_warnings.h>

#include <CGAL/assertions.h>
#include <CGAL/circulator.h>
#include <CGAL/Iterator_range.h>
#include <CGAL/result_of.h>
#include <CGAL/tuple.h>
#include <CGAL/use.h>

#include <boost/variant.hpp>
#include <boost/optional.hpp>
#include <boost/config.hpp>

#include <vector>
#include <map>
#include <utility>

namespace CGAL {

template<typename I>
class Prevent_deref
  : public boost::iterator_adaptor<
  Prevent_deref<I>
  , I // base
  , I // value
  >
{
public:
  typedef boost::iterator_adaptor<
  Prevent_deref<I>
  , I // base
  , I // value
  > Base;
  typedef typename Base::reference reference;
  typedef typename std::pair<I, I> range;

  Prevent_deref() : Base() {}
  Prevent_deref(const I& i) : Base(i) {}
private:
  friend class boost::iterator_core_access;
  reference dereference() const { return const_cast<typename boost::remove_reference<reference>::type&>(this->base_reference()); }
};

template<typename I>
Iterator_range<Prevent_deref<I> > make_prevent_deref_range(const Iterator_range<I>& range)
{
  return Iterator_range<Prevent_deref<I> >(make_prevent_deref(range.first), make_prevent_deref(range.second));
}

template<typename I>
Prevent_deref<I> make_prevent_deref(const I& i)
{
  return Prevent_deref<I>(i);
}

template<typename I>
Iterator_range<Prevent_deref<I> > make_prevent_deref_range(const I& begin, const I& end)
{
  return Iterator_range<Prevent_deref<I> >(make_prevent_deref(begin), make_prevent_deref(end));
}

namespace cpp98 {

template<typename Category, typename Tp, typename Distance = std::ptrdiff_t,
         typename Pointer = Tp*, typename Reference = Tp&>
struct iterator
{
  /// One of the iterator_tags tag types.
  typedef Category  iterator_category;
  /// The type "pointed to" by the iterator.
  typedef Tp        value_type;
  /// Distance between iterators is represented as this type.
  typedef Distance  difference_type;
  /// This type represents a pointer-to-value_type.
  typedef Pointer   pointer;
  /// This type represents a reference-to-value_type.
  typedef Reference reference;
};

} // end namespace cpp98

// +----------------------------------------------------------------+
// | Emptyset_iterator
// +----------------------------------------------------------------+
// |  sends everything to /dev/null
// +----------------------------------------------------------------+

struct Emptyset_iterator
  : public CGAL::cpp98::iterator< std::output_iterator_tag, void, void, void, void >
{
  template< class T >
  Emptyset_iterator& operator=(const T&) { return *this; }

  Emptyset_iterator& operator++()        { return *this; }
  Emptyset_iterator& operator++(int)     { return *this; }

  Emptyset_iterator& operator*()         { return *this; }
};

// +---------------------------------------------------------------------+
// | Insert_iterator
// +---------------------------------------------------------------------+
// | Insert output iterator, which calls insert(value) on the container.
// | Similar to std::insert_iterator<> except it doesn't pass an iterator.
// +---------------------------------------------------------------------+

template < class Container >
class Insert_iterator
  : public CGAL::cpp98::iterator< std::output_iterator_tag, void, void, void, void >
{
protected:
  Container *container;
public:
  typedef Container container_type;

  explicit Insert_iterator(Container &c)
  : container(&c) {}

  Insert_iterator&
  operator=(typename Container::const_reference value)
  {
    container->insert(value);
    return *this;
  }

  Insert_iterator&
  operator*() { return *this; }

  Insert_iterator&
  operator++() { return *this; }

  Insert_iterator
  operator++(int) { return *this; }
};

template < class Container >
inline Insert_iterator<Container>
inserter(Container &x)
{ return Insert_iterator<Container>(x); }

// +----------------------------------------------------------------+
// | Oneset_iterator
// +----------------------------------------------------------------+
// |  stores a pointer to an object of type T
// |  which will be affected by operator*().
// +----------------------------------------------------------------+

template < class T >
class Oneset_iterator
  : public CGAL::cpp98::iterator< std::bidirectional_iterator_tag,
                                  void, void, void, void >
{
  T* t;

public:
  // types
  typedef Oneset_iterator<T> Self;

public:
  Oneset_iterator(T& t) : t(&t) {}

  T&       operator*()        { return *t; }
  const T& operator*()  const { return *t; }
  T*       operator->()       { return t; }
  const T* operator->() const { return t; }

  Self&    operator++()       { return *this; }
  Self&    operator++(int)    { return *this; }

  Self&    operator--()       { return *this; }
  Self&    operator--(int)    { return *this; }
};

// +----------------------------------------------------------------+
// | Const_oneset_iterator
// +----------------------------------------------------------------+
// |  stores an object of type T
// |  which will be affected by operator*().
// +----------------------------------------------------------------+

template < typename T >
class Const_oneset_iterator {
public:

  // types
  typedef  std::random_access_iterator_tag    iterator_category;
  typedef  std::ptrdiff_t                     difference_type;
  typedef  T                                  value_type;
  typedef  value_type*                        pointer;
  typedef  value_type&                        reference;

  typedef  Const_oneset_iterator<T>           Self;
  typedef  difference_type                    Diff;
  typedef  value_type                         Val;
  typedef  pointer                            Ptr;
  typedef  reference                          Ref;

  // construction
  Const_oneset_iterator( const T& t = T(), Diff n = 0)
    : value( t), index( n)
  { }

  // access
  Ref               operator *  ( )       { return  value; }
  const value_type& operator *  ( ) const { return  value; }
  Ptr               operator -> ( )       { return &value; }
  const value_type* operator -> ( ) const { return &value; }

  // equality operator
  bool       operator == ( const Self& x) const { return ( index==x.index); }
  bool       operator != ( const Self& x) const { return ( index!=x.index); }

  // forward operations
  // ------------------
  Self&      operator ++ (    ) {                   ++index; return *this; }
  Self       operator ++ ( int) { Self tmp = *this; ++index; return tmp;   }

  // bidirectional operations
  // ------------------------
  Self&      operator -- (    ) {                   --index; return *this; }
  Self       operator -- ( int) { Self tmp = *this; --index; return tmp;   }

  // random access operations
  // ------------------------
  // access
  Ref               operator [] ( Diff )       { return value;}
  const value_type& operator [] ( Diff ) const { return value;}

  // less operator
  bool       operator <  ( const Self& x) const { return ( index < x.index);}

  // arithmetic operations
  Self&      operator += ( Diff n) { index += n; return *this; }
  Self&      operator -= ( Diff n) { index -= n; return *this; }

  Self       operator +  ( Diff n) const { Self tmp = *this; return tmp+=n; }
  Self       operator -  ( Diff n) const { Self tmp = *this; return tmp-=n; }

  Diff       operator -  ( const Self& x) const { return index - x.index; }

private:

  // data members
  Val   value;
  Diff  index;
};

// +----------------------------------------------------------------+
// | Counting_output_iterator
// +----------------------------------------------------------------+
// |  stores a pointer to an int,
// |  which will be incremented by operator=().
// +----------------------------------------------------------------+

// Undocumented, because there is some hope to merge it into Counting_iterator
class Counting_output_iterator
  : public CGAL::cpp98::iterator< std::output_iterator_tag, void, void, void, void >
{
  std::size_t *c;
public:
  Counting_output_iterator(std::size_t *cc) : c(cc) { *c = 0; }

  Counting_output_iterator& operator++()    { return *this; }
  Counting_output_iterator& operator++(int) { return *this; }

  Counting_output_iterator& operator*() { return *this; }

  template <typename T>
  void operator=(const T&) { ++*c; }

  std::size_t current_counter() const { return *c; }
};

template < class I,
           class Val = typename std::iterator_traits<I>::value_type >
class Counting_iterator {
protected:
  I            nt;    // The internal iterator.
  std::size_t  d_i;   // The internal counter.
public:
  typedef I  Iterator;
  typedef Counting_iterator<I,Val> Self;

  typedef std::input_iterator_tag  iterator_category;
  typedef Val                      value_type;
  typedef std::ptrdiff_t           difference_type;
  typedef const value_type&        reference;
  typedef const value_type*        pointer;

  // CREATION
  // --------

  Counting_iterator( std::size_t i = 0)             : d_i(i) {}
  Counting_iterator( Iterator j, std::size_t i = 0) : nt(j), d_i(i) {}

  // OPERATIONS Forward Category
  // ---------------------------

  Iterator    current_iterator() const { return nt;}
  std::size_t current_counter()  const { return d_i;}

  bool operator==( const Self& i) const { return ( d_i == i.d_i); }
  bool operator!=( const Self& i) const { return !(*this == i);   }
  reference  operator*()  const { return *nt; }
  pointer    operator->() const { return nt.operator->(); }
  Self& operator++() {
    ++nt;
    ++d_i;
    return *this;
  }
  Self  operator++(int) {
    Self tmp = *this;
    ++*this;
    return tmp;
  }
};

template < class I, int N,
           class Ref  = typename std::iterator_traits<I>::reference,
           class Ptr  = typename std::iterator_traits<I>::pointer,
           class Val  = typename std::iterator_traits<I>::value_type,
           class Dist = typename std::iterator_traits<I>::difference_type,
           class Ctg  = typename std::iterator_traits<I>::iterator_category >
class N_step_adaptor {
protected:
  I        nt;    // The internal iterator.
  bool     empty;
public:
  typedef I                                        Iterator;
  typedef N_step_adaptor<I,N>                      Self;
  typedef std::iterator_traits<I>          ITI;
  typedef typename ITI::reference          reference;
  typedef typename ITI::pointer            pointer;
  typedef typename ITI::value_type         value_type;
  typedef typename ITI::difference_type    difference_type;
  typedef typename ITI::iterator_category  iterator_category;
  // Special for circulators.
  typedef I_Circulator_size_traits<iterator_category,I> C_S_Traits;
  typedef typename  C_S_Traits::size_type               size_type;

  // CREATION
  // --------

  N_step_adaptor(): empty(true) {}
  N_step_adaptor( Iterator j) : nt(j), empty(false) {}

  template <class II>
  N_step_adaptor( const N_step_adaptor<II,N>& j)
    : nt( j.current_iterator()), empty(j.empty) {}

  // OPERATIONS Forward Category
  // ---------------------------

  // Circulator stuff.
  typedef  I  Circulator;
  Circulator  current_circulator() const { return nt;}

  Iterator  current_iterator() const { return nt;}
  bool operator==( std::nullptr_t p) const {
    CGAL_USE(p);
    CGAL_assertion( p == 0);
    return empty;
  }
  bool  operator!=( std::nullptr_t p) const { return !(*this == p); }
  bool  operator==( const Self& i) const { return (empty && i.empty) ||( nt == i.nt); }
  bool  operator!=( const Self& i) const { return !(*this == i); }
  reference operator*()  const { return *nt; }
  pointer   operator->() const { return nt.operator->(); }
  Self& operator++() {
    std::advance( nt, N);
    return *this;
  }
  Self  operator++(int) {
    Self tmp = *this;
    ++*this;
    return tmp;
  }

  // OPERATIONS Bidirectional Category
  // ---------------------------------

  Self& operator--() {
    std::advance( nt, -N);
    return *this;
  }
  Self  operator--(int) {
    Self tmp = *this;
    --*this;
    return tmp;
  }

  // OPERATIONS Random Access Category
  // ---------------------------------

  Self  min_circulator() const { return Self( nt.min_circulator()); }
  Self& operator+=( difference_type n) {
    nt += difference_type(N * n);
    return *this;
  }
  Self  operator+( difference_type n) const {
    Self tmp = *this;
    tmp.nt += difference_type(N * n);
    return tmp;
  }
  Self& operator-=( difference_type n) {
    return operator+=( -n);
  }
  Self  operator-( difference_type n) const {
    Self tmp = *this;
    return tmp += -n;
  }
  difference_type  operator-( const Self& i) const { return (nt-i.nt)/N;}
  reference operator[]( difference_type n) const {
    Self tmp = *this;
    tmp += n;
    return tmp.operator*();
  }
  bool operator<( const Self& i) const { return ( nt < i.nt); }
  bool operator>( const Self& i) const { return i < *this; }
  bool operator<=( const Self& i) const { return !(i < *this); }
  bool operator>=( const Self& i) const { return !(*this < i); }
};

// Microsoft 1300 cannot handle the default template parameters. Hence, ...
template < class I, int N, class Ref, class Ptr,
           class Val, class Dist, class Ctg >
inline
N_step_adaptor<I,N,Ref,Ptr,Val,Dist,Ctg>
operator+(typename N_step_adaptor<I,N,Ref,Ptr,Val,Dist,Ctg>::difference_type n,
          N_step_adaptor<I,N,Ref,Ptr,Val,Dist,Ctg> i)
{ return i += n; }

template < class I, int N>
class N_step_adaptor_derived : public I {
public:
    typedef I                               Iterator;
    typedef I                               Circulator;
    typedef N_step_adaptor_derived<I,N>     Self;
    typedef typename I::iterator_category   iterator_category;
    typedef typename I::value_type          value_type;
    typedef typename I::difference_type     difference_type;
    typedef typename I::reference           reference;
    typedef typename I::pointer             pointer;
    // Special for circulators.
    typedef I_Circulator_size_traits<iterator_category,I> C_S_Traits;
    typedef typename  C_S_Traits::size_type               size_type;

// CREATION
// --------

    N_step_adaptor_derived() {}
    N_step_adaptor_derived( Iterator j) : I(j) {}

    template <class II>
    N_step_adaptor_derived( const N_step_adaptor_derived<II,N>& j)
        : I( j.current_iterator()) {}

// OPERATIONS Forward Category
// ---------------------------

    Circulator current_circulator() const { return *this;}
    Iterator   current_iterator()   const { return *this;}

    Self& operator++() {
        std::advance( (I&)*this, N);
        return *this;
    }
    Self  operator++(int) {
        Self tmp = *this;
        ++*this;
        return tmp;
    }

// OPERATIONS Bidirectional Category
// ---------------------------------

    Self& operator--() {
        std::advance( (I&)*this, -N);
        return *this;
    }
    Self  operator--(int) {
        Self tmp = *this;
        --*this;
        return tmp;
    }

// OPERATIONS Random Access Category
// ---------------------------------

    Self  min_circulator() const { return Self( I::min_circulator()); }
    Self& operator+=( difference_type n) {
        I::operator+=( difference_type(N * n));
        return *this;
    }
    Self  operator+( difference_type n) const {
        Self tmp = *this;
        tmp += n;
        return tmp;
    }
    Self& operator-=( difference_type n) {
        return operator+=( -n);
    }
    Self  operator-( difference_type n) const {
        Self tmp = *this;
        return tmp += -n;
    }
    difference_type  operator-( const Self& i) const {
        return (I::operator-(i)) / N;
    }
    reference  operator[]( difference_type n) const {
        Self tmp = *this;
        tmp += n;
        return tmp.operator*();
    }
};

template < class I, int N >
inline
N_step_adaptor_derived<I,N>
operator+( typename N_step_adaptor_derived<I,N>::difference_type n,
           N_step_adaptor_derived<I,N> i)
{ return i += n; }

template < class I, class P > struct Filter_iterator;

template < class I, class P >
bool operator==(const Filter_iterator<I,P>&, const Filter_iterator<I,P>&);
template < class I, class P >
bool operator<(const Filter_iterator<I,P>&, const Filter_iterator<I,P>&);

template < class I, class P >
struct Filter_iterator {
  typedef I                                Iterator;
  typedef P                                Predicate;
  typedef Filter_iterator<I,P>             Self;
  typedef std::iterator_traits<I>          ITI;
  typedef typename ITI::reference          reference;
  typedef typename ITI::pointer            pointer;
  typedef typename ITI::value_type         value_type;
  typedef typename ITI::difference_type    difference_type;
  typedef typename ITI::iterator_category  iterator_category;
  // Special for circulators.
  typedef I_Circulator_size_traits<iterator_category,I> C_S_Traits;
  typedef typename  C_S_Traits::size_type               size_type;

protected:
  Iterator e_;       // past-the-end position.
  Iterator c_;       // current position.
  Predicate p_;      // Leave out x <==> p_(x).
public:

  Filter_iterator() {}

  Filter_iterator(Iterator e, const Predicate& p)
  : e_(e), c_(e), p_(p) {}

  Filter_iterator(Iterator e, const Predicate& p, Iterator c)
  : e_(e), c_(c), p_(p)
  {
    while (c_ != e_ && p_(c_))
      ++c_;
  }

  Self& operator++() {
    do { ++c_; } while (c_ != e_ && p_(c_));
    return *this;
  }

  Self& operator--() {
    do {
      --c_;
    } while (p_(c_));
    return *this;
  }

  Self operator++(int) {
    Self tmp(*this);
    ++(*this);
    return tmp;
  }

  Self operator--(int) {
    Self tmp(*this);
    --(*this);
    return tmp;
  }

  reference operator*() const { return *c_;  }
  pointer operator->() const  { return &*c_; }
  const Predicate& predicate() const { return p_; }
  Iterator base() const { return c_; }

  Iterator end() const { return e_; }
  bool is_end() const { return (c_ == e_); }

  friend bool operator== <>(const Self&, const Self&);
  friend bool operator< <>(const Self&, const Self&);
};

template < class I, class P >
inline Filter_iterator< I, P >
filter_iterator(I e, const P& p)
{ return Filter_iterator< I, P >(e, p); }

template < class I, class P >
inline Filter_iterator< I, P >
filter_iterator(I e, const P& p, I c)
{ return Filter_iterator< I, P >(e, p, c); }

template < class I, class P >
inline
bool operator==(const Filter_iterator<I,P>& it1,
                const Filter_iterator<I,P>& it2)
{
  CGAL_precondition(it1.e_ == it2.e_);
  return it1.base() == it2.base();
}

template < class I, class P >
inline
bool operator<(const Filter_iterator<I,P>& it1,
                const Filter_iterator<I,P>& it2)
{
  return it1.base() < it2.base();
}

template < class I, class P >
inline
bool operator!=(const Filter_iterator<I,P>& it1,
                const Filter_iterator<I,P>& it2)
{ return !(it1 == it2); }

template <class I1,class Op>
class Join_input_iterator_1
{
  typedef Join_input_iterator_1<I1,Op>                          Self;

  typedef typename std::iterator_traits<I1>::value_type         arg_type;

public:
  typedef typename std::iterator_traits<I1>::iterator_category  iterator_category;
  typedef std::decay_t<typename cpp11::result_of<Op(arg_type)>::type> value_type;
  typedef typename std::iterator_traits<I1>::difference_type    difference_type;
  typedef value_type const*                                     pointer;
  typedef value_type const&                                     reference;

protected:
  I1 i1;
  Op op;
  mutable value_type val;  // Note: mutable is needed because we want to
                           // return a reference in operator*() and
                           // operator[](int) below.

public:
  Join_input_iterator_1() {}
  Join_input_iterator_1(const Join_input_iterator_1& it)
    : i1(it.i1), op(it.op) {}
  Join_input_iterator_1(I1 i,const Op& o=Op())
    : i1(i), op(o) {}

  I1 current_iterator1() const { return i1; }

  bool operator==(const Self& i) const {
    return i1 == i.i1;
  }
  bool operator!=(const Self& i) const { return !(*this == i); }
  bool operator< (const Self& i) const {
    return i1 < i.i1;
  }

  Join_input_iterator_1& operator=(const Join_input_iterator_1& it)
  {
    i1 = it.i1;
    op = it.op;
    return *this;
  }

  const value_type& operator*() const {
    val = op(*i1);
    return val;
  }

  Self& operator++(   ) {
    ++i1;
    return *this;
  }
  Self  operator++(int) { Self tmp = *this; ++(*this); return tmp; }
  Self& operator--(   ) {
    --i1;
    return *this;
  }
  Self  operator--(int) { Self tmp = *this; --(*this); return tmp; }

  const value_type& operator[](difference_type i) const {
    val = op(i1[i]);
    return val;
  }

  Self& operator+=(difference_type n) {
    i1 += n;
    return *this;
  }
  Self& operator-=(difference_type n) {
    i1 -= n;
    return *this;
  }
  Self  operator+ (difference_type n) const {
    Self tmp = *this;
    return tmp += n;
  }
  Self  operator- (difference_type n) const {
    Self tmp = *this;
    return tmp -= n;
  }
  difference_type operator-(const Self& i) const { return i1 - i.i1; }
};

template <class I1,class I2,class Op>
class Join_input_iterator_2
{
  typedef Join_input_iterator_2<I1,I2,Op>                             Self;

  typedef typename std::iterator_traits<I1>::value_type               arg_type_1;
  typedef typename std::iterator_traits<I2>::value_type               arg_type_2;

public:
  typedef typename std::iterator_traits<I1>::iterator_category        iterator_category;
  typedef typename cpp11::result_of<Op(arg_type_1, arg_type_2)>::type value_type;
  typedef typename std::iterator_traits<I1>::difference_type          difference_type;
  typedef value_type*                                                 pointer;
  typedef value_type&                                                 reference;

protected:
  I1 i1;
  I2 i2;
  Op op;
  mutable value_type val;  // Note: mutable is needed because we want to
                           // return a reference in operator*() and
                           // operator[](int) below.

public:
  Join_input_iterator_2() {}
  Join_input_iterator_2(const Join_input_iterator_2& it)
    : i1(it.i1), i2(it.i2), op(it.op) {}
  Join_input_iterator_2(I1 i1,I2 i2,const Op& op=Op())
    : i1(i1), i2(i2), op(op) {}

  I1 current_iterator1() const { return i1; }
  I2 current_iterator2() const { return i2; }

  bool operator==(const Self& i) const {
    return i1 == i.i1 && i2 == i.i2;
  }
  bool operator!=(const Self& i) const { return !(*this == i); }
  bool operator< (const Self& i) const {
    return i1 < i.i1 && i2 < i.i2;
  }

  Join_input_iterator_2& operator=(const Join_input_iterator_2& it)
  {
    i1 = it.i1;
    i2 = it.i2;
    op = it.op;
    return *this;
  }

  const value_type& operator*() const {
    val = op(*i1,*i2);
    return val;
  }

  Self& operator++(   ) {
    ++i1;
    ++i2;
    return *this;
  }
  Self  operator++(int) { Self tmp = *this; ++(*this); return tmp; }
  Self& operator--(   ) {
    --i1;
    --i2;
    return *this;
  }
  Self  operator--(int) { Self tmp = *this; --(*this); return tmp; }

  const value_type& operator[](difference_type i) const {
    val = op(i1[i],i2[i]);
    return val;
  }

  Self& operator+=(difference_type n) {
    i1 += n;
    i2 += n;
    return *this;
  }
  Self& operator-=(difference_type n) {
    i1 -= n;
    i2 -= n;
    return *this;
  }
  Self  operator+ (difference_type n) const {
    Self tmp = *this;
    return tmp += n;
  }
  Self  operator- (difference_type n) const {
    Self tmp = *this;
    return tmp -= n;
  }
  difference_type operator-(const Self& i) const { return i1 - i.i1; }
};

template <class I1,class I2,class I3,class Op>
class Join_input_iterator_3
{
  typedef Join_input_iterator_3<I1,I2,I3,Op>                    Self;

  typedef typename std::iterator_traits<I1>::value_type         arg_type_1;
  typedef typename std::iterator_traits<I2>::value_type         arg_type_2;
  typedef typename std::iterator_traits<I3>::value_type         arg_type_3;

public:
  typedef typename std::iterator_traits<I1>::iterator_category  iterator_category;
  typedef typename cpp11::result_of<Op(arg_type_1, arg_type_2, arg_type_3)>::type
                                                                value_type;
  typedef typename std::iterator_traits<I1>::difference_type    difference_type;
  typedef value_type*                                           pointer;
  typedef value_type&                                           reference;

protected:
  I1 i1;
  I2 i2;
  I3 i3;
  Op op;
  mutable value_type val;  // Note: mutable is needed because we want to
                           // return a reference in operator*() and
                           // operator[](int) below.

public:
  Join_input_iterator_3() {}
  Join_input_iterator_3(const Join_input_iterator_3& it)
    : i1(it.i1), i2(it.i2), i3(it.i3), op(it.op) {}
  Join_input_iterator_3(I1 i1,I2 i2,I3 i3,const Op& op=Op())
    : i1(i1), i2(i2), i3(i3), op(op) {}

  I1 current_iterator1() const { return i1; }
  I2 current_iterator2() const { return i2; }
  I2 current_iterator3() const { return i3; }

  bool operator==(const Self& i) const {
    return i1 == i.i1 && i2 == i.i2 && i3 == i.i3;
  }
  bool operator!=(const Self& i) const { return !(*this == i); }
  bool operator< (const Self& i) const {
    return i1 < i.i1 && i2 < i.i2 && i3 < i.i3;
  }

  Join_input_iterator_3& operator=(const Join_input_iterator_3& it)
  {
    i1 = it.i1;
    i2 = it.i2;
    i3 = it.i3;
    op = it.op;
    return *this;
  }

  const value_type& operator*() const {
    val = op(*i1,*i2,*i3);
    return val;
  }

  Self& operator++(   ) {
    ++i1;
    ++i2;
    ++i3;
    return *this;
  }
  Self  operator++(int) { Self tmp = *this; ++(*this); return tmp; }
  Self& operator--(   ) {
    --i1;
    --i2;
    --i3;
    return *this;
  }
  Self  operator--(int) { Self tmp = *this; --(*this); return tmp; }

  const value_type& operator[](difference_type i) const {
    val = op(i1[i],i2[i],i3[i]);
    return val;
  }

  Self& operator+=(difference_type n) {
    i1 += n;
    i2 += n;
    i3 += n;
    return *this;
  }
  Self& operator-=(difference_type n) {
    i1 -= n;
    i2 -= n;
    i3 -= n;
    return *this;
  }
  Self  operator+ (difference_type n) const {
    Self tmp = *this;
    return tmp += n;
  }
  Self  operator- (difference_type n) const {
    Self tmp = *this;
    return tmp -= n;
  }
  difference_type operator-(const Self& i) const { return i1 - i.i1; }
};

template < class IC>
class Inverse_index {

  // DEFINITION
  //
  // The class Inverse_index<IC,T> constructs an inverse index for a
  // given range [i,j) of two iterators or circulators of type `IC' with the
  // value type `T'. The first element I in the
  // range [i,j) has the index 0. Consecutive elements are numbered
  // incrementally. The inverse index provides a query for a given iterator
  // or circulator k to retrieve its index number. For random access
  // iterators or circulators, it is done in constant time by subtracting i.
  // For other iterator categories, an STL `map' is used, which results in a
  // log j-i query time. A comparison operator `operator<' is needed for
  // `T*'.
  //
  // CREATION

protected:
  typedef std::map< const void*, std::size_t >  Index;
  Index   idx;
  IC      start;
  typedef typename Index::iterator        Index_iterator;
  typedef typename Index::const_iterator  Index_const_iterator;
  typedef typename Index::value_type      Item;

protected:
  void ini_idx( IC i, const IC& j, std::input_iterator_tag);
  void ini_idx( const IC& i, const IC& j, std::forward_iterator_tag){
    ini_idx( i, j, std::input_iterator_tag());
  }
  void ini_idx(const IC& i,const IC& j, std::bidirectional_iterator_tag){
    ini_idx( i, j, std::input_iterator_tag());
  }
  void ini_idx( const IC& i, const IC& j, Forward_circulator_tag) {
    ini_idx( i, j, std::input_iterator_tag());
  }
  void ini_idx( const IC& i, const IC& j, Bidirectional_circulator_tag){
    ini_idx( i, j, std::input_iterator_tag());
  }
  void ini_idx( const IC&, const IC&, std::random_access_iterator_tag){}
  void ini_idx( const IC&, const IC&, Random_access_circulator_tag){}

public:
  void init_index( const IC& i, const IC& j) {
    typedef typename std::iterator_traits<IC>::iterator_category ICC;
    ini_idx( i, j, ICC());
  }

protected:
  void push_back( const IC& k, std::input_iterator_tag) {
    std::size_t d = idx.size();
    idx[ &*k] = d;
  }
  void push_back( const IC& k, std::forward_iterator_tag){
    push_back( k, std::input_iterator_tag());
  }
  void push_back( const IC& k, std::bidirectional_iterator_tag){
    push_back( k, std::input_iterator_tag());
  }
  void push_back( const IC& k, Forward_circulator_tag){
    push_back( k, std::input_iterator_tag());
  }
  void push_back( const IC& k, Bidirectional_circulator_tag){
    push_back( k, std::input_iterator_tag());
  }
  void push_back( const IC&, std::random_access_iterator_tag){}
  void push_back( const IC&, Random_access_circulator_tag){}

public:
  void push_back( const IC& k) {
    // adds k at the end of the indices.
    typedef typename std::iterator_traits<IC>::iterator_category ICC;
    push_back( k, ICC());
  }

  std::size_t find( const IC& k, std::random_access_iterator_tag) const {
    return std::size_t(k - start);
  }
  std::size_t find( const IC& k, Random_access_circulator_tag) const {
    return std::size_t(k - start);
  }
  std::size_t find( const IC& k, std::input_iterator_tag) const {
    // returns inverse index of k.
    Index_const_iterator i = idx.find( &*k);
    CGAL_assertion( i != idx.end());
    return (*i).second;
  }
  std::size_t find( const IC& k, std::forward_iterator_tag) const {
    return find( k, std::input_iterator_tag());
  }
  std::size_t find( const IC& k, std::bidirectional_iterator_tag) const {
    return find( k, std::input_iterator_tag());
  }
  std::size_t find( const IC& k, Forward_circulator_tag) const {
    return find( k, std::input_iterator_tag());
  }
  std::size_t find( const IC& k, Bidirectional_circulator_tag) const {
    return find( k, std::input_iterator_tag());
  }

  typedef IC           iterator;
  typedef IC           Circulator;
  typedef std::size_t  size_type;

  Inverse_index() : start(IC()) {}
  // invalid index.

  Inverse_index( const IC& i) : start(i) {};
  // empty inverse index initialized to start at i.

  Inverse_index( const IC& i, const IC& j) : start(i) {
    // inverse index initialized with range [i,j).
    init_index( i, j);
  }

  // OPERATIONS

  std::size_t operator[]( const IC& k) const {
    // returns inverse index of k.
    typedef typename std::iterator_traits<IC>::iterator_category
      category;
    return find( k, category());
  }
};

template < class IC>
void
Inverse_index< IC>::ini_idx( IC i, const IC& j, std::input_iterator_tag) {
  std::size_t n = 0;
  Index_iterator hint = idx.begin();
  if ( ! is_empty_range( i, j)) {
    do {
      hint = idx.insert( hint, Item( &*i, n));
      n++;
    } while ((++i) != (j));
  }
}

template < class IC>
class Random_access_adaptor {

  // DEFINITION
  //
  // The class Random_access_adaptor<IC> provides a random access
  // for data structures. Either the data structure supports random access
  // iterators or circulators where this class maps function calls to the
  // iterator or circulator, or a STL `vector' is used to provide the random
  // access. The iterator or circulator of the data structure are of type
  // `IC'.
  //
  // CREATION

protected:
  typedef std::vector< IC> Index;
  Index   index;
  IC      start;

public:
  typedef typename Index::size_type  size_type;

  void init_index( IC i, const IC& j, std::forward_iterator_tag);
  void init_index( const IC& i, const IC& j,
                   std::bidirectional_iterator_tag){
    init_index( i, j, std::forward_iterator_tag());
  }
  void init_index( const IC& i, const IC&,
                   std::random_access_iterator_tag){
    start = i;
  }
  void init_index( const IC& i, const IC& j) {
    typedef typename std::iterator_traits<IC>::iterator_category ICC;
    init_index( i, j, ICC());
  }


  void reserve( size_type r, std::forward_iterator_tag) {
    index.reserve( r);
  }
  void reserve( size_type r, std::bidirectional_iterator_tag){
    reserve( r, std::forward_iterator_tag());
  }
  void reserve( size_type, std::random_access_iterator_tag){}


  void push_back( const IC& k, std::forward_iterator_tag) {
    index.push_back(k);
  }
  void push_back( const IC& k, std::bidirectional_iterator_tag){
    push_back( k, std::forward_iterator_tag());
  }
  void push_back( const IC&, std::random_access_iterator_tag){}


  const IC& find( size_type n, std::forward_iterator_tag) const {
    // returns inverse index of k.
    CGAL_assertion( n < index.size());
    return index[n];
  }
  const IC& find( size_type n, std::bidirectional_iterator_tag) const {
    return find( n, std::forward_iterator_tag());
  }
  IC  find( size_type n, std::random_access_iterator_tag) const {
    return start + n;
  }

  typedef IC   iterator;
  typedef IC   Circulator;

  Random_access_adaptor() : start(IC()) {}
  // invalid index.

  Random_access_adaptor( const IC& i) : start(i) {}
  // empty random access index initialized to start at i.

  Random_access_adaptor( const IC& i, const IC& j) : start(i) {
    // random access index initialized with range [i,j).
    init_index( i, j);
  }

  void reserve( size_type r) {
    // reserve r entries, if a `vector' is used internally.
    typedef typename std::iterator_traits<IC>::iterator_category ICC;
    reserve( r, ICC());
  }

  // OPERATIONS

  IC  find( size_type n) const {
    // returns inverse index of k.
    typedef typename std::iterator_traits<IC>::iterator_category ICC;
    return find( n, ICC());
  }

  IC  operator[]( size_type n) const { return find(n); }

  void push_back( const IC& k) {
    // adds k at the end of the indices.
    typedef typename std::iterator_traits<IC>::iterator_category ICC;
    push_back( k, ICC());
  }
};

template < class IC>
void
Random_access_adaptor< IC>::init_index( IC i, const IC& j,
                                        std::forward_iterator_tag) {
  if ( ! is_empty_range( i, j)) {
    do {
      index.push_back( i);
    } while ((++i) != (j));
  }
}

template < class IC, class T >
class Random_access_value_adaptor : public Random_access_adaptor<IC> {
public:
  typedef typename Random_access_adaptor<IC>::size_type size_type;

  Random_access_value_adaptor() {}
  // invalid index.

  Random_access_value_adaptor( const IC& i)
  : Random_access_adaptor<IC>(i) {}
  // empty random access index initialized to start at i.

  Random_access_value_adaptor( const IC& i, const IC& j)
  : Random_access_adaptor<IC>(i,j) {}
  // random access index initialized with range [i,j).

  // OPERATIONS

  T& operator[]( size_type n) const {
    // returns inverse index of k.
    return *(Random_access_adaptor<IC>::operator[](n));
  }
};

template<typename _Iterator, typename Predicate>
    class Filter_output_iterator
      : public CGAL::cpp98::iterator<std::output_iterator_tag, void, void, void, void>
    {
    protected:
      _Iterator iterator;
      Predicate predicate;

    public:
      typedef _Iterator          iterator_type;

      explicit Filter_output_iterator(_Iterator& __x, const Predicate& pred)
        : iterator(__x), predicate(pred)
      {}

      template <typename T>
      Filter_output_iterator&
      operator=(const T& t)
      {
        if(! predicate(t))
          *iterator = t;
        return *this;
      }

      Filter_output_iterator&
      operator*()
      { return *this; }

      Filter_output_iterator&
      operator++()
      {
        ++iterator;
        return *this;
      }

      Filter_output_iterator
      operator++(int)
      {
        Filter_output_iterator res(*this);
        ++iterator;
        return res;
      }
    };

template < class I, class P >
inline Filter_output_iterator< I, P >
filter_output_iterator(I e, const P& p)
{ return Filter_output_iterator< I, P >(e, p); }

namespace internal {

template<typename OutputIterator>
struct Output_visitor : boost::static_visitor<OutputIterator&> {
  Output_visitor(OutputIterator* it) : out(it) {}
  OutputIterator* out;

  template<typename T>
  OutputIterator& operator()(const T& t) {
    *(*out)++ = t;
    return *out;
  }
};

} // internal



namespace internal {

template < typename D, typename V = std::tuple<>, typename O = std::tuple<> >
struct Derivator
{
  typedef Derivator<D, V, O> Self;
  Self& operator=(const Self&) = delete;
  template <class Tuple>
  void tuple_dispatch(const Tuple&)
  {}
};

template < typename D, typename V1, typename O1, typename... V, typename... O>
struct Derivator<D, std::tuple<V1, V...>, std::tuple<O1, O...> >
  : public Derivator<D, std::tuple<V...>, std::tuple<O...> >
{
  typedef Derivator<D, std::tuple<V1, V...>, std::tuple<O1, O...> > Self;
  typedef Derivator<D, std::tuple<V...>, std::tuple<O...> > Base;

  Self& operator=(const Self&) = delete;

  using Base::operator=;

  D& operator=(const V1& v)
  {
    * std::get< D::size - sizeof...(V) - 1 >(static_cast<typename D::Iterator_tuple&>(static_cast<D&>(*this))) ++ = v;
    return static_cast<D&>(*this);
  }

  template <class Tuple>
  void tuple_dispatch(const Tuple& t)
  {
    * std::get< D::size - sizeof...(V) - 1 >(static_cast<typename D::Iterator_tuple&>(static_cast<D&>(*this))) ++ =
        std::get< D::size - sizeof...(V) - 1 >(t);
    static_cast<Base&>(*this).tuple_dispatch(t);
  }
};

} // internal

namespace tuple_internal {
template <typename ...Args, std::size_t ...Is>
auto to_tuple(std::tuple<Args...> &t, std::index_sequence<Is...>)
{
  return std::tuple<Args&...>(std::get<Is>(t)...);
}

}//end namespace  tuple_internal

// OutputIterator which accepts several types in *o++= and dispatches,
// wraps several other output iterators, and dispatches accordingly.
template < typename V, typename O >
class Dispatch_output_iterator;

template < typename... V, typename... O >
class Dispatch_output_iterator < std::tuple<V...>, std::tuple<O...> >
 : private internal::Derivator<Dispatch_output_iterator< std::tuple<V...>, std::tuple<O...> >, std::tuple<V...>, std::tuple<O...> >
 , public std::tuple<O...>
{
  CGAL_static_assertion_msg(sizeof...(V) == sizeof...(O),
                "The number of explicit template parameters has to match the number of arguments");

  static const int size = sizeof...(V);

  template <typename D, typename V_, typename O_>
  friend struct internal::Derivator;

public:

  typedef std::tuple<O...>               Iterator_tuple;
  typedef std::tuple<V...>               Value_type_tuple;

  typedef std::output_iterator_tag  iterator_category;
  typedef void                      value_type;
  typedef void                      difference_type;
  typedef void                      pointer;
  typedef void                      reference;

private:

  typedef Dispatch_output_iterator Self;
  typedef internal::Derivator<Self, Value_type_tuple, Iterator_tuple > Base;

public:

  using Base::operator=;
  using Base::tuple_dispatch;

  Dispatch_output_iterator(O... o) : std::tuple<O...>(o...) {}


  Dispatch_output_iterator(const Dispatch_output_iterator&)=default;

  Self& operator=(const Self& s)
  {
    static_cast<Iterator_tuple&>(*this) = static_cast<const Iterator_tuple&>(s);
    return *this;
  }

  template<BOOST_VARIANT_ENUM_PARAMS(typename T)>
  Self& operator=(const boost::variant<BOOST_VARIANT_ENUM_PARAMS(T) >& t) {
    internal::Output_visitor<Self> visitor(this);
    #if BOOST_VERSION==105800
    t.apply_visitor(visitor);
    #else
    boost::apply_visitor(visitor, t);
    #endif
    return *this;
  }

  template<BOOST_VARIANT_ENUM_PARAMS(typename T)>
  Self& operator=(const boost::optional< boost::variant<BOOST_VARIANT_ENUM_PARAMS(T) > >& t) {
    internal::Output_visitor<Self> visitor(this);
    #if BOOST_VERSION==105800
    if(t) t->apply_visitor(visitor);
    #else
    if(t)  boost::apply_visitor(visitor, *t);
    #endif
    return *this;
  }

  Self& operator++() { return *this; }
  Self& operator++(int) { return *this; }
  Self& operator*() { return *this; }

  const Iterator_tuple& get_iterator_tuple() const { return *this; }

  Self& operator=(const std::tuple<V...>& t)
  {
    tuple_dispatch(t);
    return *this;
  }

  operator std::tuple<O&...>()
  {
    return tuple_internal::to_tuple(*this, std::index_sequence_for<O...>{});
  }

  operator std::tuple<const O&...>()const
  {
    return tuple_internal::to_tuple(*this, std::index_sequence_for<O...>{});
  }
};

template < typename... V, typename... O>
Dispatch_output_iterator<std::tuple<V...>, std::tuple<O...> >
dispatch_output(O... o)
{
  return Dispatch_output_iterator<std::tuple<V...>, std::tuple<O...> > (o...);
}


// Same as Dispatch_output_iterator, but has a dummy *o++= for all other types
// that drops the data (same as Emptyset_iterator).

template < typename V, typename O >
class Dispatch_or_drop_output_iterator;

template < typename... V, typename... O >
class Dispatch_or_drop_output_iterator < std::tuple<V...>, std::tuple<O...> >
 : public Dispatch_output_iterator< std::tuple<V...>, std::tuple<O...> >
{
  typedef Dispatch_or_drop_output_iterator Self;
  typedef Dispatch_output_iterator< std::tuple<V...>, std::tuple<O...> > Base;

  template <typename D, typename V_, typename O_>
  friend struct internal::Derivator;

public:

  Dispatch_or_drop_output_iterator(O... o) : Base(o...) {}

  Dispatch_or_drop_output_iterator(const Dispatch_or_drop_output_iterator&)=default;
  Dispatch_or_drop_output_iterator& operator=(const Dispatch_or_drop_output_iterator&)=default;

  using Base::operator=;

  Self& operator*() { return *this; }
  Self& operator++() { return *this; }
  Self& operator++(int) { return *this; }

  template <class T>
  Self& operator=(const T&) { return *this; }

};


template < typename... V, typename... O>
inline
Dispatch_or_drop_output_iterator<std::tuple<V...>, std::tuple<O...> >
dispatch_or_drop_output(O... o)
{
  return Dispatch_or_drop_output_iterator<std::tuple<V...>, std::tuple<O...> >(o...);
}

<<<<<<< HEAD

// Trick to select iterator or const_iterator depending on the range constness
template <typename RangeRef>
struct Range_iterator_type;
template <typename RangeRef>
struct Range_iterator_type<RangeRef&>       { typedef typename RangeRef::iterator       type; };
template <typename RangeRef>
struct Range_iterator_type<const RangeRef&> { typedef typename RangeRef::const_iterator type; };


=======

// Trick to select iterator or const_iterator depending on the range constness
template <typename RangeRef>
struct Range_iterator_type;
template <typename RangeRef>
struct Range_iterator_type<RangeRef&>       { typedef typename RangeRef::iterator       type; };
template <typename RangeRef>
struct Range_iterator_type<const RangeRef&> { typedef typename RangeRef::const_iterator type; };
>>>>>>> 66bf0829

} //namespace CGAL

#include <CGAL/enable_warnings.h>

#endif // CGAL_ITERATOR_H<|MERGE_RESOLUTION|>--- conflicted
+++ resolved
@@ -1471,7 +1471,6 @@
   return Dispatch_or_drop_output_iterator<std::tuple<V...>, std::tuple<O...> >(o...);
 }
 
-<<<<<<< HEAD
 
 // Trick to select iterator or const_iterator depending on the range constness
 template <typename RangeRef>
@@ -1481,18 +1480,6 @@
 template <typename RangeRef>
 struct Range_iterator_type<const RangeRef&> { typedef typename RangeRef::const_iterator type; };
 
-
-=======
-
-// Trick to select iterator or const_iterator depending on the range constness
-template <typename RangeRef>
-struct Range_iterator_type;
-template <typename RangeRef>
-struct Range_iterator_type<RangeRef&>       { typedef typename RangeRef::iterator       type; };
-template <typename RangeRef>
-struct Range_iterator_type<const RangeRef&> { typedef typename RangeRef::const_iterator type; };
->>>>>>> 66bf0829
-
 } //namespace CGAL
 
 #include <CGAL/enable_warnings.h>
