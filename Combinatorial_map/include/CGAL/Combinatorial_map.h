// Copyright (c) 2010-2011 CNRS and LIRIS' Establishments (France).
// All rights reserved.
//
// This file is part of CGAL (www.cgal.org)
//
// $URL$
// $Id$
// SPDX-License-Identifier: LGPL-3.0-or-later OR LicenseRef-Commercial
//
// Author(s)     : Guillaume Damiand <guillaume.damiand@liris.cnrs.fr>
//
#ifndef CGAL_COMBINATORIAL_MAP_H
#define CGAL_COMBINATORIAL_MAP_H 1

#include <CGAL/disable_warnings.h>
#include <CGAL/assertions.h>

#include <CGAL/Combinatorial_map_fwd.h>

#include <CGAL/Combinatorial_map/internal/Combinatorial_map_internal_functors.h>
#include <CGAL/Combinatorial_map/internal/Combinatorial_map_utility.h>
#include <CGAL/Combinatorial_map/internal/Combinatorial_map_group_functors.h>
#include <CGAL/Combinatorial_map/internal/Combinatorial_map_copy_functors.h>
#include <CGAL/Combinatorial_map/internal/Combinatorial_map_sewable.h>

#include <CGAL/Combinatorial_map_storages.h>
#include <CGAL/Combinatorial_map_storages_with_index.h>
#include <CGAL/Combinatorial_map_functors.h>
#include <CGAL/Combinatorial_map_basic_operations.h>
#include <CGAL/Combinatorial_map_operations.h>
#include <CGAL/Combinatorial_map_save_load.h>
#include <CGAL/Generic_map_min_items.h>

#include <CGAL/Dart_const_iterators.h>
#include <CGAL/Cell_const_iterators.h>

#include <CGAL/Unique_hash_map.h>
#include <bitset>
#include <vector>
#include <deque>
#include <tuple>
#include <map>
<<<<<<< HEAD
#include <unordered_map>
#include <boost/type_traits/is_same.hpp>
=======
#include <type_traits>
#include <unordered_map>
>>>>>>> 01f8f1bc
#include <boost/graph/graph_traits.hpp>
#include <CGAL/boost/graph/helpers.h>

#include <CGAL/config.h>

#if defined( __INTEL_COMPILER )
// Workarounf for warning in function basic_link_beta_0
#pragma warning disable 1017
#endif

#include <boost/config.hpp>
#if defined(BOOST_GCC)
_Pragma("GCC diagnostic push")
_Pragma("GCC diagnostic ignored \"-Warray-bounds\"")
#endif

namespace CGAL {
  // functions to allow the call to next/opposite by ADL
  template <typename G, typename Desc>
  auto CM_ADL_next(Desc&& d, G&& g) {
    return next(std::forward<Desc>(d), std::forward<G>(g));
  }

  template <typename G, typename Desc>
  auto CM_ADL_opposite(Desc&& d, G&& g) {
    return opposite(std::forward<Desc>(d), std::forward<G>(g));
  }

  /** @file Combinatorial_map.h
   * Definition of generic dD Combinatorial map.
   */

  struct Combinatorial_map_tag {};
  struct Generalized_map_tag;

  /** Generic definition of combinatorial map in dD.
   * The Combinatorial_map class describes an dD combinatorial map. It allows
   * mainly to create darts, to use marks onto these darts, to get and set
   * the beta links, and to manage enabled attributes.
   */
  template < unsigned int d_, class Refs_, class Items_,
             class Alloc_, class Storage_ >
  class Combinatorial_map_base: public Storage_
  {
    template<typename CMap,unsigned int i,typename Enabled>
    friend struct CGAL::internal::Call_merge_functor;
    template<typename CMap,unsigned int i,typename Enabled>
    friend struct CGAL::internal::Call_split_functor;
    template<class Map, unsigned int i, unsigned int nmi>
    friend struct Remove_cell_functor;
    template<class Map, unsigned int i>
    friend struct Contract_cell_functor;
    template <typename CMap, typename Attrib>
    friend struct internal::Reverse_orientation_of_map_functor;
    template <typename CMap, typename Attrib>
    friend struct internal::Reverse_orientation_of_connected_component_functor;
    template<typename CMap>
    friend struct internal::Init_attribute_functor;
    template<typename CMap>
    friend struct Swap_attributes_functor;

  public:
    template < unsigned int A, class B, class I, class D, class S >
    friend class Combinatorial_map_base;

    typedef Combinatorial_map_tag Combinatorial_data_structure;

    /// Types definition
    typedef Storage_                                                     Storage;
    typedef Storage                                                      Base;
    typedef Combinatorial_map_base<d_, Refs_, Items_, Alloc_, Storage_ > Self;
    typedef Refs_                                                        Refs;
    typedef typename Base::Dart Dart;
    typedef typename Base::Dart_descriptor Dart_descriptor;
    typedef typename Base::Dart_const_descriptor Dart_const_descriptor;
    typedef typename Base::Dart_container Dart_container;
    typedef typename Base::size_type size_type;
    typedef typename Base::Helper Helper;
    typedef typename Base::Attributes Attributes;
    typedef typename Base::Items Items;
    typedef typename Base::Alloc Alloc;
    typedef typename Base::Use_index Use_index;
    typedef typename Base::Dart_range Dart_range;
    typedef typename Base::Dart_const_range Dart_const_range;

    static const size_type NB_MARKS = Base::NB_MARKS;
    static const size_type INVALID_MARK = NB_MARKS;

    static const unsigned int dimension = Base::dimension;

    typedef typename Base::Null_descriptor_type Null_descriptor_type;
    using Base::null_descriptor;
    using Base::null_dart_descriptor;
    using Base::mdarts;
    using Base::get_beta;
    using Base::is_free;
    using Base::set_dart_mark;
    using Base::get_dart_mark;
    using Base::flip_dart_mark;
    using Base::set_dart_marks;
    using Base::get_dart_marks;
    using Base::dart_link_beta;
    using Base::dart_unlink_beta;
    using Base::attribute;
    using Base::mattribute_containers;
    using Base::dart_of_attribute;
    using Base::set_dart_of_attribute;
    using Base::info_of_attribute;
    using Base::info;
    using Base::dart;
    using Base::darts;
    using Base::number_of_darts;
    using Base::is_empty;
    using Base::upper_bound_on_dart_ids;
    using Base::upper_bound_on_attribute_ids;

    /// Typedef for attributes
    template<int i>
    struct Attribute_type: public Base::template Attribute_type<i>
    {};
    template<int i>
    struct Attribute_descriptor: public Base::template Attribute_descriptor<i>
    {};
    template<int i>
    struct Attribute_const_descriptor:
      public Base::template Attribute_const_descriptor<i>
    {};
    template<int i>
    struct Attribute_range: public Base::template Attribute_range<i>
    {};
    template<int i>
    struct Attribute_const_range:
      public Base::template Attribute_const_range<i>
    {};

    class Exception_no_more_available_mark {};

  public:
    /** Default Combinatorial_map constructor.
     * The map is empty.
     */
    Combinatorial_map_base()
    {
      CGAL_static_assertion_msg(Helper::nb_attribs<=dimension+1,
                  "Too many attributes in the tuple Attributes_enabled");
      this->init_storage();

      this->mnb_used_marks = 0;
      this->mmask_marks.reset();

      for ( size_type i = 0; i < NB_MARKS; ++i)
      {
        this->mfree_marks_stack[i]        = i;
        this->mindex_marks[i]             = i;
        this->mnb_marked_darts[i]         = 0;
        this->mnb_times_reserved_marks[i] = 0;
      }

      this->automatic_attributes_management = true;

      init_dart(null_dart_descriptor);

      CGAL_assertion(number_of_darts()==0);
    }

    /** Copy the given combinatorial map 'amap' into *this.
     *  Note that both CMap can have different dimensions and/or non void attributes.
     *  Here CMap2 is necessarily non const; while Dart_descriptor_2 can be a const or non const descriptor.
     *  This is the "generic" method, called by the different variants below.
     *  Marks reserved and automatic attributes management are not updated.
     *  @param amap the combinatorial map to copy.
     *  @param origin_to_copy associative array from original darts to copy darts
     *  @param origin_to_copy associative array from copy darts to original darts
     *  @param converters tuple of functors, one per attribute, to transform original attributes into copies
     *  @param dartinfoconverter functor to transform original information of darts into information of copies
     *  @param pointconverter functor to transform points in original map into points of copies.
     *  @param copy_perforated_darts true to copy also darts marked perforated (if any)
     *  @param mark_perforated_darts true to mark darts wich are copies of perforated darts (if any)
     *  @post *this is valid.
     */
    template <typename CMap2, typename Dart_descriptor_2,
              typename Converters, typename DartInfoConverter,
              typename PointConverter>
    void generic_copy(CMap2& amap,
<<<<<<< HEAD
                      std::unordered_map<Dart_handle_2, Dart_handle>* origin_to_copy,
                      std::unordered_map<Dart_handle, Dart_handle_2>* copy_to_origin,
=======
                      std::unordered_map<Dart_descriptor_2, Dart_descriptor>* origin_to_copy,
                      std::unordered_map<Dart_descriptor, Dart_descriptor_2>* copy_to_origin,
>>>>>>> 01f8f1bc
                      const Converters& converters,
                      const DartInfoConverter& dartinfoconverter,
                      const PointConverter& pointconverter,
                      bool copy_marks=true,
                      bool copy_perforated_darts=false,
                      size_type mark_perforated=INVALID_MARK)
    {
      if(copy_marks)
      {
        // Reserve all marks of amap not yet reserved
        for (size_type i=0; i<NB_MARKS; ++i)
        {
          if(!is_reserved(i) && amap.is_reserved(i))
          {
            CGAL_assertion(mnb_used_marks<NB_MARKS);
            // 1) Remove mark i from mfree_marks_stack (replace it by the last free mark)
            mfree_marks_stack[mindex_marks[i]]=mfree_marks_stack[NB_MARKS-mnb_used_marks-1];
            mindex_marks[mfree_marks_stack[mindex_marks[i]]]=mindex_marks[i];
            // 2) Update use mark stack
            mused_marks_stack[mnb_used_marks]=i;
            mindex_marks[i]=mnb_used_marks;
            mnb_times_reserved_marks[i]=1;
            ++mnb_used_marks;
          }
        }
      }

      // Create an mapping between darts of the two maps (originals->copies).
      // (here we cannot use CGAL::Unique_hash_map because it does not provide
      // iterators...
<<<<<<< HEAD
      std::unordered_map<Dart_handle_2, Dart_handle> local_dartmap;
      if (origin_to_copy==NULL) // Use local_dartmap if user does not provides its own unordered_map
=======
      std::unordered_map<Dart_descriptor_2, Dart_descriptor> local_dartmap;
      if (origin_to_copy==nullptr) // Use local_dartmap if user does not provides its own unordered_map
>>>>>>> 01f8f1bc
      { origin_to_copy=&local_dartmap; }

      Dart_descriptor new_dart;
      for (typename CMap2::Dart_range::iterator it=amap.darts().begin(),
             itend=amap.darts().end(); it!=itend; ++it)
      {
        if (copy_perforated_darts || !amap.is_perforated(it))
        {
          new_dart=mdarts.emplace();
          init_dart(new_dart);

          if (mark_perforated!=INVALID_MARK && amap.is_perforated(it))
          { mark(new_dart, mark_perforated); }

          if(copy_marks)
          {
            // Copy marks of amap
            for(size_type i=0; i<amap.number_of_used_marks(); ++i)
            {
              if(amap.is_marked(it, amap.mused_marks_stack[i]))
              { mark(new_dart, amap.mused_marks_stack[i]); }
            }
          }

          (*origin_to_copy)[it]=new_dart;
          if (copy_to_origin!=nullptr) { (*copy_to_origin)[new_dart]=it; }

          internal::Copy_dart_info_functor
            <typename CMap2::Refs, Refs, DartInfoConverter>::run
            (static_cast<typename CMap2::Refs&>(amap), static_cast<Refs&>(*this),
             it, new_dart, dartinfoconverter);
        }
      }

      unsigned int min_dim=(dimension<amap.dimension?dimension:amap.dimension);

<<<<<<< HEAD
      typename std::unordered_map<Dart_handle_2,Dart_handle>::iterator
=======
      typename std::unordered_map<Dart_descriptor_2,Dart_descriptor>::iterator
>>>>>>> 01f8f1bc
        dartmap_iter, dartmap_iter_end=origin_to_copy->end();
      for (dartmap_iter=origin_to_copy->begin(); dartmap_iter!=dartmap_iter_end;
           ++dartmap_iter)
      {
        for (unsigned int i=0; i<=min_dim; i++)
        {
          if (!amap.is_free(dartmap_iter->first,i) &&
              is_free(dartmap_iter->second,i))
          {
            basic_link_beta(dartmap_iter->second,
                            (*origin_to_copy)[amap.beta(dartmap_iter->first,i)], i);
          }
        }
      }

      /** Copy attributes */
      for (dartmap_iter=origin_to_copy->begin(); dartmap_iter!=dartmap_iter_end;
           ++dartmap_iter)
      {
        Helper::template Foreach_enabled_attributes
          < internal::Copy_attributes_functor<typename CMap2::Refs, Refs,
                                              Converters, PointConverter> >::
          run(static_cast<const typename CMap2::Refs&>(amap), static_cast<Refs&>(*this),
              dartmap_iter->first, dartmap_iter->second,
              converters, pointconverter);
      }

      CGAL_expensive_assertion(is_valid());
    }

    // (1a) copy(amap, converters, dartinfoconverter, pointconverter)
    template<typename CMap2, typename Converters, typename DartInfoConverter,
             typename PointConverter>
    void copy(CMap2& amap,
              std::unordered_map
<<<<<<< HEAD
              <typename CMap2::Dart_handle, Dart_handle>* origin_to_copy,
              std::unordered_map
              <Dart_handle, typename CMap2::Dart_handle>* copy_to_origin,
=======
              <typename CMap2::Dart_descriptor, Dart_descriptor>* origin_to_copy,
              std::unordered_map
              <Dart_descriptor, typename CMap2::Dart_descriptor>* copy_to_origin,
>>>>>>> 01f8f1bc
              const Converters& converters,
              const DartInfoConverter& dartinfoconverter,
              const PointConverter& pointconverter,
              bool copy_marks=true,
              bool copy_perforated_darts=false,
              size_type mark_perforated=INVALID_MARK)
    {
      generic_copy<CMap2, typename CMap2::Dart_descriptor, Converters,
          DartInfoConverter, PointConverter>
          (amap,  origin_to_copy, copy_to_origin,
           converters, dartinfoconverter, pointconverter, copy_marks,
           copy_perforated_darts, mark_perforated);
    }

    // (1b) copy_from_const(const amap, converters, dartinfoconverter, pointconverter)
    template<typename CMap2, typename Converters, typename DartInfoConverter,
             typename PointConverter>
    void copy_from_const(const CMap2& amap,
                         std::unordered_map
<<<<<<< HEAD
                         <typename CMap2::Dart_const_handle, Dart_handle>* origin_to_copy,
                         std::unordered_map
                         <Dart_handle, typename CMap2::Dart_const_handle>* copy_to_origin,
=======
                         <typename CMap2::Dart_const_descriptor, Dart_descriptor>* origin_to_copy,
                         std::unordered_map
                         <Dart_descriptor, typename CMap2::Dart_const_descriptor>* copy_to_origin,
>>>>>>> 01f8f1bc
                         const Converters& converters,
                         const DartInfoConverter& dartinfoconverter,
                         const PointConverter& pointconverter,
                         bool copy_marks=true,
                         bool copy_perforated_darts=false,
                         size_type mark_perforated=INVALID_MARK)
   {
      generic_copy<CMap2, typename CMap2::Dart_const_descriptor, Converters,
          DartInfoConverter, PointConverter>
          (const_cast<CMap2&>(amap), origin_to_copy, copy_to_origin,
           converters, dartinfoconverter, pointconverter, copy_marks,
           copy_perforated_darts, mark_perforated);
    }

    // (2a) copy(amap, converters, dartinfoconverter)
    template<typename CMap2, typename Converters, typename DartInfoConverter>
    void copy(CMap2& amap,
              std::unordered_map
<<<<<<< HEAD
              <typename CMap2::Dart_handle, Dart_handle>* origin_to_copy,
              std::unordered_map
              <Dart_handle, typename CMap2::Dart_handle>* copy_to_origin,
=======
              <typename CMap2::Dart_descriptor, Dart_descriptor>* origin_to_copy,
              std::unordered_map
              <Dart_descriptor, typename CMap2::Dart_descriptor>* copy_to_origin,
>>>>>>> 01f8f1bc
              const Converters& converters,
              const DartInfoConverter& dartinfoconverter,
              bool copy_marks=true,
              bool copy_perforated_darts=false,
              size_type mark_perforated=INVALID_MARK)
    {
      Default_converter_cmap_0attributes_with_point<typename CMap2::Refs, Refs>
        pointconverter;
      copy(amap, origin_to_copy, copy_to_origin,
           converters, dartinfoconverter, pointconverter, copy_marks,
           copy_perforated_darts, mark_perforated);
    }

    // (2b) copy_from_const(const amap, converters, dartinfoconverter)
    template <typename CMap2, typename Converters, typename DartInfoConverter>
    void copy_from_const(const CMap2& amap,
                         std::unordered_map
<<<<<<< HEAD
                         <typename CMap2::Dart_const_handle, Dart_handle>* origin_to_copy,
                         std::unordered_map
                         <Dart_handle, typename CMap2::Dart_const_handle>* copy_to_origin,
=======
                         <typename CMap2::Dart_const_descriptor, Dart_descriptor>* origin_to_copy,
                         std::unordered_map
                         <Dart_descriptor, typename CMap2::Dart_const_descriptor>* copy_to_origin,
>>>>>>> 01f8f1bc
                         const Converters& converters,
                         const DartInfoConverter& dartinfoconverter,
                         bool copy_marks=true,
                         bool copy_perforated_darts=false,
                         size_type mark_perforated=INVALID_MARK)
    {
      Default_converter_cmap_0attributes_with_point<typename CMap2::Refs, Refs>
          pointconverter;
      copy_from_const(amap, origin_to_copy, copy_to_origin,
                      converters, dartinfoconverter, pointconverter, copy_marks,
                      copy_perforated_darts, mark_perforated);
    }

    // (3a) copy(amap, converters)
    template<typename CMap2, typename Converters>
    void copy(CMap2& amap,
              std::unordered_map
<<<<<<< HEAD
              <typename CMap2::Dart_handle, Dart_handle>* origin_to_copy,
              std::unordered_map
              <Dart_handle, typename CMap2::Dart_handle>* copy_to_origin,
=======
              <typename CMap2::Dart_descriptor, Dart_descriptor>* origin_to_copy,
              std::unordered_map
              <Dart_descriptor, typename CMap2::Dart_descriptor>* copy_to_origin,
>>>>>>> 01f8f1bc
              const Converters& converters,
              bool copy_marks=true,
              bool copy_perforated_darts=false,
              size_type mark_perforated=INVALID_MARK)
    {
      Default_converter_dart_info<typename CMap2::Refs, Refs> dartinfoconverter;
      copy(amap, origin_to_copy, copy_to_origin, converters, dartinfoconverter,
           copy_marks, copy_perforated_darts, mark_perforated);
    }

    // (3b) copy_from_const(const amap, converters)
    template <typename CMap2, typename Converters>
    void copy_from_const(const CMap2& amap,
                         std::unordered_map
<<<<<<< HEAD
                         <typename CMap2::Dart_const_handle, Dart_handle>* origin_to_copy,
                         std::unordered_map
                         <Dart_handle, typename CMap2::Dart_const_handle>* copy_to_origin,
=======
                         <typename CMap2::Dart_const_descriptor, Dart_descriptor>* origin_to_copy,
                         std::unordered_map
                         <Dart_descriptor, typename CMap2::Dart_const_descriptor>* copy_to_origin,
>>>>>>> 01f8f1bc
                         const Converters& converters,
                         bool copy_marks=true,
                         bool copy_perforated_darts=false,
                         size_type mark_perforated=INVALID_MARK)
    {
      Default_converter_dart_info<typename CMap2::Refs, Refs> dartinfoconverter;
      copy_from_const(amap, origin_to_copy, copy_to_origin, converters, dartinfoconverter,
                      copy_marks, copy_perforated_darts, mark_perforated);
    }

    // (4a) copy(amap)
    template<typename CMap2>
    void copy(CMap2& amap,
              std::unordered_map
<<<<<<< HEAD
              <typename CMap2::Dart_handle, Dart_handle>* origin_to_copy=nullptr,
              std::unordered_map
              <Dart_handle, typename CMap2::Dart_handle>* copy_to_origin=nullptr,
=======
              <typename CMap2::Dart_descriptor, Dart_descriptor>* origin_to_copy=nullptr,
              std::unordered_map
              <Dart_descriptor, typename CMap2::Dart_descriptor>* copy_to_origin=nullptr,
>>>>>>> 01f8f1bc
              bool copy_marks=true,
              bool copy_perforated_darts=false,
              size_type mark_perforated=INVALID_MARK)
    {
      std::tuple<> converters;
      copy(amap, origin_to_copy, copy_to_origin, converters, copy_marks,
           copy_perforated_darts, mark_perforated);
    }

    // (4b) copy_from_const(const amap)
    template <typename CMap2>
    void copy_from_const(const CMap2& amap,
                         std::unordered_map
<<<<<<< HEAD
                         <typename CMap2::Dart_const_handle, Dart_handle>* origin_to_copy=nullptr,
                         std::unordered_map
                         <Dart_handle, typename CMap2::Dart_const_handle>* copy_to_origin=nullptr,
=======
                         <typename CMap2::Dart_const_descriptor, Dart_descriptor>* origin_to_copy=nullptr,
                         std::unordered_map
                         <Dart_descriptor, typename CMap2::Dart_const_descriptor>* copy_to_origin=nullptr,
>>>>>>> 01f8f1bc
                         bool copy_marks=true,
                         bool copy_perforated_darts=false,
                         size_type mark_perforated=INVALID_MARK)
    {
      std::tuple<> converters;
      copy_from_const(amap, origin_to_copy, copy_to_origin, converters, copy_marks,
                      copy_perforated_darts, mark_perforated);
    }

    // Copy constructor from a map having exactly the same type.
    Combinatorial_map_base(const Self & amap): Combinatorial_map_base()
    { copy_from_const(amap); }

    // Move constructor
    Combinatorial_map_base(Self && amap): Combinatorial_map_base()
    { this->swap(amap); }

    // "Copy constructor" from a map having different type.
    template <unsigned int d2, typename Refs2, typename Items2, typename Alloc2,
              typename Storage2>
    Combinatorial_map_base(const Combinatorial_map_base<d2, Refs2, Items2,
                           Alloc2, Storage2>& amap): Combinatorial_map_base()
    { copy_from_const(amap); }

    // "Copy constructor" from a map having different type.
    template <unsigned int d2, typename Refs2, typename Items2, typename Alloc2,
              typename Storage2, typename Converters>
    Combinatorial_map_base(const Combinatorial_map_base<d2, Refs2, Items2,
                           Alloc2, Storage2>& amap,
                           const Converters& converters):
      Combinatorial_map_base()
    { copy_from_const(amap, nullptr, nullptr, converters); }

    // "Copy constructor" from a map having different type.
    template <unsigned int d2, typename Refs2, typename Items2, typename Alloc2,
              typename Storage2, typename Converters, typename DartInfoConverter>
    Combinatorial_map_base(const Combinatorial_map_base<d2, Refs2, Items2,
                           Alloc2, Storage2>& amap,
                           const Converters& converters,
                           const DartInfoConverter& dartinfoconverter):
      Combinatorial_map_base()
    { copy_from_const(amap, nullptr, nullptr, converters, dartinfoconverter); }

    // "Copy constructor" from a map having different type.
    template <unsigned int d2, typename Refs2, typename Items2, typename Alloc2,
              typename Storage2,
              typename Converters, typename DartInfoConverter,
              typename PointConverter>
    Combinatorial_map_base(const Combinatorial_map_base<d2, Refs2, Items2,
                           Alloc2, Storage2>& amap,
                           const Converters& converters,
                           const DartInfoConverter& dartinfoconverter,
                           const PointConverter& pointconverter):
      Combinatorial_map_base()
    { copy_from_const(amap, nullptr, nullptr, converters, dartinfoconverter, pointconverter); }

    /** Affectation operation. Copies one map to the other.
     * @param amap a combinatorial map.
     * @return A copy of that combinatorial map.
     */
    Self & operator=(const Self & amap)
    {
      if (this!=&amap)
      {
        Self tmp(amap);
        this->swap(tmp);
      }
      return *this;
    }

    /** Swap this combinatorial map with amap, a second combinatorial map.
     * Note that the two maps have exactly the same type.
     * @param amap a combinatorial map.
     */
    void swap(Self & amap)
    {
      if (this!=&amap)
      {
        mdarts.swap(amap.mdarts);

        Helper::template Foreach_enabled_attributes
          < internal::Swap_attributes_functor <Self> >::run(*this, amap);

        std::swap_ranges(mnb_times_reserved_marks,
                         mnb_times_reserved_marks+NB_MARKS,
                         amap.mnb_times_reserved_marks);
        std::swap(mmask_marks,amap.mmask_marks);
        std::swap(mnb_used_marks, amap.mnb_used_marks);
        std::swap_ranges(mindex_marks,mindex_marks+NB_MARKS,
                         amap.mindex_marks);
        std::swap_ranges(mfree_marks_stack, mfree_marks_stack+NB_MARKS,
                         amap.mfree_marks_stack);
        std::swap_ranges(mused_marks_stack,mused_marks_stack+NB_MARKS,
                         amap.mused_marks_stack);
        std::swap_ranges(mnb_marked_darts,mnb_marked_darts+NB_MARKS,
                         amap.mnb_marked_darts);
        std::swap(null_dart_descriptor, amap.null_dart_descriptor);
        this->mnull_dart_container.swap(amap.mnull_dart_container);

        std::swap(automatic_attributes_management,
                  amap.automatic_attributes_management);
      }
    }

    /** Import the given hds which should be a model of an halfedge graph. */
    template<class HEG>
    void import_from_halfedge_graph(const HEG& heg,
                                    std::unordered_map
                                    <typename boost::graph_traits<HEG>::halfedge_descriptor,
<<<<<<< HEAD
                                    Dart_handle>* origin_to_copy=NULL,
                                    std::unordered_map
                                    <Dart_handle,
=======
                                    Dart_descriptor>* origin_to_copy=NULL,
                                    std::unordered_map
                                    <Dart_descriptor,
>>>>>>> 01f8f1bc
                                    typename boost::graph_traits<HEG>::halfedge_descriptor>*
                                    copy_to_origin=NULL,
                                    bool copy_perforated_darts=false,
                                    size_type mark_perforated=INVALID_MARK)
    {
      // Create an mapping between darts of the two maps (originals->copies).
      // (here we cannot use CGAL::Unique_hash_map because it does not provide
      // iterators...
      std::unordered_map
        <typename boost::graph_traits<HEG>::halfedge_descriptor,
         Dart_descriptor> local_dartmap;
      if (origin_to_copy==NULL) // Used local_dartmap if user does not provides its own unordered_map
      { origin_to_copy=&local_dartmap; }

      Dart_descriptor new_dart;
      for (typename boost::graph_traits<HEG>::halfedge_iterator
           it=halfedges(heg).begin(), itend=halfedges(heg).end();
           it!=itend; ++it)
      {
        if (copy_perforated_darts || !CGAL::is_border(*it, heg))
        {
          new_dart=mdarts.emplace();

          if (mark_perforated!=INVALID_MARK && CGAL::is_border(*it, heg))
          { mark(new_dart, mark_perforated); }

          (*origin_to_copy)[*it]=new_dart;
          if (copy_to_origin!=NULL) { (*copy_to_origin)[new_dart]=*it; }
        }
      }

      typename std::unordered_map
        <typename boost::graph_traits<HEG>::halfedge_descriptor,
         Dart_descriptor>::iterator dartmap_iter, dartmap_iter_end=origin_to_copy->end();
      for (dartmap_iter=origin_to_copy->begin(); dartmap_iter!=dartmap_iter_end;
           ++dartmap_iter)
      {
        basic_link_beta(dartmap_iter->second,
                        (*origin_to_copy)[CM_ADL_next(dartmap_iter->first, heg)],
            1);

        if ((copy_perforated_darts ||
             !CGAL::is_border(CM_ADL_opposite(dartmap_iter->first, heg), heg)) &&
            (dartmap_iter->first)<CM_ADL_opposite(dartmap_iter->first, heg))
        {
          basic_link_beta(dartmap_iter->second,
                          (*origin_to_copy)
                          [CM_ADL_opposite(dartmap_iter->first, heg)], 2);
        }
      }

      CGAL_expensive_assertion(is_valid());
    }

    /** Clear the combinatorial map. Remove all darts and all attributes.
     *  Note that reserved marks are not free.
     */
    void clear()
    {
      this->clear_storage();
      mdarts.clear();
      for ( size_type i = 0; i < NB_MARKS; ++i)
        this->mnb_marked_darts[i]  = 0;

      internal::Clear_all::run(mattribute_containers);
      this->init_storage();
      init_dart(null_dart_descriptor);
    }

    friend std::ostream& operator<< (std::ostream& os, const Self& amap)
    {
      save_combinatorial_map(amap, os);
      return os;
    }

    friend std::ifstream& operator>> (std::ifstream& is, Self& amap)
    {
      load_combinatorial_map(is, amap);
      return is;
    }

    /** Create a new dart and add it to the map.
     * The marks of the darts are initialised with mmask_marks, i.e. the dart
     * is unmarked for all the marks.
     * @return a Dart_descriptor on the new dart.
     */
    template < typename... Args >
    Dart_descriptor create_dart(const Args&... args)
    {
      Dart_descriptor res=mdarts.emplace(args...);
      init_dart(res);
      return res;
    }

    /** Erase a dart from the list of darts.
     * @param adart the dart to erase.
     */
    void erase_dart(Dart_descriptor adart)
    {
      // 1) We update the number of marked darts.
      for ( size_type i = 0; i < mnb_used_marks; ++i)
      {
        if (is_marked(adart, mused_marks_stack[i]))
          --mnb_marked_darts[mused_marks_stack[i]];
      }

      // 2) We update the attribute_ref_counting.
      Helper::template Foreach_enabled_attributes
        <internal::Decrease_attribute_functor<Self> >::run(*this,adart);

      // 3) We erase the dart.
      mdarts.erase(adart);
    }

    /** Erase a dart from the list of darts. Restricted version
     *  which do not delete attribute having no more dart associated.
     * @param adart the dart to erase.
     */
    void restricted_erase_dart(Dart_descriptor adart)
    {
      // 1) We update the number of marked darts.
      for ( size_type i = 0; i < mnb_used_marks; ++i)
      {
        if (is_marked(adart, mused_marks_stack[i]))
          --mnb_marked_darts[mused_marks_stack[i]];
      }

      // 2) We update the attribute_ref_counting.
      Helper::template Foreach_enabled_attributes
        <internal::Restricted_decrease_attribute_functor<Self> >::run(*this,adart);

      // 3) We erase the dart.
      mdarts.erase(adart);
    }

    /// @return true if dh points to a used dart (i.e. valid).
    bool is_dart_used(Dart_const_descriptor dh) const
    { return mdarts.is_used(dh); }

    /** Get the first dart of this map.
     * @return the first dart.
     */
    Dart_descriptor first_dart()
    {
      if (darts().begin() == darts().end()) return null_descriptor;
      return darts().begin();
    }
    Dart_const_descriptor first_dart() const
    {
      if (darts().begin() == darts().end()) return null_descriptor;
      return darts().begin();
    }

    /// @return the Dart_descriptor corresponding to the given dart.
    Dart_descriptor dart_descriptor(Dart& adart)
    { return mdarts.iterator_to(adart); }
    Dart_const_descriptor dart_descriptor(const Dart& adart) const
    { return mdarts.iterator_to(adart); }
    Dart_descriptor dart_descriptor(size_type i)
    {
      CGAL_assertion(darts().is_used(i));
      return mdarts.iterator_to(darts()[i]);
    }
    Dart_const_descriptor dart_descriptor(size_type i) const
    {
      CGAL_assertion(darts().is_used(i));
      return mdarts.iterator_to(darts()[i]);
    }

    /** Return the highest dimension for which dh is not free.
     * @param dh a dart descriptor
     * @return the dimension d such that dh is not d-free but k-free for
     *         all k>d. -1 if the dart is free for all d in {0..n}
     */
    int highest_nonfree_dimension(Dart_const_descriptor dh) const
    {
      for (int i=(int)dimension; i>=0; --i)
      { if ( !is_free(dh, i) ) return i; }
      return -1;
    }

    /** Return a dart belonging to the same edge and to the second vertex
     * of the current edge (null_descriptor if such a dart does not exist).
     * @return An descriptor to the opposite dart.
     */
    Dart_descriptor opposite(Dart_descriptor dh)
    {
      for (unsigned int i = 2; i <= dimension; ++i)
        if (!is_free(dh, i)) return beta(dh, i);
      return null_descriptor;
    }
    Dart_const_descriptor opposite(Dart_const_descriptor dh) const
    {
      for (unsigned int i = 2; i <= dimension; ++i)
        if (!is_free(dh, i)) return beta(dh, i);
      return null_descriptor;
    }

    /** Return a dart incident to the other extremity of the current edge,
     *  but contrary to opposite, non necessary to the same edge
     *  (null_descriptor if such a dart does not exist).
     * @return An descriptor to the opposite dart.
     */
    Dart_descriptor other_extremity(Dart_descriptor dh)
    {
      for (unsigned int i = 1; i <= dimension; ++i)
        if (!is_free(dh, i)) return beta(dh, i);
      return null_descriptor;
    }
    Dart_const_descriptor other_extremity(Dart_const_descriptor dh) const
    {
      for (unsigned int i = 1; i <= dimension; ++i)
        if (!is_free(dh, i)) return beta(dh, i);
      return null_descriptor;
    }

    // Set the descriptor on the i th attribute
    // Restricted version which do not use delete attributes when their ref
    // counting become null, nor that update the dart of attribute.
    template<unsigned int i>
    void restricted_set_dart_attribute(Dart_descriptor dh,
                                       typename Attribute_descriptor<i>::type ah)
    {
      CGAL_static_assertion_msg(Helper::template Dimension_index<i>::value>=0,
                     "set_dart_attribute<i> called but i-attributes are disabled.");

      if ( this->template attribute<i>(dh)==ah ) return;

      if ( this->template attribute<i>(dh)!=null_descriptor )
      {
        this->template dec_attribute_ref_counting<i>(this->template attribute<i>(dh));
      }

      Base::template basic_set_dart_attribute<i>(dh, ah);

      if ( ah!=null_descriptor )
      {
        this->template inc_attribute_ref_counting<i>(ah);
      }
    }

    // Set the descriptor on the i th attribute
    template<unsigned int i>
    void set_dart_attribute(Dart_descriptor dh,
                            typename Attribute_descriptor<i>::type ah)
    {
      CGAL_static_assertion_msg(Helper::template Dimension_index<i>::value>=0,
                     "set_dart_attribute<i> called but i-attributes are disabled.");

      if ( this->template attribute<i>(dh)==ah ) return;

      if ( this->template attribute<i>(dh)!=null_descriptor )
      {
        this->template dec_attribute_ref_counting<i>(this->template attribute<i>(dh));
        if ( this->are_attributes_automatically_managed() &&
             this->template get_attribute_ref_counting<i>
             (this->template attribute<i>(dh))==0 )
          this->template erase_attribute<i>(this->template attribute<i>(dh));
      }

      this->template basic_set_dart_attribute<i>(dh, ah);

      if ( ah!=null_descriptor )
      {
        this->template set_dart_of_attribute<i>(ah, dh);
        this->template inc_attribute_ref_counting<i>(ah);
      }
    }

  protected:
    /// Marks can be modified even for const descriptor; otherwise it is not
    /// possible to iterate through const combinatorial maps.

    // Initialize a given dart: all beta to null_dart_descriptor and all
    // attributes to null, all marks unmarked.
    void init_dart(Dart_descriptor adart)
    {
      set_dart_marks(adart, mmask_marks);

      for (unsigned int i = 0; i <= dimension; ++i)
        dart_unlink_beta(adart, i);

      Helper::template Foreach_enabled_attributes
          <internal::Init_attribute_functor<Self> >::run(*this, adart);

      internal::Init_id<Dart_container>::run(mdarts, adart);
    }
    // Initialize a given dart: all beta to null_dart_descriptor and all
    // attributes to null, marks are given.
    void init_dart(Dart_descriptor adart,
                   const std::bitset<NB_MARKS>& amarks)
    {
      set_marks(adart, amarks);

      for (unsigned int i = 0; i <= dimension; ++i)
        dart_unlink_beta(adart, i);

      Helper::template Foreach_enabled_attributes
          <internal::Init_attribute_functor<Self> >::run(*this, adart);

      internal::Init_id<Dart_container>::run(mdarts, adart);
    }

  public:

    /// @return the betas of ADart (beta are used in the same order than
    ///         they are given as parameters)
    template<typename ...Betas>
    Dart_descriptor beta(Dart_descriptor ADart, Betas... betas)
    { return CGAL::internal::Beta_functor<Self, Dart_descriptor, Betas...>::
        run(*this, ADart, betas...); }
    template<typename ...Betas>
    Dart_const_descriptor beta(Dart_const_descriptor ADart, Betas... betas) const
    { return CGAL::internal::Beta_functor<const Self, Dart_const_descriptor, Betas...>::
        run(*this, ADart, betas...); }
    template<int... Betas>
    Dart_descriptor beta(Dart_descriptor ADart)
    { return CGAL::internal::Beta_functor_static<Self, Dart_descriptor, Betas...>::
        run(*this, ADart); }
    template<int... Betas>
    Dart_const_descriptor beta(Dart_const_descriptor ADart) const
    { return CGAL::internal::Beta_functor_static<const Self, Dart_const_descriptor, Betas...>::
        run(*this, ADart); }

    // Generic function to iterate on CMap or GMap in a generic way
    bool is_previous_exist(Dart_const_descriptor ADart) const
    { return !this->template is_free<0>(ADart); }
    bool is_next_exist(Dart_const_descriptor ADart) const
    { return !this->template is_free<1>(ADart); }
    template<unsigned int dim>
    bool is_opposite_exist(Dart_const_descriptor ADart) const
    { return !this->template is_free<dim>(ADart); }

    Dart_descriptor previous(Dart_descriptor ADart)
    { return this->template beta<0>(ADart); }
    Dart_const_descriptor previous(Dart_const_descriptor ADart) const
    { return this->template beta<0>(ADart); }

    Dart_descriptor next(Dart_descriptor ADart)
    { return this->template beta<1>(ADart); }
    Dart_const_descriptor next(Dart_const_descriptor ADart) const
    { return this->template beta<1>(ADart); }

    Dart_descriptor opposite2(Dart_descriptor ADart)
    { return this->template beta<2>(ADart); }
    Dart_const_descriptor opposite2(Dart_const_descriptor ADart) const
    { return this->template beta<2>(ADart); }

    template<unsigned int dim>
    Dart_descriptor opposite(Dart_descriptor ADart)
    { return this->template beta<dim>(ADart); }
    template<unsigned int dim>
    Dart_const_descriptor opposite(Dart_const_descriptor ADart) const
    { return this->template beta<dim>(ADart); }

    void set_next(Dart_descriptor dh1, Dart_descriptor dh2)
    { this->link_beta<1>(dh1, dh2); }

    template<unsigned int dim>
    void set_opposite(Dart_descriptor dh1, Dart_descriptor dh2)
    { this->link_beta<dim>(dh1, dh2); }

    Dart_descriptor other_orientation(Dart_descriptor ADart)
    { return ADart; }
    Dart_const_descriptor other_orientation(Dart_const_descriptor ADart) const
    { return ADart; }

    size_type number_of_halfedges() const
    { return number_of_darts(); }

    bool are_all_faces_closed() const
    {
      for (typename Dart_const_range::const_iterator it(darts().begin()),
             itend(darts().end()); it!=itend; ++it)
      {
        if (this->template is_free<1>(it))
          return false;
      }

      return true;
    }

    /** Count the number of used marks.
     * @return the number of used marks.
     */
    size_type number_of_used_marks() const
    { return mnb_used_marks; }

    /** Test if a given mark is reserved.
     *  @return true iff the mark is reserved (ie in used).
     */
    bool is_reserved(size_type amark) const
    {
      CGAL_assertion(amark<NB_MARKS);
      return (mnb_times_reserved_marks[amark]!=0);
    }

    /**  Count the number of marked darts for a given mark.
     * @param amark the mark index.
     * @return the number of marked darts for amark.
     */
    size_type number_of_marked_darts(size_type amark) const
    {
      CGAL_assertion( is_reserved(amark) );
      return mnb_marked_darts[amark];
    }

    /**  Count the number of unmarked darts for a given mark.
     * @param amark the mark index.
     * @return the number of unmarked darts for amark.
     */
    size_type number_of_unmarked_darts(size_type amark) const
    {
      CGAL_assertion( is_reserved(amark) );
      return number_of_darts() - number_of_marked_darts(amark);
    }

    /** Test if all the darts are unmarked for a given mark.
     * @param amark the mark index.
     * @return true iff all the darts are unmarked for amark.
     */
    bool is_whole_map_unmarked(size_type amark) const
    { return number_of_marked_darts(amark) == 0; }

    /** Test if all the darts are marked for a given mark.
     * @param amark the mark index.
     * @return true iff all the darts are marked for amark.
     */
    bool is_whole_map_marked(size_type amark) const
    {  return number_of_marked_darts(amark) == number_of_darts(); }

    /** Reserve a new mark.
     * Get a new free mark and return its index.
     * All the darts are unmarked for this mark.
     * @return the index of the new mark.
     * @pre mnb_used_marks < NB_MARKS
     */
    size_type get_new_mark() const
    {
      if (mnb_used_marks == NB_MARKS)
      {
        std::cerr << "Not enough Boolean marks: "
          "increase NB_MARKS in item class." << std::endl;
        std::cerr << "  (exception launched)" << std::endl;
        throw Exception_no_more_available_mark();
      }

      size_type m = mfree_marks_stack[mnb_used_marks];
      mused_marks_stack[mnb_used_marks] = m;

      mindex_marks[m] = mnb_used_marks;
      mnb_times_reserved_marks[m]=1;

      ++mnb_used_marks;
      CGAL_assertion(is_whole_map_unmarked(m));

      return m;
    }

    /** Increase the number of times a mark is reserved.
     *  @param amark the mark to share.
     */
    void share_a_mark(size_type amark) const
    {
      CGAL_assertion( is_reserved(amark) );
      ++mnb_times_reserved_marks[amark];
    }

    /** @return the number of times a mark is reserved.
     *  @param amark the mark to share.
     */
    size_type get_number_of_times_mark_reserved(size_type amark) const
    {
      CGAL_assertion( amark<NB_MARKS );
      return mnb_times_reserved_marks[amark];
    }

    /** Negate the mark of all the darts for a given mark.
     * After this call, all the marked darts become unmarked and all the
     * unmarked darts become marked (in constant time operation).
     * @param amark the mark index
     */
    void negate_mark(size_type amark) const
    {
      CGAL_assertion( is_reserved(amark) );

      mnb_marked_darts[amark] = number_of_darts() - mnb_marked_darts[amark];

      mmask_marks.flip(amark);
    }

    /** Test if a given dart is marked for a given mark.
     * @param adart the dart to test.
     * @param amark the given mark.
     * @return true iff adart is marked for the mark amark.
     */
    bool is_marked(Dart_const_descriptor adart, size_type amark) const
    {
      CGAL_assertion( is_reserved(amark) );

      return get_dart_mark(adart, amark)!=mmask_marks[amark];
    }

    /** Set the mark of a given dart to a state (on or off).
     * @param adart the dart.
     * @param amark the given mark.
     * @param astate the state of the mark (on or off).
     */
    void set_mark_to(Dart_const_descriptor adart, size_type amark,
                     bool astate) const
    {
      CGAL_assertion( adart != null_dart_descriptor );
      CGAL_assertion( is_reserved(amark) );

      if (is_marked(adart, amark) != astate)
      {
        if (astate) ++mnb_marked_darts[amark];
        else --mnb_marked_darts[amark];

        flip_dart_mark(adart, amark);
      }
    }

    /** Mark the given dart.
     * @param adart the dart.
     * @param amark the given mark.
     */
    void mark(Dart_const_descriptor adart, size_type amark) const
    {
      CGAL_assertion( adart != null_dart_descriptor );
      CGAL_assertion( is_reserved(amark) );

      if (is_marked(adart, amark)) return;

      ++mnb_marked_darts[amark];
      flip_dart_mark(adart, amark);
    }

    /** Unmark the given dart.
     * @param adart the dart.
     * @param amark the given mark.
     */
    void unmark(Dart_const_descriptor adart, size_type amark) const
    {
      CGAL_assertion( adart != null_dart_descriptor );
      CGAL_assertion( is_reserved(amark) );

      if (!is_marked(adart, amark)) return;

      --mnb_marked_darts[amark];
      flip_dart_mark(adart, amark);
    }

    /** Mark null_dart (used as a sentinel in iterators).
     * As null dart does not belong to the set of darts, it is not counted
     * as number of marked darts.
     * @param amark the given mark.
     */
    void mark_null_dart(size_type amark) const
    {
      CGAL_assertion( is_reserved(amark) );
      set_dart_mark(null_dart_descriptor, amark, !mmask_marks[amark]);
    }

    /** Unmark null_dart.
     * @param amark the given mark.
     */
    void unmark_null_dart(size_type amark) const
    {
      CGAL_assertion( is_reserved(amark) );
      set_dart_mark(null_dart_descriptor, amark, mmask_marks[amark]);
    }

    /** Unmark all the darts of the map for a given mark.
     * If all the darts are marked or unmarked, this operation takes O(1)
     * operations, otherwise it traverses all the darts of the map.
     * @param amark the given mark.
     */
    void unmark_all(size_type amark) const
    {
      CGAL_assertion( is_reserved(amark) );

      if ( is_whole_map_marked(amark) )
      {
        negate_mark(amark);
      }
      else if ( !is_whole_map_unmarked(amark) )
      {
        for ( typename Dart_range::const_iterator it(darts().begin()),
               itend(darts().end()); it!=itend; ++it)
          unmark(it, amark);
      }
      CGAL_assertion(is_whole_map_unmarked(amark));
      unmark_null_dart(amark);
    }

    /** Free a given mark, previously calling unmark_all_darts.
     * @param amark the given mark.
     */
    void free_mark(size_type amark) const
    {
      CGAL_assertion( is_reserved(amark) );

      if ( mnb_times_reserved_marks[amark]>1 )
      {
        --mnb_times_reserved_marks[amark];
        return;
      }

      unmark_all(amark);

      // 1) We remove amark from the array mused_marks_stack by
      //    replacing it with the last mark in this array.
      mused_marks_stack[mindex_marks[amark]] =
        mused_marks_stack[--mnb_used_marks];
      mindex_marks[mused_marks_stack[mnb_used_marks]] =
        mindex_marks[amark];

      // 2) We add amark in the array mfree_marks_stack and update its index.
      mfree_marks_stack[ mnb_used_marks ] = amark;
      mindex_marks[amark] = mnb_used_marks;

      mnb_times_reserved_marks[amark]=0;
    }

    template <unsigned int i, unsigned int d=dimension>
    bool belong_to_same_cell(Dart_const_descriptor adart1,
                             Dart_const_descriptor adart2) const
    { return CGAL::belong_to_same_cell<Self, i, d>(*this, adart1, adart2); }

    template <unsigned int i, unsigned int d=dimension>
    bool is_whole_cell_unmarked(Dart_const_descriptor adart, size_type amark) const
    { return CGAL::is_whole_cell_unmarked<Self, i, d>(*this, adart, amark); }

    template <unsigned int i, unsigned int d=dimension>
    bool is_whole_cell_marked(Dart_const_descriptor adart, size_type amark) const
    { return CGAL::is_whole_cell_marked<Self, i, d>(*this, adart, amark); }

    template <unsigned int i, unsigned int d=dimension>
    size_type mark_cell(Dart_const_descriptor adart, size_type amark) const
    { return CGAL::mark_cell<Self, i, d>(*this, adart, amark); }

    template <unsigned int i, unsigned int d=dimension>
    size_type unmark_cell(Dart_const_descriptor adart, size_type amark) const
    { return CGAL::unmark_cell<Self, i, d>(*this, adart, amark); }

    template <unsigned int i, unsigned int d=dimension>
    size_type mark_oriented_cell(Dart_const_descriptor adart, size_type amark,
                                 size_type amark2=INVALID_MARK) const
    { return CGAL::mark_oriented_cell<Self, i, d>(*this, adart, amark, amark2); }

    template <unsigned int i, unsigned int d=dimension>
    size_type unmark_oriented_cell(Dart_const_descriptor adart, size_type amark,
                                 size_type amark2=INVALID_MARK) const
    { return CGAL::unmark_oriented_cell<Self, i, d>(*this, adart, amark, amark2); }

    std::size_t orient(size_type amark) const
    { negate_mark(amark); return number_of_darts(); }

    /** Test if this map is without boundary for a given dimension.
     * @param i the dimension.
     * @return true iff all the darts are not i-free.
     * @pre 1<=i<=n
     */
    bool is_without_boundary(unsigned int i) const
    {
      CGAL_assertion(1<=i && i<=dimension);
      for ( typename Dart_const_range::const_iterator it(darts().begin()),
             itend(darts().end()); it!=itend; ++it)
        if (is_free(it, i)) return false;
      return true;
    }

    /** Test if this map is without boundary for all the dimensions.
     * @return true iff all the darts are non free.
     */
    bool is_without_boundary() const
    {
      for ( typename Dart_const_range::const_iterator it(darts().begin()),
             itend(darts().end()); it!=itend; ++it)
        for ( unsigned int i = 1; i<=dimension; ++i)
          if (is_free(it, i)) return false;
      return true;
    }

    /** Close the combinatorial map for a given dimension.
     *  @param i the dimension to close
     *  @return the number of new darts.
     *  @pre 2<=i<=n (TODO case i==1)
     */
    template<unsigned int i>
    unsigned int close()
    {
      CGAL_assertion( 2<=i && i<=dimension );
      unsigned int res = 0;
      Dart_descriptor d, d2;

      for ( typename Dart_range::iterator it(darts().begin());
           it!=darts().end(); ++it)
      {
        if ( this->template is_free<i>(it) )
        {
          d = create_dart();
          ++res;

          link_beta_for_involution<i>(it, d);

          if (i>2)
          {
            // Special cases for 0 and 1
            if ( !this->template is_free<1>(it) &&
                 !this->template is_free<i>(beta<1>(it)) )
              link_beta<1>(beta<1,i>(it),d);
            if ( !this->template is_free<0>(it) &&
                 !this->template is_free<i>(beta<0>(it)) )
              link_beta<0>(beta<0,i>(it),d);
          }

          // General case for 2...dimension
          for ( unsigned int j=2; j<=dimension; ++j)
          {
            if ( j+1!=i && j!=i && j!=i+1 &&
                 !is_free(it, j) && !this->template is_free<i>(beta(it, j)) )
            {
              basic_link_beta_for_involution(beta(it, j, i), d, j);
            }
          }

          d2 = beta<i-1>(it);
          while (d2!=null_dart_descriptor &&
                 !this->template is_free<i-1>(beta<i>(d2)))
          { d2 = beta<i, i-1>(d2); }
          if (d2!=null_dart_descriptor && !this->template is_free<i>(d2))
          {
            if (i==2) basic_link_beta<1>(beta<2>(d2), d);
            else basic_link_beta_for_involution<i-1>(beta<i>(d2), d);
          }

          if (i==2) // We perhaps need also to link beta0
          {
            d2 = beta<0>(it);
            while (d2!=null_dart_descriptor &&
                   !this->template is_free<0>(beta<2>(d2)))
            { d2 = beta<2, 0>(d2); }
            if (d2!=null_dart_descriptor && !this->template is_free<2>(d2))
            {
              basic_link_beta<0>(beta<2>(d2), d);
            }
          }
        }
      }
      return res;
    }

    /** Test if the map is valid.
     * @return true iff the map is valid.
     */
    bool is_valid(bool show_errors=true) const
    {
      bool valid = true;
      unsigned int i = 0, j = 0;
      std::vector<size_type> marks(dimension+1);
      for ( i=0; i<=dimension; ++i)
        marks[i] = INVALID_MARK;

      Helper::template
        Foreach_enabled_attributes<Reserve_mark_functor<Self> >::
          run(*this, marks);

      for ( typename Dart_range::const_iterator it(darts().begin()),
             itend(darts().end()); it!=itend; ++it)
      {
        if ( !valid )
        { // We continue the traversal to mark all the darts.
          for ( i=0; i<=dimension; ++i)
            if (marks[i]!=INVALID_MARK) { mark(it,marks[i]); }
        }
        else
        {
          // beta0 must be the inverse of beta1
          if ((!is_free(it, 0) && beta(it, 0, 1)!=it) ||
              (!is_free(it, 1) && beta(it, 1, 0)!=it ))
          {
            if (show_errors)
            { std::cerr << "Map not valid: beta(0) "
                "is not the inverse of beta(1) for dart "
                        <<darts().index(it) << std::endl;
            }
            valid = false;
          }

          // Each beta(i>=2) must be an involution
          for ( i = 2; i <= dimension; ++i)
            if (!is_free(it, i) && beta(it, i, i)!=it)
            {
              if (show_errors)
              { std::cerr << "Map not valid: beta(" << i
                          << ") is not an involution for dart "
                          <<darts().index(it)<< std::endl;
              }
              valid = false;
            }

          // beta1 o betai and beta0 o betai (i>=3) must be involutions
          if (!is_free(it, 0))
          {
            for ( i = 3; i <= dimension; ++i)
              if ((is_free(it, i) != is_free(beta(it, 0), i)) ||
                  (!is_free(it, i) && beta(it, 0, i)!=beta(it, i, 1)))
              {
                if (show_errors)
                {
                  std::cerr << "Map not valid: beta(0) o beta(" << i
                            << ") is not an involution for dart "
                            <<darts().index(it)<< std::endl;
                }
                valid = false;
              }
          }
          if (!is_free(it, 1))
          {
            for ( i = 3; i <= dimension; ++i)
              if ((is_free(it, i) != is_free(beta(it, 1), i)) ||
                  (!is_free(it, i) && beta(it, 1, i)!=beta(it, i, 0)))
              {
                if (show_errors)
                {
                  std::cerr << "Map not valid: beta(1) o beta(" << i
                            << ") is not an involution for dart "
                            <<darts().index(it)<< std::endl;
                }
                valid = false;
              }
          }

          // beta(i>=2) o beta(j>=i+2) must be an involution
          for ( i = 2; i <= dimension; ++i)
          {
            if (!is_free(it, i))
            {
              for ( j = i + 2; j <= dimension; ++j)
                if ((is_free(it, j)!=is_free(beta(it, i), j)) ||
                    (!is_free(it, j) && beta(it, i, j)!=beta(it, j, i)))
                {
                  if (show_errors)
                  {
                    std::cerr << "Map not valid: beta(" << i
                              << ") o beta(" << j
                              << ") is not an involution for dart "
                              << darts().index(it)<< std::endl;
                  }
                  valid = false;
                }
            }
          }
          Helper::template Foreach_enabled_attributes
            <internal::Test_is_valid_attribute_functor<Self> >::
            run(*this, it, marks, valid);
        }
      }
      for ( i=0; i<=dimension; ++i)
        if ( marks[i]!=INVALID_MARK )
        {
          CGAL_assertion( is_whole_map_marked(marks[i]) );
          free_mark(marks[i]);
        }

      return valid;
    }

    /// correct invalid attributes in the map
    void correct_invalid_attributes()
    {
      std::vector<size_type> marks(dimension+1);
      for ( unsigned int i=0; i<=dimension; ++i)
        marks[i] = INVALID_MARK;

      Helper::template
        Foreach_enabled_attributes<Reserve_mark_functor<Self> >::
          run(*this, marks);

      for ( typename Dart_range::iterator it(darts().begin()),
             itend(darts().end()); it!=itend; ++it)
      {
        Helper::template Foreach_enabled_attributes
          <internal::Correct_invalid_attributes_functor<Self> >::
          run(*this, it, marks);
      }

      for ( unsigned int i=0; i<=dimension; ++i)
        if ( marks[i]!=INVALID_MARK )
        {
          CGAL_assertion( is_whole_map_marked(marks[i]) );
          free_mark(marks[i]);
        }

      Helper::template
        Foreach_enabled_attributes<internal::Cleanup_useless_attributes<Self> >::
          run(*this);
    }

    /// @return an estimation of the bytes used by the combinatorial map.
    size_type bytes() const
    {
      return mdarts.capacity() * sizeof(Dart) +
        internal::Count_bytes_all_attributes_functor<Self>::run(*this);
    }

    /** Write the content of the map: each dart and each beta links.
     * @param os the ostream.
     * @return the ostream.
     */
    std::ostream& display_darts(std::ostream & os, bool attribs=false) const
    {
      unsigned int nb = 0;
      for ( typename Dart_range::const_iterator it=darts().begin();
           it!=darts().end(); ++it)
      {
        os << " dart " << darts().index(it)<<"; beta[i]=";
        for ( unsigned int i=0; i<=dimension; ++i)
        {
          if (is_free(it, i)) os << " - \t";
          else os << darts().index(beta(it, i)) << ",\t";
        }
        if ( attribs )
        {
          Helper::template Foreach_enabled_attributes
              <Display_attribute_functor<Self> >::run(*this, it);
        }
        os << std::endl;
        ++nb;
      }
      os << "Number of darts: " << nb <<"(sizeofdarts="
         <<number_of_darts()<<")" << std::endl;
      return os;
    }

    /** Write the content of each given orbit of the map.
     * @param aos the ostream.
     * @return the ostream.
     */
    template < class Ite >
    std::ostream& display_orbits(std::ostream & aos) const
    {
      CGAL_static_assertion( (std::is_same<typename Ite::Basic_iterator,
                              Tag_true>::value) );
      unsigned int nb = 0;
      size_type amark = get_new_mark();
      for ( typename Dart_range::const_iterator it1(darts().begin()),
             itend(darts().end()); it1!=itend; ++it1)
      {
        if ( !is_marked(it1, amark) )
        {
          ++nb;
          for ( Ite it2(*this, it1, amark); it2.cont(); ++it2 )
          {
            aos << darts().index(it2) << " - " << std::flush;
            mark(it2, amark);
          }
          aos << std::endl;
        }
      }
      CGAL_assertion( is_whole_map_marked(amark) );
      free_mark(amark);
      aos << "Number of orbits: " << nb << std::endl;
      return aos;
    }

    /** Write the content of each i-cell of the map.
     * @param aos the ostream.
     * @return the ostream.
     */
    template < unsigned int i >
    std::ostream& display_cells(std::ostream & aos) const
    {
      return display_orbits<CMap_dart_const_iterator_basic_of_cell<Self,i> >
        (aos);
    }

    /** Write the number of darts and cells of the map into a given ostream.
     * @param os the ostream.
     * @return the ostream.
     */
    std::ostream& display_characteristics(std::ostream & os) const
    {
      std::vector<unsigned int> cells(dimension+2);
      for ( unsigned int i=0; i<=dimension+1; ++i)
      { cells[i]=i; }

      std::vector<unsigned int> res = count_cells(cells);

      os << "#Darts=" << number_of_darts();
      for ( unsigned int i=0; i<=dimension; ++i)
        os<<", #"<<i<<"-cells="<<res[i];
      os<<", #ccs="<<res[dimension+1];

      return os;
    }

    /// Create a new attribute.
    /// @return a descriptor on the new attribute.
    template<unsigned int i, typename ...Args>
    typename Attribute_descriptor<i>::type create_attribute(const Args&... args)
    {
      CGAL_static_assertion_msg(Helper::template Dimension_index<i>::value>=0,
                  "create_attribute<i> but i-attributes are disabled");
     typename Attribute_descriptor<i>::type res=
       std::get<Helper::template Dimension_index<i>::value>
        (mattribute_containers).emplace(args...);
     // Reinitialize the ref counting of the new attribute. This is normally
     // not required except if create_attribute is used as "copy contructor".
     this->template init_attribute_ref_counting<i>(res);
     internal::Init_id<typename Attribute_range<i>::type>::run
         (this->template attributes<i>(), res);
     return res;
    }

    /// Erase an attribute.
    /// @param h a descriptor to the attribute to erase.
    template<unsigned int i>
    void erase_attribute(typename Attribute_descriptor<i>::type h)
    {
      CGAL_static_assertion_msg(Helper::template Dimension_index<i>::value>=0,
                  "erase_attribute<i> but i-attributes are disabled");
      std::get<Helper::template Dimension_index<i>::value>
        (mattribute_containers).erase(h);
    }

    /// @return true if ah points to a used i-attribute (i.e. valid).
    template<unsigned int i>
    bool is_attribute_used(typename Attribute_const_descriptor< i >::type ah) const
    {
      CGAL_static_assertion_msg(Helper::template Dimension_index<i>::value>=0,
                                "is_attribute_used<i> but i-attributes are disabled");
      return std::get<Helper::template Dimension_index<i>::value>
        (mattribute_containers).is_used(ah);
    }

    /// @return the number of attributes.
    template <unsigned int i>
    size_type number_of_attributes() const
    {
      CGAL_static_assertion_msg(Helper::template Dimension_index<i>::value>=0,
                  "number_of_attributes<i> but i-attributes are disabled");
      return std::get<Helper::template Dimension_index<i>::value>
        (mattribute_containers).size();
    }

    /** Set the i th attribute of all the darts of a given i-cell.
     * @param adart a dart of the i-cell.
     * @param ah the vertex to set.
     */
    template<unsigned int i>
    void set_attribute(Dart_descriptor dh,
                       typename Attribute_descriptor<i>::type ah)
    {
      CGAL_static_assertion(i<=dimension);
      CGAL_static_assertion_msg(Helper::template Dimension_index<i>::value>=0,
                  "set_attribute<i> but i-attributes are disabled");
      for ( typename Dart_of_cell_range<i>::iterator it(*this, dh);
            it.cont(); ++it)
      {
        this->template set_dart_attribute<i>(it, ah);
      }
    }

    /// @return a Attributes_range<i> (range through all the
    /// attributes<i> of the map).
    template<unsigned int i>
    typename Attribute_range<i>::type & attributes()
    {
      CGAL_static_assertion_msg(Helper::template Dimension_index<i>::value>=0,
                                "attributes<i> but i-attributes are disabled");
      return std::get<Helper::template Dimension_index<i>::value>
        (mattribute_containers);
    }

    template<unsigned int i>
    typename Attribute_const_range<i>::type & attributes() const
    {
      CGAL_static_assertion_msg(Helper::template Dimension_index<i>::value>=0,
                                "attributes<i> but i-attributes are disabled");
      return std::get<Helper::template Dimension_index<i>::value>
        (mattribute_containers);
    }

    // Get the ith dynamic onsplit functor (by reference so that we can
    // modify it directly).
    template<int i>
    boost::function<void(typename Attribute_type<i>::type&,
                         typename Attribute_type<i>::type&)>&
    onsplit_functor()
    {
      CGAL_static_assertion_msg
          (Helper::template Dimension_index<i>::value>=0,
           "onsplit_functor<i> but "
           "i-attributes are disabled");

      return std::get<Helper::template Dimension_index<i>::value>
        (m_onsplit_functors);
    }

    // Get the ith dynamic onsplit functor (by reference so that we can
    // modify it directly).
    template<int i>
    const boost::function<void(typename Attribute_type<i>::type&,
                               typename Attribute_type<i>::type&)>&
    onsplit_functor() const
    {
      CGAL_static_assertion_msg
          (Helper::template Dimension_index<i>::value>=0,
           "onsplit_functor<i> but "
           "i-attributes are disabled");

      return std::get<Helper::template Dimension_index<i>::value>
        (m_onsplit_functors);
    }

    // Get the ith dynamic onmerge functor (by reference so that we can
    // modify it directly).
    template<int i>
    boost::function<void(typename Attribute_type<i>::type&,
                               typename Attribute_type<i>::type&)>&
    onmerge_functor()
    {
      CGAL_static_assertion_msg
          (Helper::template Dimension_index<i>::value>=0,
           "onsplit_functor<i> but "
           "i-attributes are disabled");

      return std::get<Helper::template Dimension_index<i>::value>
        (m_onmerge_functors);
    }
    // Get the ith dynamic onmerge functor (by reference so that we can
    // modify it directly).
    template<int i>
    const boost::function<void(typename Attribute_type<i>::type&,
                               typename Attribute_type<i>::type&)>&
    onmerge_functor() const
    {
      CGAL_static_assertion_msg
          (Helper::template Dimension_index<i>::value>=0,
           "onsplit_functor<i> but "
           "i-attributes are disabled");

      return std::get<Helper::template Dimension_index<i>::value>
        (m_onmerge_functors);
    }

    /** Double link a dart with beta 0 to a second dart.
     * \em adart1 is 0-linked to \em adart2 and \em adart2 is 1-linked
     * with \em adart1. Attributes are not updated, thus we can obtain
     * a non-valid map with darts belonging to a same orbit and having
     * different attributes.
     * @param adart1 a first dart.
     * @param adart2 a second dart.
     */
    void basic_link_beta_0(Dart_descriptor adart1, Dart_descriptor adart2)
    {
      // Intel warning #1017: name following "template" must be a template
      this->template dart_link_beta<0>(adart1, adart2);
      this->template dart_link_beta<1>(adart2, adart1);
    }

    /** Double link a dart with beta 0 to a second dart.
     * \em adart1 is 0-linked to \em adart2 and \em adart2 is 1-linked
     * with \em adart1. Attributes are not updated, thus we can obtain
     * a non-valid map with darts belonging to a same orbit and having
     * different attributes.
     * @param adart1 a first dart.
     * @param adart2 a second dart.
     */
    void basic_link_beta_1(Dart_descriptor adart1, Dart_descriptor adart2)
    {
      this->template dart_link_beta<1>(adart1, adart2);
      this->template dart_link_beta<0>(adart2, adart1);
    }

    /** Double link a dart with beta i to a second dart, when i>=2.
     * \em adart1 is i-linked to \em adart2 and \em adart2 is i-linked
     * with \em adart1. Attributes are not updated, thus we can obtain
     * a non-valid map with darts belonging to a same orbit and having
     * different attributes.
     * @param adart1 a first dart.
     * @param adart2 a second dart.
     * @param i the dimension of the beta.
     */
    template<unsigned int i>
    void basic_link_beta_for_involution(Dart_descriptor adart1, Dart_descriptor adart2)
    {
      CGAL_assertion( i>=2 && i<=dimension );
      this->template dart_link_beta<i>(adart1, adart2);
      this->template dart_link_beta<i>(adart2, adart1);
    }
    void basic_link_beta_for_involution(Dart_descriptor adart1, Dart_descriptor adart2,
                                        unsigned int i)
    {
      CGAL_assertion( i>=2 && i<=dimension );
      CGAL_assertion( i>=2 && i<=dimension );
      dart_link_beta(adart1, adart2, i);
      dart_link_beta(adart2, adart1, i);
    }

    /** Double link a dart with betai to a second dart.
     * \em adart1 is i-linked to \em adart2 and \em adart2 is i^-1-linked
     * with \em adart1. Attributes are not updated, thus we can obtain
     * a non-valid map with darts belonging to a same orbit and having
     * different attributes.
     * @param adart1 a first dart.
     * @param adart2 a second dart.
     */
    template<unsigned int i>
    void basic_link_beta(Dart_descriptor adart1, Dart_descriptor adart2)
    {
      if ( i==0 ) basic_link_beta_0(adart1, adart2);
      else if ( i==1 ) basic_link_beta_1(adart1, adart2);
      else basic_link_beta_for_involution<i>(adart1, adart2);
    }
    void basic_link_beta(Dart_descriptor adart1, Dart_descriptor adart2,
                         unsigned int i)
    {
      if ( i==0 ) basic_link_beta_0(adart1, adart2);
      else if ( i==1 ) basic_link_beta_1(adart1, adart2);
      else basic_link_beta_for_involution(adart1, adart2, i);
    }

    /** Double link two darts, and update the null_descriptor attributes.
     * \em adart1 is 0-linked to \em adart2 and \em adart2 is 1-linked
     * with \em adart1. The null_descriptor attributes of \em adart1 are updated to
     * non null_descriptor attributes associated to \em adart2, and vice-versa.
     * If both darts have an attribute, the attribute of adart1 is
     * associated to adart2.
     * We can obtain a non-valid map with darts belonging to a same cell
     * and having different attributes.
     * @param adart1 a first dart.
     * @param adart2 a second dart.
     */
    void link_beta_0(Dart_descriptor adart1, Dart_descriptor adart2)
    {
      Helper::template Foreach_enabled_attributes_except
        <internal::Group_attribute_functor_of_dart<Self, 0>, 1>::
        run(*this,adart1,adart2);
      this->template dart_link_beta<0>(adart1, adart2);
      this->template dart_link_beta<1>(adart2, adart1);
    }

    /** Double link two darts, and update the null_descriptor attributes.
     * \em adart1 is 1-linked to \em adart2 and \em adart2 is 0-linked
     * with \em adart1. The null_descriptor attributes of \em adart1 are updated to
     * non null_descriptor attributes associated to \em adart2, and vice-versa.
     * If both darts have an attribute, the attribute of adart1 is
     * associated to adart2.
     * We can obtain a non-valid map with darts belonging to a same cell
     * and having different attributes.
     * @param adart1 a first dart.
     * @param adart2 a second dart.
     */
    void link_beta_1(Dart_descriptor adart1, Dart_descriptor adart2)
    {
      Helper::template Foreach_enabled_attributes_except
        <internal::Group_attribute_functor_of_dart<Self, 1>, 1>::
        run(*this,adart1,adart2);
      this->template dart_link_beta<1>(adart1, adart2);
      this->template dart_link_beta<0>(adart2, adart1);
    }

    /** Double link two darts, and update the null_descriptor attributes.
     * \em adart1 is i-linked to \em adart2 and \em adart2 is i^-1-linked
     * with \em adart1. The null_descriptor attributes of \em adart1 are updated to
     * non null_descriptor attributes associated to \em adart2, and vice-versa.
     * If both darts have an attribute, the attribute of adart1 is
     * associated to adart2.
     * We can obtain a non-valid map with darts belonging to a same cell
     * and having different attributes.
     * @param adart1 a first dart.
     * @param adart2 a second dart.
     * @param i the dimension of the beta.
     * @pre 2<=i<=dimension.
     */
    template<unsigned int i>
    void link_beta_for_involution(Dart_descriptor adart1, Dart_descriptor adart2)
    {
      CGAL_assertion( 2<=i && i<=dimension );
      Helper::template Foreach_enabled_attributes_except
        <internal::Group_attribute_functor_of_dart<Self, i>, i>::
        run(*this,adart1,adart2);
      this->template dart_link_beta<i>(adart1, adart2);
      this->template dart_link_beta<i>(adart2, adart1);
    }

    /** Double link two darts, and update the null_descriptor attributes.
     * \em adart1 is i-linked to \em adart2 and \em adart2 is i^-1-linked
     * with \em adart1. The null_descriptor attributes of \em adart1 are updated to
     * non null_descriptor attributes associated to \em adart2, and vice-versa.
     * If both darts have an attribute, the attribute of adart1 is
     * associated to adart2.
     * We can obtain a non-valid map with darts belonging to a same cell
     * and having different attributes.
     * @param adart1 a first dart.
     * @param adart2 a second dart.
     */
    template<unsigned int i>
    void link_beta(Dart_descriptor adart1, Dart_descriptor adart2)
    {
      if ( are_attributes_automatically_managed() )
      {
        if ( i==0 ) link_beta_0(adart1, adart2);
        else if ( i==1 ) link_beta_1(adart1, adart2);
        else link_beta_for_involution<i>(adart1, adart2);
      }
      else basic_link_beta<i>(adart1, adart2);
    }

    /** Double link a dart with betai to a second dart.
     * \em adart1 is i-linked to \em adart2 and \em adart2 is i^-1-linked
     * with \em adart1. The null_descriptor attributes of \em adart1 are updated to
     * non null_descriptor attributes associated to \em adart2, and vice-versa,
     * if both darts have an attribute, the attribute of adart1 is
     * associated to adart2 (only if update_attributes==true).
     * @param adart1 a first dart.
     * @param adart2 a second dart.
     * @param update_attributes a boolean to update the enabled attributes.
     *         (deprecated, now we use are_attributes_automatically_managed())
     */
    template<unsigned int i>
    void link_beta(Dart_descriptor adart1, Dart_descriptor adart2,
                   bool update_attributes)
    {
      if ( update_attributes ) link_beta<i>(adart1, adart2);
      else basic_link_beta<i>(adart1, adart2);
    }

    /** Double unlink a dart with beta 0.
     * beta0(\em adart) is 1-unlinked and \em adart is 0-unlinked.
     * The attributes are not updated, thus we can obtain a non-valid map
     * with darts belonging to different orbits and having the same
     * attributes.
     * @param adart a dart.
     */
    void unlink_beta_0(Dart_descriptor adart)
    {
      CGAL_assertion(!this->template is_free<0>(adart));
      this->template dart_unlink_beta<1>(beta<0>(adart));
      this->template dart_unlink_beta<0>(adart);
    }

    /** Double unlink a dart with beta 1.
     * beta1(\em adart) is 0-unlinked and \em adart is 1-unlinked.
     * The attributes are not updated, thus we can obtain a non-valid map
     * with darts belonging to different orbits and having the same
     * attributes.
     * @param adart a dart.
     */
    void unlink_beta_1(Dart_descriptor adart)
    {
      CGAL_assertion(!this->template is_free<1>(adart));
      this->template dart_unlink_beta<0>(beta<1>(adart));
      this->template dart_unlink_beta<1>(adart);
    }

    /** Double unlink a dart with beta i, for i>=2.
     * betai(\em adart) is i-unlinked and \em adart is i-unlinked.
     * The attributes are not updated, thus we can obtain a non-valid map
     * with darts belonging to different orbits and having the same
     * attributes.
     * @param adart a dart.
     * @param i the dimension of the beta.
     */
    template<unsigned int i>
    void unlink_beta_for_involution(Dart_descriptor adart)
    {
      CGAL_assertion(!this->template is_free<i>(adart));
      CGAL_assertion(2<=i && i<=dimension);
      this->template dart_unlink_beta<i>(beta<i>(adart));
      this->template dart_unlink_beta<i>(adart);
    }
    void unlink_beta_for_involution(Dart_descriptor adart, unsigned int i)
    {
      CGAL_assertion(!is_free(adart,i));
      CGAL_assertion(2<=i && i<=dimension);
      dart_unlink_beta(beta(adart, i), i);
      dart_unlink_beta(adart, i);
    }

    /** Double unlink a dart with beta i.
     * betai(\em adart) is i-1-unlinked and \em adart is i-unlinked.
     * The attributes are not updated, thus we can obtain a non-valid map
     * with darts belonging to different orbits and having the same
     * attributes.
     * @param adart a dart.
     * @param i the dimension of the beta.
     */
    template<unsigned int i>
    void unlink_beta(Dart_descriptor adart)
    {
      if ( i==0 ) unlink_beta_0(adart);
      else if ( i==1 ) unlink_beta_1(adart);
      else unlink_beta_for_involution<i>(adart);
    }
    void unlink_beta(Dart_descriptor adart, unsigned int i)
    {
      if ( i==0 ) unlink_beta_0(adart);
      else if ( i==1 ) unlink_beta_1(adart);
      else unlink_beta_for_involution(adart, i);
    }

    /** Test if it is possible to sew by betai the two given darts
     * @param adart1 the first dart.
     * @param adart2 the second dart.
     * @return true iff \em adart1 can be i-sewn with \em adart2.
     */
    template<unsigned int i>
    bool is_sewable(Dart_const_descriptor adart1, Dart_const_descriptor adart2) const
    {
      return CGAL::internal::
          Is_sewable_functor<Self, i>::run(this, adart1, adart2);
    }

    /** Topological sew by beta1 the two given darts plus all the required darts
     * to satisfy the combinatorial map validity: but do not update attributes
     * thus the map can be non valid.
     * @param adart1 the first dart.
     * @param adart2 the second dart.
     * @pre is_sewable<1>(adart1, adart2).
     */
    void topo_sew_1(Dart_descriptor adart1, Dart_descriptor adart2)
    {
      CGAL_assertion( (is_sewable<1>(adart1,adart2)) );

      if ( adart1==adart2 )
      {
        for ( CGAL::CMap_dart_iterator_of_involution<Self,1> it(*this, adart1);
              it.cont(); ++it )
        {
          basic_link_beta_1(it, it);
        }
      }
      else
      {
        size_type m = get_new_mark();
        std::deque<Dart_descriptor> dartv;
        for ( CGAL::CMap_dart_iterator_basic_of_cell<Self,0>
              it(*this, adart1, m); it.cont(); ++it )
        {
          mark(it,m);
          dartv.push_back(it);
        }

        CGAL::CMap_dart_iterator_of_involution<Self,1>     I1(*this, adart1);
        CGAL::CMap_dart_iterator_of_involution_inv<Self,1> I2(*this, adart2);
        for ( ; I1.cont(); ++I1, ++I2 )
        {
          if ( is_marked(I1,m) ) basic_link_beta_1(I1, I2);
          else                   basic_link_beta_0(I1, I2);
        }

        for ( typename std::deque<Dart_descriptor>::iterator it=dartv.begin();
              it!=dartv.end(); ++it)
        { unmark(*it,m); }
        CGAL_assertion( is_whole_map_unmarked(m) );
        free_mark(m);
      }
    }

    /** Topological sew by beta0 two given darts plus all the required darts
     * to satisfy the combinatorial map validity: but do not update attributes
     * thus the map can be non valid.
     * @param adart1 the first dart.
     * @param adart2 the second dart.
     * @pre is_sewable<0>(adart1, adart2).
     */
    void topo_sew_0(Dart_descriptor adart1, Dart_descriptor adart2)
    { topo_sew_1(adart2, adart1); }

    /** Topological sew by betai two given darts plus all the required darts
     * to satisfy the combinatorial map validity: but do not update attributes
     * thus the map can be non valid.
     * @param adart1 the first dart.
     * @param adart2 the second dart.
     * @pre 2<=i<=dimension.
     * @pre is_sewable<i>(adart1, adart2).
     */
    template<unsigned int i>
    void topo_sew_for_involution(Dart_descriptor adart1, Dart_descriptor adart2)
    {
      CGAL_assertion( 2<=i && i<=Self::dimension );
      CGAL_assertion( (is_sewable<i>(adart1,adart2)) );

      CGAL::CMap_dart_iterator_of_involution<Self,i>     I1(*this, adart1);
      CGAL::CMap_dart_iterator_of_involution_inv<Self,i> I2(*this, adart2);
      for ( ; I1.cont();  ++I1, ++I2 )
      {
        basic_link_beta_for_involution<i>(I1, I2);
      }
    }

    /** Topological sew by betai two given darts plus all the required darts
     * to satisfy the combinatorial map validity: but do not update attributes
     * thus the map can be non valid.
     * @param adart1 the first dart.
     * @param adart2 the second dart.
     * @pre is_sewable<i>(adart1, adart2).
     */
    template<unsigned int i>
    void topo_sew(Dart_descriptor adart1, Dart_descriptor adart2)
    {
      if ( i==0 ) topo_sew_1(adart2, adart1);
      else if ( i==1 ) topo_sew_1(adart1, adart2);
      else topo_sew_for_involution<i>(adart1, adart2);
    }

    /** Sew by beta0 the two given darts plus all the required darts
     * to satisfy the combinatorial map validity, and updates enabled
     * attributes when necessary so that the final map is valid.
     * @param adart1 the first dart.
     * @param adart2 the second dart.
     * @pre is_sewable<0>(adart1, adart2).
     * @post is_valid()
     */
    void sew_0(Dart_descriptor adart1, Dart_descriptor adart2)
    {
      CGAL_assertion( (is_sewable<0>(adart1,adart2)) );

      if ( adart1==adart2 )
      {
        for ( CGAL::CMap_dart_iterator_of_involution<Self,1> it(*this, adart1);
              it.cont(); ++it )
        {
          basic_link_beta_1(it, it);
        }
        return;
      }

      size_type m = get_new_mark();
      std::deque<Dart_descriptor> dartv;
      for ( CGAL::CMap_dart_iterator_basic_of_cell<Self, 0>
            it(*this, adart1, m); it.cont(); ++it )
      {
        mark(it,m);
        dartv.push_back(it);
      }

      size_type mark = get_new_mark();

      CGAL::CMap_dart_iterator_basic_of_involution<Self, 1>
          I1(*this, adart1, mark);
      CGAL::CMap_dart_iterator_basic_of_involution_inv<Self, 1>
          I2(*this, adart2, mark);

      // This first loop do not modify the map, but only the attributes
      // (by calling when required the onmerge functors).
      for ( ; I1.cont(); ++I1, ++I2 )
      {
        if ( is_marked(I1,m) )
          Helper::template Foreach_enabled_attributes_except
              <CGAL::internal::Group_attribute_functor<Self, 0>, 1>::
              run(*this, I1, I2);
        else
          Helper::template Foreach_enabled_attributes_except
              <CGAL::internal::Group_attribute_functor<Self, 1>, 1>::
              run(*this, I1, I2);
      }

      // Now we update the beta links.
      negate_mark( mark );
      for ( I1.rewind(), I2.rewind(); I1.cont(); ++I1, ++I2 )
      {
        if ( is_marked(I1,m) ) basic_link_beta_0(I1, I2);
        else                   basic_link_beta_1(I1, I2);
      }

      for ( typename std::deque<Dart_descriptor>::iterator it=dartv.begin();
            it!=dartv.end(); ++it )
      { unmark(*it,m); }
      CGAL_assertion( is_whole_map_unmarked(m) );
      free_mark(m);

      negate_mark( mark );
      CGAL_assertion( is_whole_map_unmarked(mark) );
      free_mark(mark);
    }

    /** Sew by beta1 the two given darts plus all the required darts
     * to satisfy the combinatorial map validity, and updates enabled
     * attributes when necessary so that the final map is valid.
     * @param adart1 the first dart.
     * @param adart2 the second dart.
     * @pre is_sewable<1>(adart1, adart2).
     * @post is_valid()
     */
    void sew_1(Dart_descriptor adart1, Dart_descriptor adart2)
    {
      CGAL_assertion( (is_sewable<1>(adart1,adart2)) );

      if ( adart1==adart2 )
      {
        for ( CGAL::CMap_dart_iterator_of_involution<Self, 1>
              it(*this, adart1); it.cont(); ++it )
        {
          basic_link_beta_1(it, it);
        }
        return;
      }

      size_type m = get_new_mark();
      std::deque<Dart_descriptor> dartv;
      for ( CGAL::CMap_dart_iterator_basic_of_cell<Self, 0>
            it(*this, adart1, m); it.cont(); ++it )
      {
        mark(it,m);
        dartv.push_back(it);
      }

      size_type mark = get_new_mark();

      CGAL::CMap_dart_iterator_basic_of_involution<Self, 1>
          I1(*this, adart1, mark);
      CGAL::CMap_dart_iterator_basic_of_involution_inv<Self, 1>
          I2(*this, adart2, mark);

      // This first loop do not modify the map, but only the attributes
      // (by calling when required the onmerge functors).
      for ( ; I1.cont(); ++I1, ++I2 )
      {
        CGAL_assertion( I2.cont() );
        if ( is_marked(I1,m) )
          Helper::template Foreach_enabled_attributes_except
              <internal::Group_attribute_functor<Self, 1>, 1>::
              run(*this, I1, I2);
        else
          Helper::template Foreach_enabled_attributes_except
              <internal::Group_attribute_functor<Self, 0>, 1>::
              run(*this, I1, I2);
      }

      // Now we update the beta links.
      negate_mark( mark );
      for ( I1.rewind(), I2.rewind(); I1.cont(); ++I1, ++I2 )
      {
        if ( is_marked(I1,m) ) basic_link_beta_1(I1, I2);
        else                   basic_link_beta_0(I1, I2);
      }

      for ( typename std::deque<Dart_descriptor>::iterator it=dartv.begin();
            it!=dartv.end(); ++it )
      { unmark(*it,m); }
      CGAL_assertion( is_whole_map_unmarked(m) );
      free_mark(m);

      negate_mark( mark );
      CGAL_assertion( is_whole_map_unmarked(mark) );
      free_mark(mark);
    }

    /** Sew by betai the two given darts plus all the required darts
     * to satisfy the combinatorial map validity, and updates enabled
     * attributes when necessary so that the final map is valid.
     * @param adart1 the first dart.
     * @param adart2 the second dart.
     * @pre is_sewable<i>(adart1, adart2).
     * @pre 2<=i<=dimension.
     * @post is_valid()
     */
    template<unsigned int i>
    void sew_for_involution(Dart_descriptor adart1, Dart_descriptor adart2)
    {
      CGAL_assertion( 2<=i && i<=dimension );
      CGAL_assertion( (is_sewable<i>(adart1,adart2)) );

      size_type mark=get_new_mark();

      CGAL::CMap_dart_iterator_basic_of_involution<Self, i>
          I1(*this, adart1, mark);
      CGAL::CMap_dart_iterator_basic_of_involution_inv<Self, i>
          I2(*this, adart2, mark);

      // This first loop do not modify the map, but only the attributes
      // (by calling when required the onmerge functors).
      for ( ; I1.cont(); ++I1, ++I2 )
      {
        Helper::template Foreach_enabled_attributes_except
            <CGAL::internal::Group_attribute_functor<Self, i>, i>::
            run(*this, I1, I2);
      }

      // Now we update the beta links.
      negate_mark( mark );
      for ( I1.rewind(), I2.rewind(); I1.cont(); ++I1, ++I2 )
      {
        basic_link_beta_for_involution<i>(I1, I2);
      }

      negate_mark( mark );
      CGAL_assertion( is_whole_map_unmarked(mark) );
      free_mark(mark);
    }

    /** Sew by betai the two given darts plus all the required darts
     * to satisfy the combinatorial map validity, and updates enabled
     * attributes when necessary so that the final map is valid.
     * @param adart1 the first dart.
     * @param adart2 the second dart.
     * @pre is_sewable<i>(adart1, adart2).
     * @post is_valid()
     */
    template<unsigned int i>
    void sew(Dart_descriptor adart1, Dart_descriptor adart2)
    {
      if ( are_attributes_automatically_managed() )
      {
        if ( i==0 ) sew_0(adart1, adart2);
        else if ( i==1 ) sew_1(adart1, adart2);
        else sew_for_involution<i>(adart1, adart2);
      }
      else topo_sew<i>(adart1, adart2);
    }

    /** Sew by betai the two given darts plus all the required darts
     * to satisfy the combinatorial map validity. Enabled attributes
     * are updated only if update_attributes==true.
     * @param adart1 the first dart.
     * @param adart2 the second dart.
     * @param update_attributes a boolean to update the enabled attributes
     *         (deprecated, now we use are_attributes_automatically_managed())
     * @pre is_sewable<i>(adart1, adart2).
     */
    template<unsigned int i>
    void sew(Dart_descriptor adart1, Dart_descriptor adart2, bool update_attributes)
    {
      if ( update_attributes ) sew<i>(adart1, adart2);
      else topo_sew<i>(adart1, adart2);
    }

    /** Topological unsew by beta1 the given dart plus all the required darts
     * to satisfy the combinatorial map validity: but do not update attributes
     * thus the map can be non valid
     * @param adart first dart.
     * @pre !adart->is_free(1).
     */
    void topo_unsew_1(Dart_descriptor adart)
    {
      CGAL_assertion( !this->template is_free<1>(adart) );

      size_type m = get_new_mark();
      std::deque<Dart_descriptor> dartv;
      for ( CGAL::CMap_dart_iterator_basic_of_cell<Self,0> it(*this, adart, m);
            it.cont(); ++it )
      {
        mark(it,m);
        dartv.push_back(it);
      }

      for ( CGAL::CMap_dart_iterator_of_involution<Self,1> it(*this, adart);
            it.cont(); ++it )
      {
        if ( is_marked(it,m) ) unlink_beta_1(it);
        else unlink_beta_0(it);
      }

      for ( typename std::deque<Dart_descriptor>::iterator it=dartv.begin();
            it!=dartv.end(); ++it )
      { unmark(*it,m); }
      CGAL_assertion( is_whole_map_unmarked(m) );
      free_mark(m);
    }

    /** Topological unsew by beta0 the given dart plus all the required darts
     * to satisfy the combinatorial map validity: but do not update attributes
     * thus the map can be non valid
     * @param adart first dart.
     * @pre !adart->is_free(0).
     */
    void topo_unsew_0(Dart_descriptor adart)
    {
      CGAL_assertion( !this->template is_free<0>(adart) );
      topo_unsew_1(this->template beta<0>(adart) );
    }

    /** Topological unsew by betai the given dart plus all the required darts
     * to satisfy the combinatorial map validity: but do not update attributes
     * thus the map can be non valid
     * @param adart first dart.
     * @pre !adart->is_free(i).
     * @pre 2<=i<=dimension.
     */
    template<unsigned int i>
    void topo_unsew_for_involution(Dart_descriptor adart)
    {
      CGAL_assertion( !this->template is_free<i>(adart) );
      CGAL_assertion( 2<=i && i<=Self::dimension );

      for ( CGAL::CMap_dart_iterator_of_involution<Self,i> it(*this, adart);
            it.cont(); ++it )
      { unlink_beta<i>(it); }
    }

    /** Topological unsew by betai the given dart plus all the required darts
     * to satisfy the combinatorial map validity: but do not update attributes
     * thus the map can be non valid
     * @param adart first dart.
     * @pre !adart->is_free(i).
     */
    template<unsigned int i>
    void topo_unsew(Dart_descriptor adart)
    {
      if ( i==0 ) topo_unsew_0(adart);
      else if ( i==1 ) topo_unsew_1(adart);
      else topo_unsew_for_involution<i>(adart);
    }

    /** Unsew by beta0 the given dart plus all the required darts
     * to satisfy the combinatorial map validity, and update enabled
     * attributes when necessary so that the final map is valid.
     * @param adart first dart.
     * @pre !adart->is_free(0).
     * @post is_valid()
     */
    void unsew_0(Dart_descriptor adart)
    {
      CGAL_assertion( !this->template is_free<0>(adart) );

      size_type m=get_new_mark();
      std::deque<Dart_descriptor> dartv;
      std::deque<Dart_descriptor> modified_darts;
      std::deque<Dart_descriptor> modified_darts2;

      for ( CGAL::CMap_dart_iterator_basic_of_cell<Self,0> it(*this, adart, m);
            it.cont(); ++it )
      {
        mark(it, m);
        dartv.push_back(it);
      }

      for ( CGAL::CMap_dart_iterator_of_involution<Self,1> it(*this, adart);
            it.cont(); ++it )
      {
        if ( is_marked(it, m) )
        {
          modified_darts.push_back(it);
          modified_darts2.push_back(beta<0>(it));
          unlink_beta_0(it);
        }
        else
        {
          modified_darts2.push_back(it);
          modified_darts.push_back(beta<1>(it));
          unlink_beta_1(it);
        }
      }

      for ( typename std::deque<Dart_descriptor>::iterator it=dartv.begin();
            it!=dartv.end(); ++it )
      { unmark(*it,m); }

      CGAL_assertion( is_whole_map_unmarked(m) );
      free_mark(m);

      // We test the split of all the incident cells for all the non
      // void attributes.
      Helper::template Foreach_enabled_attributes_except
          <CGAL::internal::Test_split_attribute_functor<Self,0>, 1>::
          run(*this, modified_darts, modified_darts2);
    }

    /** Unsew by beta1 the given dart plus all the required darts
     * to satisfy the combinatorial map validity, and update enabled
     * attributes when necessary so that the final map is valid.
     * @param adart first dart.
     * @pre !adart->is_free(1).
     * @post is_valid()
     */
    void unsew_1(Dart_descriptor adart)
    {
      CGAL_assertion( !this->template is_free<1>(adart) );

      size_type m = get_new_mark();
      std::deque<Dart_descriptor> dartv;
      std::deque<Dart_descriptor> modified_darts;
      std::deque<Dart_descriptor> modified_darts2;

      for ( CGAL::CMap_dart_iterator_basic_of_cell<Self,0>
            it(*this, adart, m); it.cont(); ++it)
      {
        mark(it, m);
        dartv.push_back(it);
      }

      for ( CGAL::CMap_dart_iterator_of_involution<Self, 1> it(*this, adart);
            it.cont(); ++it )
      {
        if ( is_marked(it, m) )
        {
          modified_darts2.push_back(it);
          modified_darts.push_back(beta<1>(it));
          unlink_beta_1(it);
        }
        else
        {
          modified_darts.push_back(it);
          modified_darts2.push_back(beta<0>(it));
          unlink_beta_0(it);
        }
      }

      for ( typename std::deque<Dart_descriptor>::iterator
             it=dartv.begin(); it!=dartv.end(); ++it)
      { unmark(*it, m); }
      CGAL_assertion( is_whole_map_unmarked(m) );
      free_mark(m);

      // We test the split of all the incident cells for all the non
      // void attributes.
      Helper::template Foreach_enabled_attributes_except
          <CGAL::internal::Test_split_attribute_functor<Self,1>, 1>::
          run(*this, modified_darts, modified_darts2);
    }

    /** Unsew by betai the given dart plus all the required darts
     * to satisfy the combinatorial map validity, and update enabled
     * attributes when necessary so that the final map is valid.
     * @param adart first dart.
     * @pre !adart->is_free(i).
     * @post is_valid()
     * @pre 2<=i<=dimension
     */
    template<unsigned int i>
    void unsew_for_involution(Dart_descriptor adart)
    {
      CGAL_assertion(2<=i && i<=Self::dimension);
      CGAL_assertion( !this->template is_free<i>(adart) );

      std::deque<Dart_descriptor> modified_darts;

      for ( CGAL::CMap_dart_iterator_of_involution<Self, i> it(*this, adart);
            it.cont(); ++it )
      {
        modified_darts.push_back(it);
        modified_darts.push_back(beta<i>(it));
        unlink_beta_for_involution<i>(it);
      }

      // We test the split of all the incident cells for all the non
      // void attributes.
      Helper::template Foreach_enabled_attributes_except
          <CGAL::internal::Test_split_attribute_functor<Self, i>, i>::
          run(*this, modified_darts);
    }

    /** Unsew by betai the given dart plus all the required darts
     * to satisfy the combinatorial map validity, and update enabled
     * attributes when necessary so that the final map is valid.
     * @param adart first dart.
     * @pre !adart->is_free(i).
     * @post is_valid()
     */
    template<unsigned int i>
    void unsew(Dart_descriptor adart)
    {
      if ( are_attributes_automatically_managed() )
      {
        if ( i==0 ) unsew_0(adart);
        else if ( i==1 ) unsew_1(adart);
        else unsew_for_involution<i>(adart);
      }
      else topo_unsew<i>(adart);
    }

    /** Unsew by betai the given dart plus all the required darts
     * to satisfy the combinatorial map validity. Enabled attributes
     * are updated only if update_attributes==true.
     * @param adart first dart.
     * @param update_attributes a boolean to update the enabled attributes
     *         (deprecated, now we use are_attributes_automatically_managed())
     * @pre !adart->is_free(i).
     */
    template<unsigned int i>
    void unsew(Dart_descriptor adart, bool update_attributes)
    {
      if ( update_attributes ) unsew<i>(adart);
      else topo_unsew<i>(adart);
    }

    /** Reverse the orientation (swap beta 0 & 1 links) of the entire map.
     * A valid map after this operation remains valid.
     * @param none
     * @return none
     */
    void reverse_orientation()
    {
      internal::Reverse_orientation_of_map_functor<Self>::run(*this);
    }

    /** Reverse the orientation (swap beta 0 & 1 links) of the connected
     * component containing the given dart.
     * A valid map after this operation remains valid.
     * @param adart descriptor to a dart
     * @return none
     */
    void reverse_orientation_connected_component (Dart_descriptor adart,
                                                  size_type amark=INVALID_MARK)
    {
      internal::Reverse_orientation_of_connected_component_functor<Self>::
        run(*this, adart, amark);
    }

    /// Keep the biggest connected component.
    /// @return the size (in number of darts) of the biggest cc.
    std::size_t keep_biggest_connected_component()
    {
      std::map<std::size_t, Dart_descriptor> ccs;

      size_type treated=get_new_mark();
      for (auto it=darts().begin(), itend=darts().end(); it!=itend; ++it)
      {
        if (!is_marked(it, treated))
        { ccs[mark_cell<dimension+1>(it, treated)]=it; }
      }

      if (ccs.size()>1)
      { // Here all darts are marked
        this->template unmark_cell<dimension+1>(ccs.rbegin()->second, treated); // Unmark the biggest cc
        erase_marked_darts(treated);
      }

      free_mark(treated);

      return ccs.rbegin()->first;
    }

    /** Count the marked cells (at least one marked dart).
     * @param amark the mark to consider.
     * @param avector containing the dimensions of the cells to count.
     * @return a vector containing the number of cells.
     */
    std::vector<unsigned int>
    count_marked_cells(size_type amark, const std::vector<unsigned int>& acells) const
    {
      std::vector<unsigned int> res(dimension+2);
      std::vector<size_type> marks(dimension+2);

      // Initialization of the result
      for ( unsigned int i=0; i<dimension+2; ++i)
      {
        res[i]=0;
        marks[i]=INVALID_MARK;
      }

      // Mark reservation
      for ( unsigned int i=0; i<acells.size(); ++i)
      {
        CGAL_assertion(acells[i]<=dimension+1);
        if ( marks[acells[i]]==INVALID_MARK )
        {
          marks[acells[i]] = get_new_mark();
          CGAL_assertion(is_whole_map_unmarked(marks[acells[i]]));
        }
      }

      // Counting and marking cells
      for ( typename Dart_range::const_iterator it(darts().begin()),
             itend(darts().end()); it!=itend; ++it)
      {
        if ( is_marked(it, amark) )
        {
          CGAL::internal::Foreach_static
            <CGAL::internal::Count_cell_functor<Self>,dimension+1>::
            run(*this, it, marks, res);
        }
      }

      // Unmarking darts
      std::vector<size_type> tounmark;
      for ( unsigned int i=0; i<acells.size(); ++i)
      {
        if ( is_whole_map_marked(marks[acells[i]]) ||
             is_whole_map_unmarked(marks[acells[i]]))
        {
          free_mark(marks[acells[i]]);
        }
        else
        {
          tounmark.push_back(marks[acells[i]]);
        }
      }

      if ( tounmark.size() > 0 )
      {
        for ( typename Dart_range::const_iterator it(darts().begin()),
               itend(darts().end()); it!=itend; ++it)
        {
          for ( unsigned int i=0; i<tounmark.size(); ++i)
            unmark(it, tounmark[i]);
        }
        for ( unsigned int i=0; i<tounmark.size(); ++i)
        {
          CGAL_assertion(is_whole_map_unmarked(tounmark[i]));
          free_mark(tounmark[i]);
        }
      }

      return res;
    }

    /** Count the number of given cells
     * @param avector containing the dimensions of the cells to count.
     * @return a vector containing the number of cells.
     */
    std::vector<unsigned int>
    count_cells(const std::vector<unsigned int>& acells) const
    {
      std::vector<unsigned int> res;
      size_type m = get_new_mark();
      negate_mark(m); // We mark all the cells.

      res = count_marked_cells(m, acells);

      negate_mark(m); // We unmark the cells
      free_mark(m);

      return res;
    }

    /** Count the number of cells in each dimension.
     * @return a vector containing the number of cells.
     */
    std::vector<unsigned int> count_all_cells() const
    {
      std::vector<unsigned int> dim(dimension+2);

      for ( unsigned int i=0; i<dimension+2; ++i)
        dim[i]=i;

      return count_cells(dim);
    }

  protected:
    /** Set simultaneously all the marks of a given dart.
     * @param adart the dart.
     * @param amarks the marks to set.
     */
    void set_marks(Dart_const_descriptor adart,
                   const std::bitset<NB_MARKS> & amarks) const
    { set_dart_marks(adart, amarks ^ mmask_marks); }

    /** Get simultaneously all the marks of a given dart.
     * @param adart the dart.
     * @return allt the marks of adart.
     */
    std::bitset<NB_MARKS> get_marks(Dart_const_descriptor adart) const
    { return get_dart_marks(adart) ^ mmask_marks; }

    /** Get the mask associated to a given mark.
     * @param amark the mark.
     * @return the mask associated to mark amark.
     */
    bool get_mask_mark(size_type amark) const
    {
      CGAL_assertion(amark>=0 && amark<NB_MARKS);
      return mmask_marks[amark];
    }

  public:

    /// @return the positive turn between the two given darts.
    //  @pre beta1(d1) and d2 must belong to the same vertex.
    std::size_t positive_turn(Dart_const_descriptor d1, Dart_const_descriptor d2) const
    {
      CGAL_assertion((!this->template is_free<1>(d1)));
      /* CGAL_assertion((belong_to_same_cell<0>(this->template beta<1>(d1),
                                                d2))); */

      if (d2==beta<2>(d1)) { return 0; }

      Dart_const_descriptor dd1=d1;
      std::size_t res=1;
      while (beta<1>(dd1)!=d2)
      {
        if (this->template is_free<2>(beta<1>(dd1)))
        { return (std::numeric_limits<std::size_t>::max)(); }

        ++res;
        dd1=beta<1, 2>(dd1);

        CGAL_assertion(!this->template is_free<1>(dd1));
        CGAL_assertion(beta<1>(dd1)==d2 || dd1!=d1);
      }
      return res;
    }

    /// @return the negative turn between the two given darts.
    //  @pre beta1(d1) and d2 must belong to the same vertex.
    std::size_t negative_turn(Dart_const_descriptor d1, Dart_const_descriptor d2) const
    {
      CGAL_assertion((!this->template is_free<1>(d1)));
      /* CGAL_assertion((belong_to_same_cell<0>(this->template beta<1>(d1),
                                                d2))); */

      if (d2==beta<2>(d1)) { return 0; }

      if (this->template is_free<2>(d1) || this->template is_free<2>(d2))
      { return (std::numeric_limits<std::size_t>::max)(); }

      d1=beta<2>(d1);
      d2=beta<2>(d2);
      Dart_const_descriptor dd1=d1;
      std::size_t res=1;
      while (beta<0>(dd1)!=d2)
      {
        if (this->template is_free<2>(beta<0>(dd1)))
        { return (std::numeric_limits<std::size_t>::max)(); }

        ++res;
        dd1=beta<0, 2>(dd1);

        CGAL_assertion(!this->template is_free<0>(dd1));
        CGAL_assertion(beta<0>(dd1)==d2 || dd1!=d1);
      }
      return res;
    }

    /** Erase marked darts from the map.
     * Marked darts are unlinked before to be removed, thus surviving darts
     * are correctly linked, but the map is not necessarily valid depending
     * on the configuration of removed darts. User must check carefully marked
     * darts before calling this method.
     * @param amark the mark of darts to erase.
     * @return the number of removed darts.
     */
    unsigned int erase_marked_darts(size_type amark)
    {
      unsigned int res = 0, i = 0;
      Dart_descriptor d;
      for(typename Dart_range::iterator it=darts().begin(); it!=darts().end();)
      {
        d = it++;
        if (is_marked(d, amark))
        {
          for ( i = 0; i <= dimension; ++i)
          { if (!is_free(d, i)) unlink_beta(d, i); }
          erase_dart(d); ++res;
        }
      }
      return res;
    }

    //**************************************************************************
    // Dart_of_orbit_basic_range
    template<unsigned int ... Beta>
    struct Dart_of_orbit_basic_range : public CGAL::CMap_range
    <Self, CGAL::CMap_dart_iterator_basic_of_orbit<Self,Beta...>,
     CGAL::CMap_dart_const_iterator_basic_of_orbit<Self,Beta...> >
    {
      typedef CGAL::CMap_range
      <Self, CGAL::CMap_dart_iterator_basic_of_orbit<Self,Beta...>,
       CGAL::CMap_dart_const_iterator_basic_of_orbit<Self,Beta...> > Base;

      Dart_of_orbit_basic_range(Self &amap, Dart_descriptor adart, size_type amark=INVALID_MARK):
        Base(amap, adart, amark)
      {}
    };
    //**************************************************************************
    // Dart_of_orbit_basic_const_range
    template<unsigned int ... Beta>
    struct Dart_of_orbit_basic_const_range : public CGAL::CMap_const_range
    <Self, CGAL::CMap_dart_const_iterator_basic_of_orbit<Self,Beta...> >
    {
      typedef CGAL::CMap_const_range
      <Self, CGAL::CMap_dart_const_iterator_basic_of_orbit<Self,Beta...> >
      Base;

      Dart_of_orbit_basic_const_range(const Self &amap, Dart_const_descriptor
                                      adart, size_type amark=INVALID_MARK):
        Base(amap, adart, amark)
      {}
    };
    //**************************************************************************
    // Dart_of_orbit_range
    template<unsigned int ... Beta>
    struct Dart_of_orbit_range : public CGAL::CMap_range
    <Self, CGAL::CMap_dart_iterator_of_orbit<Self,Beta...>,
     CGAL::CMap_dart_const_iterator_of_orbit<Self,Beta...> >
    {
      typedef CGAL::CMap_range
      <Self, CGAL::CMap_dart_iterator_of_orbit<Self,Beta...>,
       CGAL::CMap_dart_const_iterator_of_orbit<Self,Beta...> > Base;

      Dart_of_orbit_range(Self &amap, Dart_descriptor adart) : Base(amap,adart)
      {}
    };
    //**************************************************************************
    // Dart_of_orbit_const_range
    template<unsigned int ... Beta>
    struct Dart_of_orbit_const_range : public CGAL::CMap_const_range
    <Self, CGAL::CMap_dart_const_iterator_of_orbit<Self,Beta...> >
    {
      typedef CGAL::CMap_const_range
      <Self, CGAL::CMap_dart_const_iterator_of_orbit<Self,Beta...> > Base;

      Dart_of_orbit_const_range(const Self &amap, Dart_const_descriptor adart):
        Base(amap,adart)
      {}
    };
    //**************************************************************************
    /// @return a range on all the darts of the given orbit
    template<unsigned int ... Beta>
    Dart_of_orbit_range<Beta...> darts_of_orbit(Dart_descriptor adart)
    { return Dart_of_orbit_range<Beta...>(*this,adart); }
    //--------------------------------------------------------------------------
    template<unsigned int ... Beta>
    Dart_of_orbit_const_range<Beta...>
    darts_of_orbit(Dart_const_descriptor adart) const
    { return Dart_of_orbit_const_range<Beta...>(*this,adart); }
    //--------------------------------------------------------------------------
    template<unsigned int ... Beta>
    Dart_of_orbit_basic_range<Beta...> darts_of_orbit_basic(Dart_descriptor adart,
                                                            size_type amark=INVALID_MARK)
    { return Dart_of_orbit_basic_range<Beta...>(*this,adart,amark); }
    //--------------------------------------------------------------------------
    template<unsigned int ... Beta>
    Dart_of_orbit_basic_const_range<Beta...>
    darts_of_orbit_basic(Dart_const_descriptor adart, size_type amark=INVALID_MARK) const
    { return Dart_of_orbit_basic_const_range<Beta...>(*this,adart,amark); }
    //**************************************************************************
    // Dart_of_cell_basic_range
    template<unsigned int i,int dim=Self::dimension>
    struct Dart_of_cell_basic_range: public CGAL::CMap_range
    <Self, CGAL::CMap_dart_iterator_basic_of_cell<Self,i,dim>,
     CGAL::CMap_dart_const_iterator_basic_of_cell<Self,i,dim> >
    {
      typedef CGAL::CMap_range
      <Self, CGAL::CMap_dart_iterator_basic_of_cell<Self,i,dim>,
       CGAL::CMap_dart_const_iterator_basic_of_cell<Self,i,dim> > Base;

      Dart_of_cell_basic_range(Self &amap, Dart_descriptor adart, size_type amark=INVALID_MARK) :
        Base(amap, adart, amark)
      {}
    };
    //**************************************************************************
    // Dart_of_cell_basic_const_range
    template<unsigned int i,int dim=Self::dimension>
    struct Dart_of_cell_basic_const_range: public CMap_const_range
    <Self, CGAL::CMap_dart_const_iterator_basic_of_cell<Self,i,dim> >
    {
      typedef CMap_const_range
      <Self, CGAL::CMap_dart_const_iterator_basic_of_cell<Self,i,dim> > Base;

      Dart_of_cell_basic_const_range(const Self &amap, Dart_const_descriptor adart,
                                     size_type amark=INVALID_MARK) :
        Base(amap, adart, amark)
      {}
    };
    //**************************************************************************
    // Dart_of_cell_range
    template<unsigned int i,int dim=Self::dimension>
    struct Dart_of_cell_range: public CGAL::CMap_range
    <Self,CMap_dart_iterator_of_cell<Self,i,dim>,
     CGAL::CMap_dart_const_iterator_of_cell<Self,i,dim> >
    {
      typedef CGAL::CMap_range
      <Self,CMap_dart_iterator_of_cell<Self,i,dim>,
       CGAL::CMap_dart_const_iterator_of_cell<Self,i,dim> > Base;

      Dart_of_cell_range(Self &amap, Dart_descriptor adart) :
        Base(amap, adart)
      {}
    };
    //**************************************************************************
    // Dart_of_cell_const_range
    template<unsigned int i,int dim=Self::dimension>
    struct Dart_of_cell_const_range: public CMap_const_range
    <Self, CGAL::CMap_dart_const_iterator_of_cell<Self,i,dim> >
    {
      typedef CMap_const_range
      <Self, CGAL::CMap_dart_const_iterator_of_cell<Self,i,dim> > Base;

      Dart_of_cell_const_range(const Self &amap, Dart_const_descriptor adart) :
        Base(amap, adart)
      {}
    };
    //--------------------------------------------------------------------------
    /// @return a range on all the darts of the given i-cell
    template<unsigned int i, int dim>
    Dart_of_cell_basic_range<i,dim> darts_of_cell_basic(Dart_descriptor adart,
                                                        size_type amark=INVALID_MARK)
    { return Dart_of_cell_basic_range<i,dim>(*this,adart,amark); }
    //--------------------------------------------------------------------------
    template<unsigned int i, int dim>
    Dart_of_cell_basic_const_range<i,dim> darts_of_cell_basic
    (Dart_const_descriptor adart, size_type amark=INVALID_MARK) const
    { return Dart_of_cell_basic_const_range<i,dim>(*this,adart,amark); }
    //--------------------------------------------------------------------------
    template<unsigned int i>
    Dart_of_cell_basic_range<i,Self::dimension>
    darts_of_cell_basic(Dart_descriptor adart, size_type amark=INVALID_MARK)
    { return darts_of_cell_basic<i,Self::dimension>(adart,amark); }
    //--------------------------------------------------------------------------
    template<unsigned int i>
    Dart_of_cell_basic_const_range<i,Self::dimension>
    darts_of_cell_basic(Dart_const_descriptor adart, size_type amark=INVALID_MARK) const
    { return darts_of_cell_basic<i,Self::dimension>(adart,amark); }
    //--------------------------------------------------------------------------
    template<unsigned int i, int dim>
    Dart_of_cell_range<i,dim> darts_of_cell(Dart_descriptor adart)
    { return Dart_of_cell_range<i,dim>(*this,adart); }
    //--------------------------------------------------------------------------
    template<unsigned int i, int dim>
    Dart_of_cell_const_range<i,dim> darts_of_cell(Dart_const_descriptor adart) const
    { return Dart_of_cell_const_range<i,dim>(*this,adart); }
    //--------------------------------------------------------------------------
    template<unsigned int i>
    Dart_of_cell_range<i,Self::dimension> darts_of_cell(Dart_descriptor adart)
    { return darts_of_cell<i,Self::dimension>(adart); }
    //--------------------------------------------------------------------------
    template<unsigned int i>
    Dart_of_cell_const_range<i,Self::dimension>
    darts_of_cell(Dart_const_descriptor adart) const
    { return darts_of_cell<i,Self::dimension>(adart); }
    //**************************************************************************
    // Dart_of_involution_basic_range
    template<unsigned int i,int dim=Self::dimension>
    struct Dart_of_involution_basic_range: public CGAL::CMap_range
    <Self, CGAL::CMap_dart_iterator_basic_of_involution<Self,i,dim>,
     CGAL::CMap_dart_const_iterator_basic_of_involution<Self,i,dim> >
    {
      typedef CGAL::CMap_range
      <Self, CGAL::CMap_dart_iterator_basic_of_involution<Self,i,dim>,
       CGAL::CMap_dart_const_iterator_basic_of_involution<Self,i,dim> > Base;

      Dart_of_involution_basic_range(Self &amap, Dart_descriptor adart,
                                     size_type amark=INVALID_MARK):
        Base(amap, adart, amark)
      {}
    };
    //**************************************************************************
    // Dart_of_involution_basic_const_range
    template<unsigned int i,int dim=Self::dimension>
    struct Dart_of_involution_basic_const_range: public CMap_const_range
    <Self, CGAL::CMap_dart_const_iterator_basic_of_involution<Self,i,dim> >
    {
      typedef CMap_const_range
      <Self, CGAL::CMap_dart_const_iterator_basic_of_involution<Self,i,dim> >
      Base;

      Dart_of_involution_basic_const_range(const Self &amap,
                                           Dart_const_descriptor adart,
                                           size_type amark=INVALID_MARK) :
        Base(amap, adart, amark)
      {}
    };
    //**************************************************************************
    template<unsigned int i,int dim>
    Dart_of_involution_basic_range<i,dim>
    darts_of_involution_basic(Dart_descriptor adart, size_type amark=INVALID_MARK)
    { return Dart_of_involution_basic_range<i,dim>(*this,adart,amark); }
    //--------------------------------------------------------------------------
    template<unsigned int i,int dim>
    Dart_of_involution_basic_const_range<i,dim>
    darts_of_involution_basic(Dart_const_descriptor adart, size_type amark=INVALID_MARK) const
    { return Dart_of_involution_basic_const_range<i,dim>(*this,adart,amark); }
    //--------------------------------------------------------------------------
    template<unsigned int i>
    Dart_of_involution_basic_range<i,Self::dimension>
    darts_of_involution_basic(Dart_descriptor adart, size_type amark=INVALID_MARK)
    { return Dart_of_involution_basic_range<i,Self::dimension>
        (*this,adart,amark); }
    //--------------------------------------------------------------------------
    template<unsigned int i>
    Dart_of_involution_basic_const_range<i,Self::dimension>
    darts_of_involution_basic(Dart_const_descriptor adart, size_type amark=INVALID_MARK) const
    { return Dart_of_involution_basic_const_range<i,Self::dimension>
        (*this,adart,amark); }
    //**************************************************************************
    // Dart_of_involution_inv_basic_range
    template<unsigned int i,int dim=Self::dimension>
    struct Dart_of_involution_inv_basic_range: public CGAL::CMap_range
    <Self, CGAL::CMap_dart_iterator_basic_of_involution_inv<Self,i,dim>,
     CGAL::CMap_dart_const_iterator_basic_of_involution_inv<Self,i,dim> >
    {
      typedef CGAL::CMap_range
      <Self, CGAL::CMap_dart_iterator_basic_of_involution_inv<Self,i,dim>,
       CGAL::CMap_dart_const_iterator_basic_of_involution_inv<Self,i,dim> >
      Base;

      Dart_of_involution_inv_basic_range(Self &amap, Dart_descriptor adart,
                                         size_type amark=INVALID_MARK):
        Base(amap, adart, amark)
      {}
    };
    //**************************************************************************
    // Dart_of_involution_inv_basic_const_range
    template<unsigned int i,int dim=Self::dimension>
    struct Dart_of_involution_inv_basic_const_range: public CMap_const_range
    <Self, CGAL::CMap_dart_const_iterator_basic_of_involution_inv<Self,i,dim> >
    {
      typedef CMap_const_range
      <Self, CGAL::CMap_dart_const_iterator_basic_of_involution_inv
      <Self,i,dim> >
      Base;

      Dart_of_involution_inv_basic_const_range(const Self &amap,
                                               Dart_const_descriptor adart,
                                               size_type amark=INVALID_MARK) :
        Base(amap, adart, amark)
      {}
    };
    //**************************************************************************
    template<unsigned int i,int dim>
    Dart_of_involution_inv_basic_range<i,dim>
    darts_of_involution_inv_basic(Dart_descriptor adart, size_type amark=INVALID_MARK)
    { return Dart_of_involution_inv_basic_range<i,dim>(*this,adart,amark); }
    //--------------------------------------------------------------------------
    template<unsigned int i,int dim>
    Dart_of_involution_inv_basic_const_range<i,dim>
    darts_of_involution_inv_basic(Dart_const_descriptor adart, size_type amark=INVALID_MARK) const
    { return Dart_of_involution_inv_basic_const_range<i,dim>
        (*this,adart,amark); }
    //--------------------------------------------------------------------------
    template<unsigned int i>
    Dart_of_involution_inv_basic_range<i,Self::dimension>
    darts_of_involution_inv_basic(Dart_descriptor adart, size_type amark=INVALID_MARK)
    { return Dart_of_involution_inv_basic_range<i,Self::dimension>
        (*this,adart,amark); }
    //--------------------------------------------------------------------------
    template<unsigned int i>
    Dart_of_involution_inv_basic_const_range<i,Self::dimension>
    darts_of_involution_inv_basic(Dart_const_descriptor adart, size_type amark=INVALID_MARK) const
    { return Dart_of_involution_inv_basic_const_range<i,Self::dimension>
        (*this,adart,amark); }
    //**************************************************************************
    // Dart_of_involution_range
    template<unsigned int i,int dim=Self::dimension>
    struct Dart_of_involution_range: public CGAL::CMap_range
    <Self, CGAL::CMap_dart_iterator_of_involution<Self,i,dim>,
     CGAL::CMap_dart_const_iterator_of_involution<Self,i,dim> >
    {
      typedef CGAL::CMap_range
      <Self, CGAL::CMap_dart_iterator_of_involution<Self,i,dim>,
       CGAL::CMap_dart_const_iterator_of_involution<Self,i,dim> > Base;

      Dart_of_involution_range(Self &amap, Dart_descriptor adart) :
        Base(amap, adart)
      {}
    };
    //**************************************************************************
    // Dart_of_involution_const_range
    template<unsigned int i,int dim=Self::dimension>
    struct Dart_of_involution_const_range: public CMap_const_range
    <Self, CGAL::CMap_dart_const_iterator_of_involution<Self,i,dim> >
    {
      typedef CMap_const_range
      <Self, CGAL::CMap_dart_const_iterator_of_involution<Self,i,dim> > Base;

      Dart_of_involution_const_range(const Self &amap,
                                     Dart_const_descriptor adart):
        Base(amap, adart)
      {}
    };
    //**************************************************************************
    template<unsigned int i,int dim>
    Dart_of_involution_range<i,dim>
    darts_of_involution(Dart_descriptor adart)
    { return Dart_of_involution_range<i,dim>(*this,adart); }
    //--------------------------------------------------------------------------
    template<unsigned int i,int dim>
    Dart_of_involution_const_range<i,dim>
    darts_of_involution(Dart_const_descriptor adart) const
    { return Dart_of_involution_const_range<i,dim>(*this,adart); }
    //--------------------------------------------------------------------------
    template<unsigned int i>
    Dart_of_involution_range<i,Self::dimension>
    darts_of_involution(Dart_descriptor adart)
    { return Dart_of_involution_range<i,Self::dimension>(*this,adart); }
    //--------------------------------------------------------------------------
    template<unsigned int i>
    Dart_of_involution_const_range<i,Self::dimension>
    darts_of_involution(Dart_const_descriptor adart) const
    { return Dart_of_involution_const_range<i,Self::dimension>(*this,adart); }
    //**************************************************************************
    // Dart_of_involution_inv_range
    template<unsigned int i,int dim=Self::dimension>
    struct Dart_of_involution_inv_range: public CGAL::CMap_range
    <Self, CGAL::CMap_dart_iterator_of_involution_inv<Self,i,dim>,
     CGAL::CMap_dart_const_iterator_of_involution_inv<Self,i,dim> >
    {
      typedef CGAL::CMap_range
      <Self, CGAL::CMap_dart_iterator_of_involution_inv<Self,i,dim>,
       CGAL::CMap_dart_const_iterator_of_involution_inv<Self,i,dim> > Base;

      Dart_of_involution_inv_range(Self &amap, Dart_descriptor adart) :
        Base(amap, adart)
      {}
    };
    //**************************************************************************
    // Dart_of_involution_inv_const_range
    template<unsigned int i,int dim=Self::dimension>
    struct Dart_of_involution_inv_const_range: public CMap_const_range
    <Self, CGAL::CMap_dart_const_iterator_of_involution_inv<Self,i,dim> >
    {
      typedef CMap_const_range
      <Self, CGAL::CMap_dart_const_iterator_of_involution_inv<Self,i,dim> >
      Base;

      Dart_of_involution_inv_const_range(const Self &amap,
                                         Dart_const_descriptor adart):
        Base(amap, adart)
      {}
    };
    //**************************************************************************
    template<unsigned int i,int dim>
    Dart_of_involution_inv_range<i,dim>
    darts_of_involution_inv(Dart_descriptor adart)
    { return Dart_of_involution_inv_range<i,dim>(*this,adart); }
    //--------------------------------------------------------------------------
    template<unsigned int i,int dim>
    Dart_of_involution_inv_const_range<i,dim>
    darts_of_involution_inv(Dart_const_descriptor adart) const
    { return Dart_of_involution_inv_const_range<i,dim>(*this,adart); }
    //--------------------------------------------------------------------------
    template<unsigned int i>
    Dart_of_involution_inv_range<i,Self::dimension>
    darts_of_involution_inv(Dart_descriptor adart)
    { return Dart_of_involution_inv_range<i,Self::dimension>(*this,adart); }
    //--------------------------------------------------------------------------
    template<unsigned int i>
    Dart_of_involution_inv_const_range<i,Self::dimension>
    darts_of_involution_inv(Dart_const_descriptor adart) const
    { return Dart_of_involution_inv_const_range<i,Self::dimension>
        (*this,adart); }
    //**************************************************************************
    // Dart_basic_range
    struct Dart_basic_range {
      typedef CGAL::CMap_dart_iterator_basic_of_all<Self> iterator;
      typedef CGAL::CMap_dart_const_iterator_basic_of_all<Self> const_iterator;
      Dart_basic_range(Self &amap) : mmap(amap)
      {}
      iterator begin() { return iterator(mmap); }
      iterator end()   { return iterator(mmap,mmap.null_descriptor); }
      const_iterator begin() const { return const_iterator(mmap); }
      const_iterator end() const   { return const_iterator(mmap,mmap.null_descriptor); }
      size_type size() const
      { return mmap.number_of_darts(); }
      bool empty() const
      { return mmap.is_empty(); }
    private:
      Self & mmap;
    };
    //**************************************************************************
    // Dart_basic_const_range
    struct Dart_basic_const_range {
      typedef CGAL::CMap_dart_const_iterator_basic_of_all<Self> const_iterator;
      Dart_basic_const_range(Self &amap) : mmap(amap)
      {}
      const_iterator begin() const { return const_iterator(mmap); }
      const_iterator end() const   { return const_iterator(mmap,mmap.null_descriptor); }
      size_type size() const
      { return mmap.number_of_darts(); }
      bool empty() const
      { return mmap.is_empty(); }
    private:
      const Self & mmap;
    };
    //**************************************************************************
    Dart_basic_range darts_basic()
    { return Dart_basic_range(*this); }
    //--------------------------------------------------------------------------
    Dart_basic_const_range darts_basic() const
    { return Dart_basic_const_range(*this); }
    //**************************************************************************
    // One_dart_per_incident_cell_range
    template<unsigned int i,unsigned int j,int dim=Self::dimension>
    struct One_dart_per_incident_cell_range: public CGAL::CMap_range
    <Self, CGAL::CMap_one_dart_per_incident_cell_iterator<Self,i,j,dim>,
     CGAL::CMap_one_dart_per_incident_cell_const_iterator<Self,i,j,dim> >
    {
      typedef CGAL::CMap_range
      <Self, CGAL::CMap_one_dart_per_incident_cell_iterator<Self,i,j,dim>,
       CGAL::CMap_one_dart_per_incident_cell_const_iterator<Self,i,j,dim> >
      Base;

      One_dart_per_incident_cell_range(Self &amap, Dart_descriptor adart):
        Base(amap, adart)
      {}
    };
    //**************************************************************************
    // One_dart_per_incident_cell_const_range
    template<unsigned int i,unsigned int j,int dim=Self::dimension>
    struct One_dart_per_incident_cell_const_range: public CMap_const_range
    <Self, CGAL::CMap_one_dart_per_incident_cell_const_iterator<Self,i,j,dim> >
    {
      typedef CMap_const_range
      <Self, CGAL::CMap_one_dart_per_incident_cell_const_iterator
      <Self,i,j,dim> > Base;

      One_dart_per_incident_cell_const_range(const Self &amap,
                                             Dart_const_descriptor adart) :
        Base(amap, adart)
      {}
    };
    //**************************************************************************
    // One_dart_per_cell_range
    template<unsigned int i,int dim=Self::dimension>
    struct One_dart_per_cell_range {
      typedef CGAL::CMap_one_dart_per_cell_iterator<Self,i,dim> iterator;
      typedef CGAL::CMap_one_dart_per_cell_const_iterator<Self,i,dim>
      const_iterator;
      One_dart_per_cell_range(Self &amap) : mmap(amap), msize(0)
      {}
      iterator begin() { return iterator(mmap); }
      iterator end()   { return iterator(mmap,mmap.null_descriptor); }
      const_iterator begin() const { return const_iterator(mmap); }
      const_iterator end() const   { return const_iterator(mmap,mmap.null_descriptor); }
      size_type size() const
      {
        if (msize==0)
          for ( const_iterator it=begin(), itend=end(); it!=itend; ++it)
            ++msize;
        return msize;
      }
      bool empty() const
      { return mmap.is_empty(); }
    private:
      Self & mmap;
      mutable size_type msize;
    };
    //**************************************************************************
    // One_dart_per_cell_const_range
    template<unsigned int i,int dim=Self::dimension>
    struct One_dart_per_cell_const_range {
      typedef CGAL::CMap_one_dart_per_cell_const_iterator<Self,i,dim>
      const_iterator;
      One_dart_per_cell_const_range(const Self &amap) : mmap(amap), msize(0)
      {}
      const_iterator begin() const { return const_iterator(mmap); }
      const_iterator end() const   { return const_iterator(mmap,mmap.null_descriptor); }
      size_type size() const
      {
        if (msize==0)
          for ( const_iterator it=begin(), itend=end(); it!=itend; ++it)
            ++msize;
        return msize;
      }
      bool empty() const
      { return mmap.is_empty(); }
    private:
      const Self & mmap;
      mutable size_type msize;
    };
    //**************************************************************************
    /// @return a range on the i-cells incindent to the given j-cell.
    template<unsigned int i, unsigned int j, int dim>
    One_dart_per_incident_cell_range<i,j,dim>
    one_dart_per_incident_cell(Dart_descriptor adart)
    { return One_dart_per_incident_cell_range<i,j,dim>(*this,adart); }
    //--------------------------------------------------------------------------
    template<unsigned int i, unsigned int j, int dim>
    One_dart_per_incident_cell_const_range<i,j,dim>
    one_dart_per_incident_cell(Dart_const_descriptor adart) const
    { return One_dart_per_incident_cell_const_range<i,j,dim>(*this,adart); }
    //--------------------------------------------------------------------------
    template<unsigned int i, unsigned int j>
    One_dart_per_incident_cell_range<i,j,Self::dimension>
    one_dart_per_incident_cell(Dart_descriptor adart)
    { return one_dart_per_incident_cell<i,j,Self::dimension>(adart); }
    //--------------------------------------------------------------------------
    template<unsigned int i, unsigned int j>
    One_dart_per_incident_cell_const_range<i,j,Self::dimension>
    one_dart_per_incident_cell(Dart_const_descriptor adart) const
    { return one_dart_per_incident_cell<i,j,Self::dimension>(adart); }
    //--------------------------------------------------------------------------
    /// @return a range on all the i-cells
    template<unsigned int i, int dim>
    One_dart_per_cell_range<i,dim> one_dart_per_cell()
    { return One_dart_per_cell_range<i,dim>(*this); }
    //--------------------------------------------------------------------------
    template<unsigned int i, int dim>
    One_dart_per_cell_const_range<i,dim> one_dart_per_cell() const
    { return One_dart_per_cell_const_range<i,dim>(*this); }
    //--------------------------------------------------------------------------
    template<unsigned int i>
    One_dart_per_cell_range<i,Self::dimension> one_dart_per_cell()
    { return one_dart_per_cell<i,Self::dimension>(); }
    //--------------------------------------------------------------------------
    template<unsigned int i>
    One_dart_per_cell_const_range<i,Self::dimension> one_dart_per_cell() const
    { return one_dart_per_cell<i,Self::dimension>(); }
    //--------------------------------------------------------------------------

  public:

    /** Compute the dual of a Combinatorial_map.
     * @param amap the cmap in which we build the dual of this map.
     * @param adart a dart of the initial map, null_descriptor by default.
     * @return adart of the dual map, the dual of adart if adart!=null_descriptor,
     *         any dart otherwise.
     * As soon as we don't modify this map and amap map, we can iterate
     * simultaneously through all the darts of the two maps and we have
     * each time of the iteration two "dual" darts.
     */
    Dart_descriptor dual(Self& amap, Dart_descriptor adart=null_descriptor)
    {
      CGAL_assertion( is_without_boundary(dimension) );

      CGAL::Unique_hash_map<Dart_descriptor, Dart_descriptor,
                            typename Self::Hash_function>
          dual(Dart_descriptor(), darts().size());
      Dart_descriptor d, d2, res=amap.null_descriptor, newd;

      // We clear amap. TODO return a new amap ?
      amap.clear();

      // We create a copy of all the dart of the map.
      for (typename Dart_range::iterator it=darts().begin();
           it!=darts().end(); ++it)
      {
        newd=amap.create_dart();
        dual[it]=newd;
        internal::Copy_dart_info_functor<Refs, Refs>::
          run(static_cast<Refs&>(*this), static_cast<Refs&>(amap),
              it, newd);
        if (it==adart && res==amap.null_descriptor) { res=newd; }
      }

      // Then we link the darts by using the dual formula :
      // G(B,b1,b2,...,bn-1,bn) =>
      //    dual(G)=(B, b(n-1)obn, b(n-2)obn,...,b1obn, bn)
      // We suppose darts are run in the same order for both maps.
      typename Dart_range::iterator it2=amap.darts().begin();
      for ( typename Dart_range::iterator it=darts().begin();
            it!=darts().end(); ++it, ++it2)
      {
        d=it2; // The supposition on the order allows to avoid d=dual[it];
        CGAL_assertion( it2==dual[it] );

        // First case outside the loop since we need to use link_beta1
        if ( amap.template is_free<1>(d) &&
             beta<dimension, dimension-1>(it)!=null_dart_descriptor )
        { amap.basic_link_beta_1(d, dual[beta<dimension, dimension-1>(it)]); }

        // and during the loop we use link_beta(d1,d2,i)
        for ( unsigned int i=dimension-2; i>=1; --i)
        {
          if ( amap.is_free(d,dimension-i) &&
               beta(it, dimension, i)!=null_dart_descriptor )
          { amap.basic_link_beta(d, dual[beta(it, dimension, i)], dimension-i); }
        }
        if ( amap.template is_free<dimension>(d) )
        {
          CGAL_assertion ( !this->template is_free<dimension>(it) );
          amap.basic_link_beta(d, dual[beta<dimension>(it)], dimension);
        }
      }

<<<<<<< HEAD
      if ( res==amap.null_handle ) res = amap.darts().begin();
=======
      if ( res==amap.null_descriptor ) { res=amap.darts().begin(); }
>>>>>>> 01f8f1bc
      return res;
    }


    /** Test if the connected component of cmap containing dart dh1 is
     *  isomorphic to the connected component of map2 containing dart dh2,
     *  starting from dh1 and dh2.
     * @param dh1  initial dart for this map
     * @param map2 the second combinatorial map
     * @param dh2  initial dart for map2
     * @param testDartInfo Boolean to test the equality of dart info (true)
     *                     or not (false)
     * @param testAttributes Boolean to test the equality of attributes (true)
     *                       or not (false)
     * @param testPoint Boolean to test the equality of points (true)
     *                     or not (false) (used for LCC)
     * @return true iff the cc of map is isomorphic to the cc of map2 starting
     *     from dh1 and dh2; by testing the equality of dartinfo and/or
     *     attributes and/or points.
     */
    template <unsigned int d2, typename Refs2, typename Items2, class Alloc2,
              class Storage2>
    bool are_cc_isomorphic(Dart_const_descriptor dh1,
                           const Combinatorial_map_base
                           <d2,Refs2,Items2,Alloc2, Storage2>& map2,
                           typename Combinatorial_map_base
                           <d2,Refs2,Items2,Alloc2, Storage2>::Dart_const_descriptor dh2,
                           bool testDartInfo=true,
                           bool testAttributes=true,
                           bool testPoint=true) const
    {
      typedef Combinatorial_map_base<d2,Refs2,Items2,Alloc2, Storage2> Map2;

      bool match = true;

      // Two stacks used to run through the two maps.
      std::deque< Dart_const_descriptor > toTreat1;
      std::deque< typename Map2::Dart_const_descriptor > toTreat2;

       // A dart of this map is marked with m1 if its bijection was set
      // (and similarly for mark m2 and darts of map2)
      size_type m1 = get_new_mark();
      size_type m2 = map2.get_new_mark();

      // A dart of this map is marked with markpush if it was already pushed
      // in the queue toTreat1.
      size_type markpush = get_new_mark();

      toTreat1.push_back(dh1);
      toTreat2.push_back(dh2);

      Dart_const_descriptor current;
      typename Map2::Dart_const_descriptor other;

      unsigned int i = 0;
      CGAL::Unique_hash_map<Dart_const_descriptor,
                            typename Map2::Dart_const_descriptor,
                            typename Self::Hash_function> bijection;

      while (match && !toTreat1.empty())
      {
        // Next dart
        current = toTreat1.front();
        toTreat1.pop_front();
        other = toTreat2.front();
        toTreat2.pop_front();

        if (!is_marked(current, m1))
        {
          if (map2.is_marked(other, m2))
          { match=false; }
          else
          {
            bijection[current]=other;

            mark(current, m1);
            map2.mark(other, m2);

            // We first test info of darts
            if (match && testDartInfo)
<<<<<<< HEAD
              match=internal::Test_is_same_dart_info_functor<Self, Map2>::
                  run(*this, map2, current, other);
=======
            { match=internal::Test_is_same_dart_info_functor<Self, Map2>::
                  run(*this, map2, current, other); }
>>>>>>> 01f8f1bc

            // We need to test in both direction because
            // Foreach_enabled_attributes only test non void attributes
            // of Self. Functor Test_is_same_attribute_functor will modify
            // the value of match to false if attributes do not match
            if (testAttributes)
            {
              if (match)
              { Helper::template Foreach_enabled_attributes
                    < internal::Test_is_same_attribute_functor<Self, Map2> >::
                    run(*this, map2, current, other, match); }
              if (match)
              { Map2::Helper::template Foreach_enabled_attributes
                    < internal::Test_is_same_attribute_functor<Map2, Self> >::
                    run(map2, *this, other, current, match); }
            }

            if (match && testPoint)
            {
              // Only point of 0-attributes are tested. TODO test point of all
              // attributes ?
              match=internal::Test_is_same_attribute_point_functor
                  <Self, Map2, 0>::run(*this, map2, current, other);
            }

            // We test if the injection is valid with its neighboors.
            // We go out as soon as it is not satisfied.
            for (i=0; match && i<=dimension; ++i)
            {
              if ( i>map2.dimension )
              {
                if (!is_free(current,i))
                { match=false; }
              }
              else
              {
                if (is_free(current,i))
                {
                  if (!map2.is_free(other,i))
                  { match=false; }
                }
                else
                {
                  if (map2.is_free(other,i))
                  { match=false; }
                  else
                  {
                    if (is_marked(beta(current,i), m1)!=
                        map2.is_marked(map2.beta(other,i), m2))
                    { match=false; }
                    else
                    {
                      if (!is_marked(beta(current,i), m1))
                      {
                        if (!is_marked(beta(current,i), markpush))
                        {
                          toTreat1.push_back(beta(current,i));
                          toTreat2.push_back(map2.beta(other,i));
                          mark(beta(current,i), markpush);
                        }
                      }
                      else
                      {
                        if (bijection[beta(current,i)]!=map2.beta(other,i))
                        { match=false; }
                      }
                    }
                  }
                }
              }
            }
            // Now we test if the second map has more beta links than the first
            for ( i=dimension+1; match && i<=map2.dimension; ++i )
            {
              if (!map2.is_free(other,i))
              { match=false; }
            }
          }
        }
        else
        {
          if (!map2.is_marked(other, m2))
          { match=false; }
        }
      }

      // Here we test if both queue are empty
      if ( !toTreat1.empty() || !toTreat2.empty() )
      { match=false; }

      // Here we unmark all the marked darts.
      toTreat1.clear();
      toTreat2.clear();

      toTreat1.push_back(dh1);
      toTreat2.push_back(dh2);

      unmark(dh1, m1);
      unmark(dh1, markpush);
      map2.unmark(dh2, m2);

      while (!toTreat1.empty())
      {
        current = toTreat1.front();
        toTreat1.pop_front();
        other = toTreat2.front();
        toTreat2.pop_front();

        for (i = 0; i <= dimension; ++i)
        {
          if (!is_free(current,i) && is_marked(beta(current,i), markpush))
          {
            toTreat1.push_back(beta(current,i));
            toTreat2.push_back(map2.beta(other,i));
            unmark(beta(current,i), m1);
            unmark(beta(current,i), markpush);
            map2.unmark(map2.beta(other,i), m2);
          }
        }
      }

      CGAL_postcondition(is_whole_map_unmarked(m1));
      CGAL_postcondition(is_whole_map_unmarked(markpush));
      CGAL_postcondition(map2.is_whole_map_unmarked(m2));
      free_mark(m1);
      free_mark(markpush);
      map2.free_mark(m2);

      return match;
    }

    /** Test if this cmap is isomorphic to map2.
     * @pre cmap is connected.
     * @param map2 the second combinatorial map
     * @param testDartInfo Boolean to test the equality of dart info (true)
     *                     or not (false)
     * @param testAttributes Boolean to test the equality of attributes (true)
     *                       or not (false)
     * @param testPoint Boolean to test the equality of points (true)
     *                     or not (false) (used for LCC)
     * @return true iff this map is isomorphic to map2, testing the equality
     *         of attributes if testAttributes is true
     */
    template <unsigned int d2, typename Refs2, typename Items2, class Alloc2,
              class Storage2>
    bool is_isomorphic_to(const Combinatorial_map_base
                          <d2,Refs2,Items2,Alloc2, Storage2>& map2,
                          bool testDartInfo=true,
                          bool testAttributes=true,
                          bool testPoint=true) const
    {
      if (is_empty() && map2.is_empty()) return true;
      if (is_empty() || map2.is_empty()) return false;

      Dart_const_descriptor d1=darts().begin();

      for (typename Combinatorial_map_base<d2,Refs2,Items2,Alloc2, Storage2>::
             Dart_range::const_iterator it(map2.darts().begin()),
             itend(map2.darts().end()); it!=itend; ++it)
      {
        if (are_cc_isomorphic(d1, map2, it, testDartInfo, testAttributes,
                              testPoint))
        {
          return true;
        }
      }

      return false;
    }

    /** Test if the attributes of this map are automatically updated.
     * @return true iff the boolean automatic_attributes_management is set to true.
     */
    bool are_attributes_automatically_managed() const
    {
      return automatic_attributes_management;
    }

    /** Sets the automatic_attributes_management boolean.
     */
    void set_automatic_attributes_management(bool newval)
    {
      if (this->automatic_attributes_management == false && newval == true)
      {
        correct_invalid_attributes();
      }

      this->automatic_attributes_management = newval;
    }

    /** Create an half-edge.
     * @return a dart of the new half-edge.
     */
    Dart_descriptor make_half_edge()
    { return create_dart(); }

    /** Create an edge.
     * if closed==true, the edge has no 2-free dart.
     * (note that for CMap there is no differente between true and false, but
     *  this is not the case for GMap)
     * @return a dart of the new edge.
     */
    Dart_descriptor make_edge(bool /*closed*/=false)
    {
      Dart_descriptor d1 = create_dart();
      Dart_descriptor d2 = create_dart();
      this->template basic_link_beta_for_involution<2>(d1, d2);
      return d1;
    }

    /** Create an edge given 2 Attribute_descriptor<0>.
     * Note that this function can be used only if 0-attributes are non void
     * @param h0 the first vertex descriptor.
     * @param h1 the second vertex descriptor.
     * if closed==true, the edge has no 2-free dart.
     * (note that for CMap there is no differente between true and false, but
     *  this is not the case for GMap)
     * @return the dart of the new edge incident to h0.
     */
    Dart_descriptor make_segment(typename Attribute_descriptor<0>::type h0,
                             typename Attribute_descriptor<0>::type h1,
                             bool /*closed*/=false)
    {
      Dart_descriptor d1 = this->make_edge();

      set_dart_attribute<0>(d1,h0);
      set_dart_attribute<0>(this->beta<2>(d1),h1);

      return d1;
    }

    /** Create a combinatorial polygon of length alg
     * (a cycle of alg darts beta1 links together).
     * @return a new dart.
     */
    Dart_descriptor make_combinatorial_polygon(unsigned int alg)
    {
      CGAL_assertion(alg>0);

      Dart_descriptor start = create_dart();
      Dart_descriptor prev = start;
      for ( unsigned int nb=1; nb<alg; ++nb )
      {
        Dart_descriptor cur = create_dart();
        basic_link_beta_1(prev, cur);
        prev=cur;
      }

      basic_link_beta_1(prev, start);
      return start;
    }

    /** Test if a face is a combinatorial polygon of length alg
     *  (a cycle of alg darts beta1 links together).
     * @param adart an intial dart
     * @return true iff the face containing adart is a polygon of length alg.
     */
    bool is_face_combinatorial_polygon(Dart_const_descriptor adart,
                                       unsigned int alg) const
    {
      CGAL_assertion(alg>0);

      unsigned int nb = 0;
      Dart_const_descriptor cur = adart;
      do
      {
        ++nb;
        if ( cur==null_dart_descriptor ) return false; // Open face
        cur = beta(cur,1);
      }
      while( cur!=adart );
      return (nb==alg);
    }

    /** Create a triangle given 3 Attribute_descriptor<0>.
     * @param h0 the first descriptor.
     * @param h1 the second descriptor.
     * @param h2 the third descriptor.
     * Note that this function can be used only if 0-attributes are non void
     * @return the dart of the new triangle incident to h0 and to edge h0h1.
     */
    Dart_descriptor make_triangle(typename Attribute_descriptor<0>::type h0,
                              typename Attribute_descriptor<0>::type h1,
                              typename Attribute_descriptor<0>::type h2)
    {
      Dart_descriptor d1 = this->make_combinatorial_polygon(3);

      set_dart_attribute<0>(d1,h0);
      set_dart_attribute<0>(this->beta<1>(d1),h1);
      set_dart_attribute<0>(this->beta<0>(d1),h2);

      return d1;
    }

    /** Create a quadrangle given 4 Vertex_attribute_descriptor.
     * @param h0 the first vertex descriptor.
     * @param h1 the second vertex descriptor.
     * @param h2 the third vertex descriptor.
     * @param h3 the fourth vertex descriptor.
     * Note that this function can be used only if 0-attributes are non void
     * @return the dart of the new quadrilateral incident to h0 and to edge h0h1.
     */
    Dart_descriptor make_quadrangle(typename Attribute_descriptor<0>::type h0,
                                typename Attribute_descriptor<0>::type h1,
                                typename Attribute_descriptor<0>::type h2,
                                typename Attribute_descriptor<0>::type h3)
    {
      Dart_descriptor d1 = this->make_combinatorial_polygon(4);

      set_dart_attribute<0>(d1,h0);
      set_dart_attribute<0>(this->beta<1>(d1),h1);
      set_dart_attribute<0>(this->beta<1,1>(d1), h2);
      set_dart_attribute<0>(this->beta<0>(d1),h3);

      return d1;
    }

    /** Create a combinatorial tetrahedron from 4 triangles.
     * @param d1 a dart onto a first triangle.
     * @param d2 a dart onto a second triangle.
     * @param d3 a dart onto a third triangle.
     * @param d4 a dart onto a fourth triangle.
     * @return d1.
     */
    Dart_descriptor make_combinatorial_tetrahedron(Dart_descriptor d1,
                                               Dart_descriptor d2,
                                               Dart_descriptor d3,
                                               Dart_descriptor d4)
    {
      basic_link_beta_for_involution(d1, d2, 2);
      basic_link_beta_for_involution(d3, beta(d2, 0), 2);
      basic_link_beta_for_involution(beta(d1, 1), beta(d3, 0), 2);
      basic_link_beta_for_involution(d4, beta(d2, 1), 2);
      basic_link_beta_for_involution(beta(d4, 0), beta(d3, 1), 2);
      basic_link_beta_for_involution(beta(d4, 1), beta(d1, 0), 2);

      return d1;
    }

    /** Test if a volume is a combinatorial tetrahedron.
     * @param adart an intial dart
     * @return true iff the volume containing adart is a combinatorial tetrahedron.
     */
    bool is_volume_combinatorial_tetrahedron(Dart_const_descriptor d1) const
    {
      Dart_const_descriptor d2 = beta(d1, 2);
      Dart_const_descriptor d3 = beta(d2, 0, 2);
      Dart_const_descriptor d4 = beta(d2, 1, 2);

      if ( d1==null_dart_descriptor || d2==null_dart_descriptor ||
           d3==null_dart_descriptor || d4==null_dart_descriptor ) return false;

      if ( !is_face_combinatorial_polygon(d1, 3) ||
           !is_face_combinatorial_polygon(d2, 3) ||
           !is_face_combinatorial_polygon(d3, 3) ||
           !is_face_combinatorial_polygon(d4, 3) ) return false;

      // TODO do better with marks (?).
      if ( belong_to_same_cell<2,1>(d1, d2) ||
           belong_to_same_cell<2,1>(d1, d3) ||
           belong_to_same_cell<2,1>(d1, d4) ||
           belong_to_same_cell<2,1>(d2, d3) ||
           belong_to_same_cell<2,1>(d2, d4) ||
           belong_to_same_cell<2,1>(d3, d4) ) return false;

      if ( beta(d1,1,2)!=beta(d3,0) ||
           beta(d4,0,2)!=beta(d3,1) ||
           beta(d4,1,2)!=beta(d1,0) ) return false;

      return true;
    }

    /** Create a new combinatorial tetrahedron.
     * @return a new dart.
     */
    Dart_descriptor make_combinatorial_tetrahedron()
    {
      Dart_descriptor d1 = make_combinatorial_polygon(3);
      Dart_descriptor d2 = make_combinatorial_polygon(3);
      Dart_descriptor d3 = make_combinatorial_polygon(3);
      Dart_descriptor d4 = make_combinatorial_polygon(3);

      return make_combinatorial_tetrahedron(d1, d2, d3, d4);
    }

    /** Create a combinatorial hexahedron from 6 quadrilaterals.
     * @param d1 a dart onto a first quadrilateral.
     * @param d2 a dart onto a second quadrilateral.
     * @param d3 a dart onto a third quadrilateral.
     * @param d4 a dart onto a fourth quadrilateral.
     * @param d5 a dart onto a fifth quadrilateral.
     * @param d6 a dart onto a sixth quadrilateral.
     * @return d1.
     */
    Dart_descriptor make_combinatorial_hexahedron(Dart_descriptor d1,
                                              Dart_descriptor d2,
                                              Dart_descriptor d3,
                                              Dart_descriptor d4,
                                              Dart_descriptor d5,
                                              Dart_descriptor d6)
    {
      basic_link_beta_for_involution(d1,
                                     beta(d4, 1, 1), 2);
      basic_link_beta_for_involution(beta(d1, 1),
                                     beta(d6, 0)   , 2);
      basic_link_beta_for_involution(beta(d1, 1, 1),
                                     d2            , 2);
      basic_link_beta_for_involution(beta(d1, 0),
                                     d5            , 2);

      basic_link_beta_for_involution(d3,
                                     beta(d2, 1, 1), 2);
      basic_link_beta_for_involution(beta(d3, 1),
                                     beta(d6, 1)   , 2);
      basic_link_beta_for_involution(beta(d3, 1, 1),
                                     d4            , 2);
      basic_link_beta_for_involution(beta(d3, 0),
                                     beta(d5, 1, 1), 2);

      basic_link_beta_for_involution(d6,
                                     beta(d4, 1)   , 2);
      basic_link_beta_for_involution(beta(d6, 1, 1),
                                     beta(d2, 1)   , 2);

      basic_link_beta_for_involution(beta(d5, 0),
                                     beta(d4, 0)   , 2);
      basic_link_beta_for_involution(beta(d5, 1),
                                     beta(d2, 0)   , 2);

      return d1;
    }

    /** Test if a volume is a combinatorial hexahedron.
     * @param adart an intial dart
     * @return true iff the volume containing adart is a combinatorial hexahedron.
     */
    bool is_volume_combinatorial_hexahedron(Dart_const_descriptor d1) const
    {
      Dart_const_descriptor d2 = beta(d1, 1, 1, 2);
      Dart_const_descriptor d3 = beta(d2, 1, 1, 2);
      Dart_const_descriptor d4 = beta(d3, 1, 1, 2);
      Dart_const_descriptor d5 = beta(d1, 0, 2);
      Dart_const_descriptor d6 = beta(d4, 1, 2);

      if ( d1==null_dart_descriptor || d2==null_dart_descriptor ||
           d3==null_dart_descriptor || d4==null_dart_descriptor ||
           d5==null_dart_descriptor || d6==null_dart_descriptor ) return false;

      if (!is_face_combinatorial_polygon(d1, 4) ||
          !is_face_combinatorial_polygon(d2, 4) ||
          !is_face_combinatorial_polygon(d3, 4) ||
          !is_face_combinatorial_polygon(d4, 4) ||
          !is_face_combinatorial_polygon(d5, 4) ||
          !is_face_combinatorial_polygon(d6, 4) ) return false;

      // TODO do better with marks.
      if ( belong_to_same_cell<2,1>(d1, d2) ||
           belong_to_same_cell<2,1>(d1, d3) ||
           belong_to_same_cell<2,1>(d1, d4) ||
           belong_to_same_cell<2,1>(d1, d5) ||
           belong_to_same_cell<2,1>(d1, d6) ||
           belong_to_same_cell<2,1>(d2, d3) ||
           belong_to_same_cell<2,1>(d2, d4) ||
           belong_to_same_cell<2,1>(d2, d5) ||
           belong_to_same_cell<2,1>(d2, d6) ||
           belong_to_same_cell<2,1>(d3, d4) ||
           belong_to_same_cell<2,1>(d3, d5) ||
           belong_to_same_cell<2,1>(d3, d6) ||
           belong_to_same_cell<2,1>(d4, d5) ||
           belong_to_same_cell<2,1>(d4, d6) ||
           belong_to_same_cell<2,1>(d5, d6) )
        return false;

      if ( beta(d1,2)    !=beta(d4,1,1) ||
           beta(d1,1,2)  !=beta(d6,0)   ||
           beta(d3,1,2)  !=beta(d6,1)   ||
           beta(d3,0,2)  !=beta(d5,1,1) ||
           beta(d6,1,1,2)!=beta(d2,1)   ||
           beta(d5,0,2)  !=beta(d4,0)   ||
           beta(d5,1,2)  !=beta(d2,0) ) return false;

      return true;
    }

    /** Create a new combinatorial hexahedron.
     * @return a new dart.
     */
    Dart_descriptor make_combinatorial_hexahedron()
    {
      Dart_descriptor d1 = make_combinatorial_polygon(4);
      Dart_descriptor d2 = make_combinatorial_polygon(4);
      Dart_descriptor d3 = make_combinatorial_polygon(4);
      Dart_descriptor d4 = make_combinatorial_polygon(4);
      Dart_descriptor d5 = make_combinatorial_polygon(4);
      Dart_descriptor d6 = make_combinatorial_polygon(4);

      return make_combinatorial_hexahedron(d1, d2, d3, d4, d5, d6);
    }

    /** Test if an i-cell can be removed.
     *  An i-cell can be removed if i==dimension or i==dimension-1,
     *     or if there are at most two (i+1)-cell incident to it.
     * @param adart a dart of the i-cell.
     * @return true iff the i-cell can be removed.
     */
    template < unsigned int i >
    bool is_removable(Dart_const_descriptor adart) const
    { return CGAL::Is_removable_functor<Self, i>::run(*this, adart); }

    /** Remove an i-cell, 0<=i<=dimension.
     * @param adart a dart of the i-cell to remove.
     * @param update_attributes a boolean to update the enabled attributes
     * @return the number of deleted darts.
     */
    template < unsigned int i >
    size_t remove_cell(Dart_descriptor adart, bool update_attributes = true)
    {
      return CGAL::Remove_cell_functor<Self,i,Self::dimension-i>::
        run(*this,adart,update_attributes);
    }

    /** Test if an i-cell can be contracted.
     *  An i-cell can be contracted if i==1
     *     or if there are at most two (i-1)-cell incident to it.
     * @param adart a dart of the i-cell.
     * @return true iff the i-cell can be contracted.
     */
    template < unsigned int i >
    bool is_contractible(Dart_const_descriptor adart) const
    { return CGAL::Is_contractible_functor<Self, i>::run(*this,adart); }

    /** Contract an i-cell, 1<=i<=dimension.
     * @param adart a dart of the i-cell to remove.
     * @return the number of deleted darts.
     */
    template < unsigned int i >
    size_t contract_cell(Dart_descriptor adart, bool update_attributes = true)
    {
      return CGAL::Contract_cell_functor<Self,i>::
        run(*this,adart, update_attributes);
    }

    /** Insert a vertex in a given edge.
     * @param adart a dart of the edge (!=null_descriptor && !=null_dart_descriptor).
     * @param update_attributes a boolean to update the enabled attributes
     * @return a dart of the new vertex.
     */
    Dart_descriptor insert_cell_0_in_cell_1( Dart_descriptor adart,
                                         typename Attribute_descriptor<0>::type
                                         ah=null_descriptor,
                                         bool update_attributes=true )
    {
      Dart_descriptor d1, d2;
      size_type amark=get_new_mark();

      // 1) We store all the darts of the edge.
      std::deque<Dart_descriptor> vect;
      size_type m=get_new_mark();
      {
        for ( typename Dart_of_cell_basic_range<1>::iterator
                it=darts_of_cell_basic<1>(adart, m).begin();
              it != darts_of_cell_basic<1>(adart, m).end(); ++it )
          vect.push_back(it);
      }

      // 2) For each dart of the cell, we modify link of neighbors.
      typename std::deque<Dart_descriptor>::iterator it = vect.begin();
      for (; it != vect.end(); ++it)
      {
        d1 = create_dart();

        if (!this->template is_free<1>(*it))
        { basic_link_beta_1(d1, this->template beta<1>(*it)); }

        for ( unsigned int dim=2; dim<=dimension; ++dim )
        {
          if (!is_free(*it, dim) && is_marked(beta(*it, dim), amark))
          {
            basic_link_beta_for_involution(beta(*it, dim), d1, dim);
            basic_link_beta_for_involution(*it, beta(*it, dim, 1), dim);
          }
        }

        basic_link_beta_1(*it, d1);

        if (are_attributes_automatically_managed() && update_attributes)
        {
          // We copy all the attributes except for dim=0
          Helper::template Foreach_enabled_attributes_except
            <internal::Group_attribute_functor_of_dart<Self>, 0>::
            run(*this,*it,d1);
        }
        if (ah != null_descriptor)
        {
          // We initialise the 0-atttrib to ah
          internal::Set_i_attribute_of_dart_functor<Self, 0>::
            run(*this, d1, ah);
        }
        mark(*it, amark);
      }

      for (it = vect.begin(); it != vect.end(); ++it)
      {
        unmark(*it, m);
        unmark(*it, amark);
      }

      CGAL_assertion(is_whole_map_unmarked(m));
      CGAL_assertion(is_whole_map_unmarked(amark));

      free_mark(m);
      free_mark(amark);

      if (are_attributes_automatically_managed() && update_attributes)
      {
        internal::Degroup_attribute_functor_run<Self, 1>::
          run(*this, adart, this->template beta<1>(adart));
      }

#ifdef CGAL_CMAP_TEST_VALID_INSERTIONS
      CGAL_assertion( is_valid() );
#endif

      return this->template beta<1>(adart);
    }

    /** Insert a vertex in the given 2-cell which is split in triangles,
     *  once for each inital edge of the facet.
     * @param adart a dart of the facet to triangulate.
     * @param update_attributes a boolean to update the enabled attributes
     *        (deprecated, now we use are_attributes_automatically_managed())
     * @return A dart incident to the new vertex.
     */
    Dart_descriptor insert_cell_0_in_cell_2( Dart_descriptor adart,
                                         typename Attribute_descriptor<0>::type
                                         ah=null_descriptor,
                                         bool update_attributes=true )
    {
      CGAL_assertion(adart!=null_dart_descriptor);

      Dart_descriptor first=adart, prev=null_descriptor,
        cur=null_descriptor, next=null_descriptor,
        n1=null_descriptor, n2=null_descriptor,
        nn1=null_descriptor, nn2=null_descriptor;

      // If the facet is open, we search the dart 0-free
      while ( !this->template is_free<0>(first) &&
              this->template beta<0>(first)!=adart )
        first = this->template beta<0>(first);

      // Mark used to mark darts already treated.
      size_type treated = get_new_mark();

      // Stack of marked darts
      std::deque<Dart_descriptor> tounmark;

      // Now we run through the facet
      cur = first;
      do
      {
        next = this->template beta<1>(cur);
        mark(cur, treated);
        tounmark.push_back(cur);

        if (!this->template is_free<0>(cur))
        {
          n1=create_dart();
          link_beta_0(cur, n1);
        }
        else n1 = null_descriptor;

        if (!this->template is_free<1>(cur))
        {
          n2 = create_dart();
          link_beta_1(cur, n2);
        }
        else n2 = null_descriptor;

        if ( n1!=null_descriptor )
        {
          if ( n2!=null_descriptor )
            basic_link_beta_0(n1, n2);

          if ( prev!=null_descriptor )
            this->template basic_link_beta_for_involution<2>(prev, n1);

          if (are_attributes_automatically_managed() && update_attributes)
          {
            internal::Set_i_attribute_of_dart_functor<Self, 0>::
              run(*this, n1, ah);
          }
        }

        for (unsigned int dim=3; dim<=dimension; ++dim)
        {
          if ( !is_free(adart, dim) )
          {
            if ( !is_marked(beta(cur, dim), treated) )
            {
              if (n1!=null_descriptor)
              {
                nn1=create_dart();
                link_beta_1(beta(cur, dim), nn1);
                basic_link_beta_for_involution(n1, nn1, dim);
              }
              else nn1=null_descriptor;

              if (n2!=null_descriptor)
              {
                nn2=create_dart();
                link_beta_0(beta(cur, dim), nn2);
                basic_link_beta_for_involution(n2, nn2, dim);
                if (are_attributes_automatically_managed() && update_attributes)
                {
                  internal::Set_i_attribute_of_dart_functor<Self, 0>::
                    run(*this, nn2, ah);
                }
              }
              else nn2=null_descriptor;

              if (nn1 != null_descriptor && nn2 != null_descriptor)
                basic_link_beta_1(nn1, nn2);

              if (nn1 != null_descriptor && prev != null_descriptor)
                this->template basic_link_beta_for_involution<2>(nn1, beta(prev, dim));

              mark(beta(cur, dim), treated);
            }
            else
            {
              if ( n1!=null_descriptor )
                basic_link_beta_for_involution(n1,
                                               beta(cur, dim, 1), dim);
              if ( n2!=null_descriptor )
                basic_link_beta_for_involution(n2,
                                               beta(cur, dim, 0), dim);
            }
          }
        }

        prev = n2;
        cur = next;
      }
      while(cur!=first && cur!=null_dart_descriptor);

      if (n2 != null_descriptor)
      {
        this->template basic_link_beta_for_involution<2>
          (this->template beta<0>(first), n2);
        for (unsigned int dim=3; dim<=dimension; ++dim)
        {
          if ( !is_free(adart, dim) )
          {
            this->template basic_link_beta_for_involution<2>(beta(first, 0, dim),
                                                             beta(n2, dim));
          }
        }
      }

      // Now we unmark all marked darts, and we degroup the new faces with the
      // initial one (if 2-attributes are non void).
      for ( typename std::deque<Dart_descriptor>::iterator
              itd=tounmark.begin(); itd!=tounmark.end(); ++itd )
      {
        unmark(*itd, treated);
        for (unsigned int dim=3; dim<=dimension; ++dim)
        {
          if ( !is_free(*itd, dim) )
            unmark(beta(*itd, dim), treated);
        }
        if ( *itd!=adart )
          if (are_attributes_automatically_managed() && update_attributes)
          {
            internal::Degroup_attribute_functor_run<Self, 2>::
              run(*this, adart, *itd);
          }
      }

      CGAL_assertion(is_whole_map_unmarked(treated));
      free_mark(treated);

#ifdef CGAL_CMAP_TEST_VALID_INSERTIONS
      CGAL_assertion( is_valid() );
#endif

      return n1;
    }

    /** Insert a dangling edge in a 2-cell between given by a dart.
     * @param adart1 a first dart of the facet (!=null_descriptor && !=null_dart_descriptor).
     * @param update_attributes a boolean to update the enabled attributes
     * @return a dart of the new edge, not incident to the vertex of adart1.
     */
    Dart_descriptor insert_dangling_cell_1_in_cell_2( Dart_descriptor adart1,
                                                  typename Attribute_descriptor<0>::
                                                  type ah=null_descriptor,
                                                  bool update_attributes=true )
    {
      size_type mark1 = get_new_mark();
      std::deque<Dart_descriptor> to_unmark;
      {
        for ( CMap_dart_iterator_basic_of_cell<Self,0> it(*this,adart1,mark1);
              it.cont(); ++it )
        {
          to_unmark.push_back(it);
          mark(it,mark1);
        }
      }

      Dart_descriptor d1 = null_descriptor;
      Dart_descriptor d2 = null_descriptor;
      unsigned int s1 = 0;

      size_type treated=get_new_mark();

      CMap_dart_iterator_basic_of_involution<Self,1>
          it1(*this, adart1, treated);

      for ( ; it1.cont(); ++it1)
      {
        d1 = create_dart();
        d2 = create_dart();

        if ( is_marked(it1, mark1) ) s1 = 0;
        else s1 = 1;

        if ( !is_free(it1, s1) )
        {
          if ( s1==0 )
            link_beta_1(beta<0>(it1), d2);
          else
            link_beta_0(beta<1>(it1), d2);
        }

        if (s1==0)
        {
          link_beta_0(it1, d1);
          link_beta_0(d1, d2);
        }
        else
        {
          link_beta_1(it1, d1);
          link_beta_1(d1, d2);
        }

        basic_link_beta_for_involution<2>(d1, d2);

        for ( unsigned int dim=3; dim<=dimension; ++dim)
        {
          if ( !is_free(it1, dim) &&
               is_marked(beta(it1, dim), treated) )
          {
            basic_link_beta_for_involution
              (beta(it1, dim, CGAL_BETAINV(s1)), d1, dim);
            basic_link_beta_for_involution
              (beta(it1, dim, CGAL_BETAINV(s1), 2), d2, dim);
          }
        }
        if (are_attributes_automatically_managed() &&
            update_attributes && ah!=null_descriptor)
        {
          internal::Set_i_attribute_of_dart_functor<Self, 0>::run(*this, d1, ah);
        }
        mark(it1, treated);
      }

      negate_mark(treated);
      for ( it1.rewind(); it1.cont(); ++it1 )
      { mark(it1, treated); }

      CGAL_assertion( is_whole_map_marked(treated) );
      free_mark(treated);

      for ( typename std::deque<Dart_descriptor>::iterator it=to_unmark.begin();
            it!=to_unmark.end(); ++it)
      { unmark(*it, mark1); }

      CGAL_assertion( is_whole_map_unmarked(mark1) );
      free_mark(mark1);

#ifdef CGAL_CMAP_TEST_VALID_INSERTIONS
      CGAL_assertion( is_valid() );
#endif

      return this->template beta<0>(adart1);
    }

    /** Test if an edge can be inserted onto a 2-cell between two given darts.
     * @param adart1 a first dart.
     * @param adart2 a second dart.
     * @return true iff an edge can be inserted between adart1 and adart2.
     */
    bool is_insertable_cell_1_in_cell_2(Dart_const_descriptor adart1,
                                        Dart_const_descriptor adart2) const
    {
      if ( adart1==adart2 ) return false;
      for ( CMap_dart_const_iterator_of_orbit<Self,1> it(*this,adart1);
            it.cont(); ++it )
      {
        if ( it==adart2 )  return true;
      }
      return false;
    }

    /** Insert an edge in a 2-cell between two given darts.
     * @param adart1 a first dart of the facet (!=null_descriptor && !=null_dart_descriptor).
     * @param adart2 a second dart of the facet. If null_descriptor insert a dangling edge.
     * @param update_attributes a boolean to update the enabled attributes
     * @return a dart of the new edge, and not incident to the
     *         same vertex than adart1.
     */
    Dart_descriptor insert_cell_1_in_cell_2(Dart_descriptor adart1,
                                        Dart_descriptor adart2,
                                        bool update_attributes=true)
    {
      if ( adart2==null_descriptor )
        return insert_dangling_cell_1_in_cell_2(adart1, null_descriptor,
                                                update_attributes);

      CGAL_assertion(is_insertable_cell_1_in_cell_2(adart1, adart2));

      size_type m1=get_new_mark();
      CMap_dart_iterator_basic_of_involution<Self,1> it1(*this, adart1, m1);

      size_type m2=get_new_mark();
      CMap_dart_iterator_basic_of_involution<Self,1> it2(*this, adart2, m2);

      size_type mark1=get_new_mark();
      std::deque<Dart_descriptor> to_unmark;
      {
        for ( CMap_dart_iterator_basic_of_cell<Self,0> it(*this,adart1,mark1);
              it.cont(); ++it )
        {
          to_unmark.push_back(it);
          mark(it, mark1);
        }
      }

      Dart_descriptor d1=null_descriptor;
      Dart_descriptor d2=null_descriptor;
      unsigned int s1=0;

      size_type treated=get_new_mark();

      for ( ; it1.cont(); ++it1, ++it2)
      {
        CGAL_assertion ( it2.cont() );
        d1 = create_dart();
        d2 = create_dart();

        if ( is_marked(it1, mark1) ) s1 = 0;
        else s1 = 1;

        if ( !is_free(it1, s1) )
        {
          if ( s1==0 ) link_beta_1(this->template beta<0>(it1), d2);
          else link_beta_0(this->template beta<1>(it1), d2);
        }

        if ( !is_free(it2, s1) )
        {
          if ( s1==0 ) link_beta_1(this->template beta<0>(it2), d1);
          else link_beta_0(this->template beta<1>(it2), d1);
        }

        if ( s1==0 )
        {
          link_beta_0(it1, d1);
          link_beta_0(it2, d2);
        }
        else
        {
          link_beta_1(it1, d1);
          link_beta_1(it2, d2);
        }
        this->template basic_link_beta_for_involution<2>(d2, d1);

        for ( unsigned int dim=3; dim<=dimension; ++dim)
        {
          if ( !is_free(it1, dim) &&
               is_marked(beta(it1, dim), treated) )
          {
            basic_link_beta_for_involution
              (beta(it1, dim, CGAL_BETAINV(s1)), d1, dim);
            basic_link_beta_for_involution
              (beta(it1, dim, CGAL_BETAINV(s1), 2), d2, dim);
          }
        }

        mark(it1,treated);
      }

      if (are_attributes_automatically_managed() && update_attributes)
      {
        internal::Degroup_attribute_functor_run<Self, 2>::run(*this, d1, d2);
      }

      negate_mark(m1);
      negate_mark(m2);
      it1.rewind(); it2.rewind();
      for ( ; it1.cont(); ++it1, ++it2)
      {
        mark(it1,m1);
        unmark(it1,treated);
        mark(it2,m2);
      }
      negate_mark(m1);
      negate_mark(m2);
      CGAL_assertion( is_whole_map_unmarked(m1) );
      CGAL_assertion( is_whole_map_unmarked(m2) );
      CGAL_assertion( is_whole_map_unmarked(treated) );
      free_mark(m1);
      free_mark(m2);
      free_mark(treated);

      typename std::deque<Dart_descriptor>::iterator it = to_unmark.begin();
      for (; it != to_unmark.end(); ++it)
      { unmark(*it, mark1); }
      CGAL_assertion( is_whole_map_unmarked(mark1) );
      free_mark(mark1);

#ifdef CGAL_CMAP_TEST_VALID_INSERTIONS
      CGAL_assertion( is_valid() );
#endif

      return this->template beta<0>(adart1);
    }

    /** Test if a 2-cell can be inserted onto a given 3-cell along
     * a path of edges.
     * @param afirst iterator on the beginning of the path.
     * @param alast  iterator on the end of the path.
     * @return true iff a 2-cell can be inserted along the path.
     */
    template <class InputIterator>
    bool is_insertable_cell_2_in_cell_3(InputIterator afirst,
                                        InputIterator alast) const
    {
      CGAL_assertion( dimension>= 3 );

      // The path must have at least one dart.
      if (afirst==alast) return false;
      Dart_const_descriptor prec = null_descriptor;
      Dart_const_descriptor od = null_descriptor;

      for (InputIterator it(afirst); it!=alast; ++it)
      {
        // The path must contain only non empty darts.
        if (*it == null_descriptor || *it==null_dart_descriptor) return false;

        // Two consecutive darts of the path must belong to two edges
        // incident to the same vertex of the same volume.
        if (prec != null_descriptor)
        {
          od = other_extremity(prec);
          if ( od==null_descriptor ) return false;

          // of and *it must belong to the same vertex of the same volume
          if ( !belong_to_same_cell<0, 2>(od, *it) )
            return false;
        }
        prec = *it;
      }

      // The path must be closed.
      od = other_extremity(prec);
      if ( od==null_descriptor ) return false;

      if (!belong_to_same_cell<0, 2>(od, *afirst))
        return false;

      return true;
    }

    /** Insert a 2-cell in a given 3-cell along a path of darts.
     * @param afirst iterator on the beginning of the path.
     * @param alast  iterator on the end of the path.
     * @param update_attributes a boolean to update the enabled attributes
     * @return a dart of the new 2-cell.
     */
    template<class InputIterator>
    Dart_descriptor insert_cell_2_in_cell_3(InputIterator afirst,
                                        InputIterator alast,
                                        bool update_attributes=true)
    {
      CGAL_assertion(is_insertable_cell_2_in_cell_3(afirst,alast));

      Dart_descriptor prec = null_descriptor, d = null_descriptor,
        dd = null_descriptor, first = null_descriptor, it0=null_descriptor;
      bool withBeta3 = false;

      {
        for (InputIterator it(afirst); !withBeta3 && it!=alast; ++it)
        {
          if (!this->template is_free<2>(*it)) withBeta3 = true;
        }
      }

      {
        for (InputIterator it(afirst); it!=alast; ++it)
        {
          d = create_dart();

          if (withBeta3)
          {
            dd = create_dart();
            if ( !this->template is_free<2>((*it)) )
              basic_link_beta_for_involution<2>(this->template beta<2>(*it), dd);

            this->template basic_link_beta_for_involution<3>(d, dd);
          }

          this->template basic_link_beta_for_involution<2>(*it, d);

          if (prec != null_descriptor)
          {
            basic_link_beta_0(prec, d);
            if (withBeta3)
              basic_link_beta_1(this->template beta<3>(prec), dd);
          }
          else first = d;

          Helper::template Foreach_enabled_attributes_except
            <internal::Group_attribute_functor_of_dart<Self, 2>, 2>::
            run(*this,d,*it);

          if (withBeta3)
          {
            Helper::template Foreach_enabled_attributes_except
                <internal::Group_attribute_functor_of_dart<Self, 2>, 2>::
                run(*this,dd,d);
          }

          prec = d;
        }
      }

      basic_link_beta_0(prec, first);
      if ( withBeta3 )
      {
        basic_link_beta_1(this->template beta<3>(prec),
                          this->template beta<3>(first));
      }

      // Make copies of the new facet for dimension >=4
      CGAL_assertion(!is_free(first, 2));
      for ( unsigned int dim=4; dim<=dimension; ++dim )
      {
        if ( !is_free(beta(first, 2), dim) )
        {
          Dart_descriptor first2 = null_descriptor;
          prec = null_descriptor;
          for ( CMap_dart_iterator_basic_of_orbit<Self, 1> it(*this, first);
                it.cont(); ++it )
          {
            d = create_dart();

            basic_link_beta_for_involution(it, d, dim);
            if (withBeta3)
            {
              dd = create_dart();

              basic_link_beta_for_involution(this->template beta<3>(it), dd, dim);
              this->template basic_link_beta_for_involution<3>(d, dd);

              if (!this->template is_free<2>(this->template beta<3>(it)))
                basic_link_beta_for_involution<2>(beta(it, 3, 2, dim), dd);
            }

            CGAL_assertion(!is_free(it, 2));
            this->template basic_link_beta_for_involution<2>(beta(it, 2, dim), d);

            if ( prec!=null_descriptor )
            {
              basic_link_beta_0(prec, d);
              if (withBeta3)
              {
                basic_link_beta_1(this->template beta<3>(prec), dd);
              }
            }
            else first2 = d;

            it0=beta(it, 2, dim); // Required because
            //  Group_attribute_functor_of_dart takes references in parameter

            Helper::template Foreach_enabled_attributes_except
                <internal::Group_attribute_functor_of_dart<Self, 2>, 2>::
                run(*this,d,it0);

            if (withBeta3)
              Helper::template Foreach_enabled_attributes_except
                  <internal::Group_attribute_functor_of_dart<Self, 2>, 2>::
                  run(*this,dd,d);

            prec = d;
          }
          basic_link_beta_0( prec, first2 );
          if ( withBeta3 )
          {
            basic_link_beta_1( this->template beta<3>(prec), this->template beta<3>(first2) );
          }
        }
      }

      // Degroup the attributes
      if ( withBeta3 )
      { // Here we cannot use Degroup_attribute_functor_run as new darts do not
        // have their 3-attribute
        if (are_attributes_automatically_managed() && update_attributes)
        {
          CGAL::internal::Degroup_attribute_functor_run<Self, 3>::
            run(*this, first, this->template beta<3>(first));
        }
      }

#ifdef CGAL_CMAP_TEST_VALID_INSERTIONS
      CGAL_assertion( is_valid() );
#endif

      return first;
    }

  protected:
    /// Number of times each mark is reserved. 0 if the mark is free.
    mutable size_type mnb_times_reserved_marks[NB_MARKS];

    /// Mask marks to know the value of unmark dart, for each index i.
    mutable std::bitset<NB_MARKS> mmask_marks;

    /// Number of used marks.
    mutable size_type mnb_used_marks;

    /// Index of each mark, in mfree_marks_stack or in mfree_marks_stack.
    mutable size_type mindex_marks[NB_MARKS];

    /// "Stack" of free marks.
    mutable size_type mfree_marks_stack[NB_MARKS];

    /// "Stack" of used marks.
    mutable size_type mused_marks_stack[NB_MARKS];

    /// Number of marked darts for each used marks.
    mutable size_type mnb_marked_darts[NB_MARKS];

    /// Automatic management of the attributes:
    /// true means attributes are always maintained updated during operations.
    bool automatic_attributes_management;

    /// Tuple of unary and binary functors (for all non void attributes).
    typename Helper::Split_functors m_onsplit_functors;
    typename Helper::Merge_functors m_onmerge_functors;
  };

  template < unsigned int d_, class Items_, class Alloc_, class Storage_ >
  class Combinatorial_map :
    public Combinatorial_map_base<d_,
                                  Combinatorial_map<d_,Items_,Alloc_, Storage_>,
                                  Items_, Alloc_, Storage_ >
  {
  public:
    typedef Combinatorial_map<d_, Items_,Alloc_, Storage_>  Self;
    typedef Combinatorial_map_base<d_, Self, Items_, Alloc_, Storage_> Base;

    typedef typename Base::Dart_descriptor Dart_descriptor;
    typedef typename Base::Dart_const_descriptor Dart_const_descriptor;
    typedef typename Base::Alloc Alloc;
    typedef typename Base::Exception_no_more_available_mark
    Exception_no_more_available_mark;

    Combinatorial_map() : Base()
    {}

    Combinatorial_map(const Self & amap) : Base(amap)
    {}

    Combinatorial_map(Self && amap) : Base(amap)
    {}

    template <unsigned int d2, typename Refs2, typename Items2, typename Alloc2,
              typename Storage2>
    Combinatorial_map(const Combinatorial_map_base<d2, Refs2, Items2, Alloc2, Storage2>&
                      amap) : Base(amap)
    {}

    template <unsigned int d2, typename Refs2, typename Items2, typename Alloc2,
              typename Storage2, typename Converters>
    Combinatorial_map(const Combinatorial_map_base<d2, Refs2, Items2, Alloc2, Storage2>&
                      amap, const Converters& converters) :
      Base(amap, converters)
    {}

    template <unsigned int d2, typename Refs2, typename Items2, typename Alloc2,
              typename Storage2, typename Converters,
              typename DartInfoConverter>
    Combinatorial_map(const Combinatorial_map_base<d2, Refs2, Items2, Alloc2, Storage2>&
                      amap, const Converters& converters,
                      const DartInfoConverter& dartinfoconverter) :
      Base(amap, converters, dartinfoconverter)
    {}

    template <unsigned int d2, typename Refs2, typename Items2, typename Alloc2,
              typename Storage2, typename Converters,
              typename DartInfoConverter, typename PointConverter >
    Combinatorial_map(const Combinatorial_map_base<d2, Refs2, Items2, Alloc2, Storage2>&
                      amap, const Converters& converters,
                      const DartInfoConverter& dartinfoconverter,
                      const PointConverter& pointconverter) :
      Base(amap, converters, dartinfoconverter, pointconverter)
    {}
  };

} // namespace CGAL

#if defined(BOOST_GCC)
 _Pragma("GCC diagnostic pop")
#endif

 #include <CGAL/enable_warnings.h>

#endif // CGAL_COMBINATORIAL_MAP_H //
// EOF //<|MERGE_RESOLUTION|>--- conflicted
+++ resolved
@@ -40,13 +40,8 @@
 #include <deque>
 #include <tuple>
 #include <map>
-<<<<<<< HEAD
-#include <unordered_map>
-#include <boost/type_traits/is_same.hpp>
-=======
 #include <type_traits>
 #include <unordered_map>
->>>>>>> 01f8f1bc
 #include <boost/graph/graph_traits.hpp>
 #include <CGAL/boost/graph/helpers.h>
 
@@ -231,13 +226,8 @@
               typename Converters, typename DartInfoConverter,
               typename PointConverter>
     void generic_copy(CMap2& amap,
-<<<<<<< HEAD
-                      std::unordered_map<Dart_handle_2, Dart_handle>* origin_to_copy,
-                      std::unordered_map<Dart_handle, Dart_handle_2>* copy_to_origin,
-=======
                       std::unordered_map<Dart_descriptor_2, Dart_descriptor>* origin_to_copy,
                       std::unordered_map<Dart_descriptor, Dart_descriptor_2>* copy_to_origin,
->>>>>>> 01f8f1bc
                       const Converters& converters,
                       const DartInfoConverter& dartinfoconverter,
                       const PointConverter& pointconverter,
@@ -268,13 +258,8 @@
       // Create an mapping between darts of the two maps (originals->copies).
       // (here we cannot use CGAL::Unique_hash_map because it does not provide
       // iterators...
-<<<<<<< HEAD
-      std::unordered_map<Dart_handle_2, Dart_handle> local_dartmap;
-      if (origin_to_copy==NULL) // Use local_dartmap if user does not provides its own unordered_map
-=======
       std::unordered_map<Dart_descriptor_2, Dart_descriptor> local_dartmap;
       if (origin_to_copy==nullptr) // Use local_dartmap if user does not provides its own unordered_map
->>>>>>> 01f8f1bc
       { origin_to_copy=&local_dartmap; }
 
       Dart_descriptor new_dart;
@@ -311,11 +296,7 @@
 
       unsigned int min_dim=(dimension<amap.dimension?dimension:amap.dimension);
 
-<<<<<<< HEAD
-      typename std::unordered_map<Dart_handle_2,Dart_handle>::iterator
-=======
       typename std::unordered_map<Dart_descriptor_2,Dart_descriptor>::iterator
->>>>>>> 01f8f1bc
         dartmap_iter, dartmap_iter_end=origin_to_copy->end();
       for (dartmap_iter=origin_to_copy->begin(); dartmap_iter!=dartmap_iter_end;
            ++dartmap_iter)
@@ -351,15 +332,9 @@
              typename PointConverter>
     void copy(CMap2& amap,
               std::unordered_map
-<<<<<<< HEAD
-              <typename CMap2::Dart_handle, Dart_handle>* origin_to_copy,
-              std::unordered_map
-              <Dart_handle, typename CMap2::Dart_handle>* copy_to_origin,
-=======
               <typename CMap2::Dart_descriptor, Dart_descriptor>* origin_to_copy,
               std::unordered_map
               <Dart_descriptor, typename CMap2::Dart_descriptor>* copy_to_origin,
->>>>>>> 01f8f1bc
               const Converters& converters,
               const DartInfoConverter& dartinfoconverter,
               const PointConverter& pointconverter,
@@ -379,15 +354,9 @@
              typename PointConverter>
     void copy_from_const(const CMap2& amap,
                          std::unordered_map
-<<<<<<< HEAD
-                         <typename CMap2::Dart_const_handle, Dart_handle>* origin_to_copy,
-                         std::unordered_map
-                         <Dart_handle, typename CMap2::Dart_const_handle>* copy_to_origin,
-=======
                          <typename CMap2::Dart_const_descriptor, Dart_descriptor>* origin_to_copy,
                          std::unordered_map
                          <Dart_descriptor, typename CMap2::Dart_const_descriptor>* copy_to_origin,
->>>>>>> 01f8f1bc
                          const Converters& converters,
                          const DartInfoConverter& dartinfoconverter,
                          const PointConverter& pointconverter,
@@ -406,15 +375,9 @@
     template<typename CMap2, typename Converters, typename DartInfoConverter>
     void copy(CMap2& amap,
               std::unordered_map
-<<<<<<< HEAD
-              <typename CMap2::Dart_handle, Dart_handle>* origin_to_copy,
-              std::unordered_map
-              <Dart_handle, typename CMap2::Dart_handle>* copy_to_origin,
-=======
               <typename CMap2::Dart_descriptor, Dart_descriptor>* origin_to_copy,
               std::unordered_map
               <Dart_descriptor, typename CMap2::Dart_descriptor>* copy_to_origin,
->>>>>>> 01f8f1bc
               const Converters& converters,
               const DartInfoConverter& dartinfoconverter,
               bool copy_marks=true,
@@ -432,15 +395,9 @@
     template <typename CMap2, typename Converters, typename DartInfoConverter>
     void copy_from_const(const CMap2& amap,
                          std::unordered_map
-<<<<<<< HEAD
-                         <typename CMap2::Dart_const_handle, Dart_handle>* origin_to_copy,
-                         std::unordered_map
-                         <Dart_handle, typename CMap2::Dart_const_handle>* copy_to_origin,
-=======
                          <typename CMap2::Dart_const_descriptor, Dart_descriptor>* origin_to_copy,
                          std::unordered_map
                          <Dart_descriptor, typename CMap2::Dart_const_descriptor>* copy_to_origin,
->>>>>>> 01f8f1bc
                          const Converters& converters,
                          const DartInfoConverter& dartinfoconverter,
                          bool copy_marks=true,
@@ -458,15 +415,9 @@
     template<typename CMap2, typename Converters>
     void copy(CMap2& amap,
               std::unordered_map
-<<<<<<< HEAD
-              <typename CMap2::Dart_handle, Dart_handle>* origin_to_copy,
-              std::unordered_map
-              <Dart_handle, typename CMap2::Dart_handle>* copy_to_origin,
-=======
               <typename CMap2::Dart_descriptor, Dart_descriptor>* origin_to_copy,
               std::unordered_map
               <Dart_descriptor, typename CMap2::Dart_descriptor>* copy_to_origin,
->>>>>>> 01f8f1bc
               const Converters& converters,
               bool copy_marks=true,
               bool copy_perforated_darts=false,
@@ -481,15 +432,9 @@
     template <typename CMap2, typename Converters>
     void copy_from_const(const CMap2& amap,
                          std::unordered_map
-<<<<<<< HEAD
-                         <typename CMap2::Dart_const_handle, Dart_handle>* origin_to_copy,
-                         std::unordered_map
-                         <Dart_handle, typename CMap2::Dart_const_handle>* copy_to_origin,
-=======
                          <typename CMap2::Dart_const_descriptor, Dart_descriptor>* origin_to_copy,
                          std::unordered_map
                          <Dart_descriptor, typename CMap2::Dart_const_descriptor>* copy_to_origin,
->>>>>>> 01f8f1bc
                          const Converters& converters,
                          bool copy_marks=true,
                          bool copy_perforated_darts=false,
@@ -504,15 +449,9 @@
     template<typename CMap2>
     void copy(CMap2& amap,
               std::unordered_map
-<<<<<<< HEAD
-              <typename CMap2::Dart_handle, Dart_handle>* origin_to_copy=nullptr,
-              std::unordered_map
-              <Dart_handle, typename CMap2::Dart_handle>* copy_to_origin=nullptr,
-=======
               <typename CMap2::Dart_descriptor, Dart_descriptor>* origin_to_copy=nullptr,
               std::unordered_map
               <Dart_descriptor, typename CMap2::Dart_descriptor>* copy_to_origin=nullptr,
->>>>>>> 01f8f1bc
               bool copy_marks=true,
               bool copy_perforated_darts=false,
               size_type mark_perforated=INVALID_MARK)
@@ -526,15 +465,9 @@
     template <typename CMap2>
     void copy_from_const(const CMap2& amap,
                          std::unordered_map
-<<<<<<< HEAD
-                         <typename CMap2::Dart_const_handle, Dart_handle>* origin_to_copy=nullptr,
-                         std::unordered_map
-                         <Dart_handle, typename CMap2::Dart_const_handle>* copy_to_origin=nullptr,
-=======
                          <typename CMap2::Dart_const_descriptor, Dart_descriptor>* origin_to_copy=nullptr,
                          std::unordered_map
                          <Dart_descriptor, typename CMap2::Dart_const_descriptor>* copy_to_origin=nullptr,
->>>>>>> 01f8f1bc
                          bool copy_marks=true,
                          bool copy_perforated_darts=false,
                          size_type mark_perforated=INVALID_MARK)
@@ -644,15 +577,9 @@
     void import_from_halfedge_graph(const HEG& heg,
                                     std::unordered_map
                                     <typename boost::graph_traits<HEG>::halfedge_descriptor,
-<<<<<<< HEAD
-                                    Dart_handle>* origin_to_copy=NULL,
-                                    std::unordered_map
-                                    <Dart_handle,
-=======
                                     Dart_descriptor>* origin_to_copy=NULL,
                                     std::unordered_map
                                     <Dart_descriptor,
->>>>>>> 01f8f1bc
                                     typename boost::graph_traits<HEG>::halfedge_descriptor>*
                                     copy_to_origin=NULL,
                                     bool copy_perforated_darts=false,
@@ -3505,11 +3432,7 @@
         }
       }
 
-<<<<<<< HEAD
-      if ( res==amap.null_handle ) res = amap.darts().begin();
-=======
       if ( res==amap.null_descriptor ) { res=amap.darts().begin(); }
->>>>>>> 01f8f1bc
       return res;
     }
 
@@ -3590,13 +3513,8 @@
 
             // We first test info of darts
             if (match && testDartInfo)
-<<<<<<< HEAD
-              match=internal::Test_is_same_dart_info_functor<Self, Map2>::
-                  run(*this, map2, current, other);
-=======
             { match=internal::Test_is_same_dart_info_functor<Self, Map2>::
                   run(*this, map2, current, other); }
->>>>>>> 01f8f1bc
 
             // We need to test in both direction because
             // Foreach_enabled_attributes only test non void attributes
