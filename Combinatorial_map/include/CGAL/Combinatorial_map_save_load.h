// Copyright (c) 2010-2011 CNRS and LIRIS' Establishments (France).
// All rights reserved.
//
// This file is part of CGAL (www.cgal.org)
//
// $URL$
// $Id$
// SPDX-License-Identifier: LGPL-3.0-or-later OR LicenseRef-Commercial
//
// Author(s)     : Guillaume Damiand <guillaume.damiand@liris.cnrs.fr>
//                 Guillaume Castano <guillaume.castano@gmail.com>
//                 Pascal Khieu <pascal.khieu@gmail.com>
//
#ifndef CGAL_COMBINATORIAL_MAP_SAVE_LOAD_H
#define CGAL_COMBINATORIAL_MAP_SAVE_LOAD_H

#include <boost/property_tree/xml_parser.hpp>
#include <boost/property_tree/ptree.hpp>
#include <boost/lexical_cast.hpp>

#include <CGAL/Exact_predicates_inexact_constructions_kernel.h>
#include <CGAL/Exact_predicates_exact_constructions_kernel.h>
#include <CGAL/Combinatorial_map_functors.h>

#include <algorithm>
#include <unordered_map>
#include <vector>
#include <cstdlib>
#include <iostream>
#include <typeinfo>

namespace CGAL {

    typedef Exact_predicates_inexact_constructions_kernel::Point_2 RPoint_2;
    typedef Exact_predicates_exact_constructions_kernel::Point_2 EPoint_2;
    typedef Exact_predicates_inexact_constructions_kernel::Point_3 RPoint_3;
    typedef Exact_predicates_exact_constructions_kernel::Point_3 EPoint_3;

  // Tags used in xml tree:
  // For darts:
  //  <darts>
  //    <d> // new dart
  //        <b i="1"> neighbor dart index for beta1 </b>
  //        ...
  //        <v> value of dart (optional) </v>
  //    </d>
  //  ...
  // </darts>
  // For attributes:
  // <attributes>
  //   <dimension index="1"> // new type of non void attribute
  //   <type>type of the info associated</type>
  //   <a> // new attribute
  //    <d> dart index </d>
  //    <v> value of attribute </v>
  //   </a>
  //   ...
  // </attributes>

  // Here T is a Dart_const_descriptor so we don't need &
  template<typename T>
  void write_cmap_dart_node(boost::property_tree::ptree & /*node*/, T)
  {}

  template<typename T>
  void write_cmap_attribute_node(boost::property_tree::ptree & /*node*/, const T&)
  {}

  inline
  void write_cmap_attribute_node(boost::property_tree::ptree & node,
                       char val)
  {node.add("v",val);}
  inline
  void write_cmap_attribute_node(boost::property_tree::ptree & node,
                       unsigned char val)
  {node.add("v",val);}
  inline
  void write_cmap_attribute_node(boost::property_tree::ptree & node,
                       short int val)
  {node.add("v",val);}
  inline
  void write_cmap_attribute_node(boost::property_tree::ptree & node,
                       unsigned short int val)
  {node.add("v",val);}
  inline
  void write_cmap_attribute_node(boost::property_tree::ptree & node,
                       int val)
  {node.add("v",val);}
  inline
  void write_cmap_attribute_node(boost::property_tree::ptree & node,
                       unsigned int val)
  {node.add("v",val);}
  inline
  void write_cmap_attribute_node(boost::property_tree::ptree & node,
                       long int val)
  {node.add("v",val);}
  inline
  void write_cmap_attribute_node(boost::property_tree::ptree & node,
                       unsigned long int val)
  {node.add("v",val);}
  inline
  void write_cmap_attribute_node(boost::property_tree::ptree & node,
                       float val)
  {node.add("v",val);}
  inline
  void write_cmap_attribute_node(boost::property_tree::ptree & node,
                       double val)
  {node.add("v",val);}
  inline
  void write_cmap_attribute_node(boost::property_tree::ptree & node,
                       long double val)
  {node.add("v",val);}
  inline
  void write_cmap_attribute_node(boost::property_tree::ptree & node,
                       bool val)
  {node.add("v",val);}
  inline
  void write_cmap_attribute_node(boost::property_tree::ptree & node,
                       const std::string& val)
  {node.add("v",val);}
  inline
  void write_cmap_attribute_node(boost::property_tree::ptree & node,
                                 const RPoint_2& val)
  {
    node.add("p.x",val.x());
    node.add("p.y",val.y());
  }
  inline
  void write_cmap_attribute_node(boost::property_tree::ptree & node,
                                 const EPoint_2& val)
  {
    node.add("p.x",CGAL::to_double(val.x()));
    node.add("p.y",CGAL::to_double(val.y()));
  }
  inline
  void write_cmap_attribute_node(boost::property_tree::ptree & node,
                                 const RPoint_3& val)
  {
    node.add("p.x",val.x());
    node.add("p.y",val.y());
    node.add("p.z",val.z());
  }
  inline
  void write_cmap_attribute_node(boost::property_tree::ptree & node,
                                 const EPoint_3& val)
  {
    node.add("p.x",CGAL::to_double(val.x()));
    node.add("p.y",CGAL::to_double(val.y()));
    node.add("p.z",CGAL::to_double(val.z()));
  }

  template<typename CMap, unsigned int i,
           bool WithInfo=CGAL::Is_attribute_has_non_void_info
                          <typename CMap::template Attribute_type<i>::type>::value,
           bool WithPoint=CGAL::Is_attribute_has_point
                          <typename CMap::template Attribute_type<i>::type >::value >
  struct My_functor_cmap_save_one_attrib;

  // An attrib with point and with info
  template<typename CMap, unsigned int i>
  struct My_functor_cmap_save_one_attrib<CMap, i, true, true>
  {
    static void run(CMap& amap, boost::property_tree::ptree& ptree,
<<<<<<< HEAD
                    std::unordered_map<typename CMap::Dart_const_handle,
=======
                    std::unordered_map<typename CMap::Dart_const_descriptor,
>>>>>>> 01f8f1bc
                    typename CMap::size_type>& myDarts)
    {
      // add dimension & type
      boost::property_tree::ptree& ndim = ptree.add("dimension", "");
      ndim.put("<xmlattr>.index", i);
      ndim.add("type", typeid(typename CMap::template Attribute_type<i>::type::Info).name());
      ndim.add("type_point", typeid(typename CMap::Point).name());

      // for every attribute of the dimension
      for (auto it=amap.template one_dart_per_cell<i>().begin(),
           itend=amap.template one_dart_per_cell<i>().end(); it!=itend; ++it)
      {
<<<<<<< HEAD
        if (amap.template attribute<i>(it)!=nullptr)
=======
        if (amap.template attribute<i>(it)!=amap.null_descriptor)
>>>>>>> 01f8f1bc
        {
          // make composant, dart and property node
          boost::property_tree::ptree & nattr = ndim.add("a", "");
          /* boost::property_tree::ptree & ndarts = */
          nattr.add("d", myDarts[it]);

          // update property node to add a value node (from basic or custom type
          write_cmap_attribute_node(nattr, amap.template info<i>(it));
          write_cmap_attribute_node(nattr, amap.point(it));
        }
      }
    }
  };

  // An attribute with point and without info
  template<typename CMap, unsigned int i>
  struct My_functor_cmap_save_one_attrib<CMap, i, false, true>
  {
    static void run(CMap& amap, boost::property_tree::ptree& ptree,
<<<<<<< HEAD
                    std::unordered_map<typename CMap::Dart_const_handle,
=======
                    std::unordered_map<typename CMap::Dart_const_descriptor,
>>>>>>> 01f8f1bc
                    typename CMap::size_type>& myDarts)
    {
      // add dimension & type
      boost::property_tree::ptree& ndim = ptree.add("dimension", "");
      ndim.put("<xmlattr>.index", i);
      ndim.add("type", "void");
      ndim.add("type_point", typeid(typename CMap::Point).name());

      // for every attribute of the dimension
      for (auto it=amap.template one_dart_per_cell<i>().begin(),
           itend=amap.template one_dart_per_cell<i>().end(); it!=itend; ++it)
      {
<<<<<<< HEAD
        if (amap.template attribute<i>(it)!=nullptr)
=======
        if (amap.template attribute<i>(it)!=amap.null_descriptor)
>>>>>>> 01f8f1bc
        {
          // make composant, dart and property node
          boost::property_tree::ptree & nattr = ndim.add("a", "");
          /* boost::property_tree::ptree & ndarts = */
          nattr.add("d", myDarts[it]);

          // update property node to add a value node (from basic or custom type
          write_cmap_attribute_node(nattr, amap.point(it));
        }
      }
    }
  };

  // An attribute without point and with info
  template<typename CMap, unsigned int i>
  struct My_functor_cmap_save_one_attrib<CMap, i, true, false>
  {
    static void run(CMap& amap, boost::property_tree::ptree& ptree,
<<<<<<< HEAD
                    std::unordered_map<typename CMap::Dart_const_handle,
=======
                    std::unordered_map<typename CMap::Dart_const_descriptor,
>>>>>>> 01f8f1bc
                    typename CMap::size_type>& myDarts)
    {
      // add dimension & type
      boost::property_tree::ptree& ndim = ptree.add("dimension", "");
      ndim.put("<xmlattr>.index", i);
      ndim.add("type", typeid(typename CMap::template
                              Attribute_type<i>::type::Info).name());
      ndim.add("type_point", "void");

      // for every attribute of the dimension
      for (auto it=amap.template one_dart_per_cell<i>().begin(),
           itend=amap.template one_dart_per_cell<i>().end(); it!=itend; ++it)
      {
<<<<<<< HEAD
        if (amap.template attribute<i>(it)!=nullptr)
=======
        if (amap.template attribute<i>(it)!=amap.null_descriptor)
>>>>>>> 01f8f1bc
        {
          // make composant, dart and property node
          boost::property_tree::ptree & nattr = ndim.add("a", "");
          /* boost::property_tree::ptree & ndarts = */
          nattr.add("d", myDarts[it]);

          // update property node to add a value node (from basic or custom type
          write_cmap_attribute_node(nattr, amap.template info<i>(it));
        }
      }
    }
  };

  // An attrib without point and without info
  template<typename CMap, unsigned int i>
  struct My_functor_cmap_save_one_attrib<CMap, i, false, false>
  {
    static void run(CMap& amap, boost::property_tree::ptree& ptree,
<<<<<<< HEAD
                    std::unordered_map<typename CMap::Dart_const_handle,
=======
                    std::unordered_map<typename CMap::Dart_const_descriptor,
>>>>>>> 01f8f1bc
                    typename CMap::size_type>& myDarts)
    {
      // add dimension & type
      boost::property_tree::ptree& ndim = ptree.add("dimension", "");
      ndim.put("<xmlattr>.index", i);
      ndim.add("type", "void");
      ndim.add("type_point", "void");

      // for every attribute of the dimension
      for (auto it=amap.template one_dart_per_cell<i>().begin(),
           itend=amap.template one_dart_per_cell<i>().end(); it!=itend; ++it)
      {
<<<<<<< HEAD
        if (amap.template attribute<i>(it)!=nullptr)
=======
        if (amap.template attribute<i>(it)!=amap.null_descriptor)
>>>>>>> 01f8f1bc
        {
          // make composant, dart and property node
          boost::property_tree::ptree & nattr = ndim.add("a", "");
          /* boost::property_tree::ptree & ndarts = */
          nattr.add("d", myDarts[it]);
        }
      }
    }
  };

  template<typename CMap>
  struct My_functor_cmap_save_attrib
  {
    template <unsigned int i>
    static void run(CMap& amap, boost::property_tree::ptree& ptree,
<<<<<<< HEAD
                    std::unordered_map<typename CMap::Dart_const_handle,
=======
                    std::unordered_map<typename CMap::Dart_const_descriptor,
>>>>>>> 01f8f1bc
                    typename CMap::size_type>& myDarts)
    {
      My_functor_cmap_save_one_attrib<CMap, i>::run(amap, ptree, myDarts);
    }
  };

  template < class CMap >
  boost::property_tree::ptree cmap_save_darts
<<<<<<< HEAD
  (CMap& amap, std::unordered_map<typename CMap::Dart_const_handle,
=======
  (CMap& amap, std::unordered_map<typename CMap::Dart_const_descriptor,
>>>>>>> 01f8f1bc
   typename CMap::size_type>& myDarts)
  {
    CGAL_assertion( myDarts.empty() );

    // First we numbered each dart by using the unordered_map.
    typename CMap::Dart_range::const_iterator it(amap.darts().begin());
    for(typename CMap::size_type num=1; num<=amap.number_of_darts();
        ++num, ++it)
    {
      myDarts[it] = num;
    }

    // make a tree
    using boost::property_tree::ptree;
    ptree pt;

    // Now we save each dart, and its neighbors.
    it=amap.darts().begin();
    for(typename CMap::size_type num=0; num<amap.number_of_darts(); ++num, ++it)
    {
      // make a dart node
      ptree& ndart = pt.add("d", "");

      // the beta, only for non free sews
      for(unsigned int dim=1; dim<=amap.dimension; dim++)
      {
        if(!amap.is_free(it, dim))
        {
          ptree& currentNext = ndart.add("b", myDarts[amap.beta(it, dim)]);
          currentNext.put("<xmlattr>.i", dim);
        }
      }

      // update property node to add a value node (if user defined its own
      // function)
      write_cmap_dart_node(ndart, it);
    }

    return pt;
  }

  template < class CMap >
  boost::property_tree::ptree cmap_save_attributes
<<<<<<< HEAD
  (const CMap& amap, std::unordered_map<typename CMap::Dart_const_handle,
=======
  (const CMap& amap, std::unordered_map<typename CMap::Dart_const_descriptor,
>>>>>>> 01f8f1bc
   typename CMap::size_type>& myDarts)
  {
    using boost::property_tree::ptree;
    ptree pt;

    // update pt adding nodes containing attributes informations
    CMap::Helper::template Foreach_enabled_attributes
      <My_functor_cmap_save_attrib<CMap> >::run(const_cast<CMap&>(amap), pt, myDarts);

    return pt;
  }

  struct EmptyFunctor
  {
    void operator() (boost::property_tree::ptree & /*node*/) const
    {
      // node.add("myinfo.myvalie",15);
    }
  };

  template < class CMap, class Functor >
  bool save_combinatorial_map(const CMap& amap, std::ostream & output,
                              const Functor& f)
  {
    using boost::property_tree::ptree;
    ptree tree;
    tree.put("data", "");

    /** First we save general information of the map (by default nothing,
        the fuction can be specialized by users). */
    f(tree);

    // map dart => number
<<<<<<< HEAD
    std::unordered_map<typename CMap::Dart_const_handle, typename CMap::size_type> myDarts;
=======
    std::unordered_map<typename CMap::Dart_const_descriptor, typename CMap::size_type> myDarts;
>>>>>>> 01f8f1bc

    // Save darts
    ptree pt_darts=cmap_save_darts(amap, myDarts);
    tree.add_child("data.darts",pt_darts);

    // Save attributes
    ptree pt_attr=cmap_save_attributes(amap, myDarts);
    tree.add_child("data.attributes", pt_attr);

    // save data in output
    write_xml(output, tree);

    return true;
  }

  template < class CMap, class Functor >
  bool save_combinatorial_map(const CMap& amap, const char* filename,
                              const Functor& f)
  {
    std::ofstream output(filename);
    if (!output) return false;
    return save_combinatorial_map(amap, output, f);
  }

  template < class CMap >
  bool save_combinatorial_map(const CMap& amap, std::ostream & output)
  {
    EmptyFunctor f;
    return save_combinatorial_map(amap, output, f);
  }

  template < class CMap >
  bool save_combinatorial_map(const CMap& amap, const char* filename)
  {
    EmptyFunctor f;
    return save_combinatorial_map(amap, filename, f);
  }

  // Here T is a Dart_descriptor so no need of &
  template<typename T>
  void read_cmap_dart_node
  (const boost::property_tree::ptree::value_type &/*v*/, T /*val*/)
  {}
  template<typename T>
  void read_cmap_attribute_node
  (const boost::property_tree::ptree::value_type &/*v*/, T &/*val*/)
  {}
  template<> inline
  void read_cmap_attribute_node
  (const boost::property_tree::ptree::value_type &v,char &val)
  {val=boost::lexical_cast< char >(v.second.data());}
  template<> inline
  void read_cmap_attribute_node
  (const boost::property_tree::ptree::value_type &v,unsigned char &val)
  {val=boost::lexical_cast< unsigned char >(v.second.data());}
  template<> inline
  void read_cmap_attribute_node
  (const boost::property_tree::ptree::value_type &v,short int &val)
  {val=boost::lexical_cast< short int >(v.second.data());}
  template<> inline
  void read_cmap_attribute_node
  (const boost::property_tree::ptree::value_type &v,unsigned short int &val)
  {val=boost::lexical_cast< unsigned short int >(v.second.data());}
  template<> inline
  void read_cmap_attribute_node
  (const boost::property_tree::ptree::value_type &v,int &val)
  {val=boost::lexical_cast< int >(v.second.data());}
  template<> inline
  void read_cmap_attribute_node
  (const boost::property_tree::ptree::value_type &v,unsigned int &val)
  {val=boost::lexical_cast< unsigned int >(v.second.data());}
  template<> inline
  void read_cmap_attribute_node
  (const boost::property_tree::ptree::value_type &v,long int &val)
  {val=boost::lexical_cast< long int >(v.second.data());}
  template<> inline
  void read_cmap_attribute_node
  (const boost::property_tree::ptree::value_type &v,unsigned long int &val)
  {val=boost::lexical_cast< unsigned long int >(v.second.data());}
  template<> inline
  void read_cmap_attribute_node
  (const boost::property_tree::ptree::value_type &v,float &val)
  {val=boost::lexical_cast< float >(v.second.data());}
  template<> inline
  void read_cmap_attribute_node
  (const boost::property_tree::ptree::value_type &v,double &val)
  {val=boost::lexical_cast< double >(v.second.data());}
  template<> inline
  void read_cmap_attribute_node
  (const boost::property_tree::ptree::value_type &v,long double &val)
  {val=boost::lexical_cast< long double >(v.second.data());}
  template<> inline
  void read_cmap_attribute_node
  (const boost::property_tree::ptree::value_type &v,bool &val)
  {val=boost::lexical_cast< bool >(v.second.data());}
  template<> inline
  void read_cmap_attribute_node
  (const boost::property_tree::ptree::value_type &v,std::string &val)
  {val=boost::lexical_cast< std::string >(v.second.data());}
  template<> inline
  void read_cmap_attribute_node
  (const boost::property_tree::ptree::value_type &v,RPoint_2 &val)
  {
    double x=v.second.get<double>("x");
    double y=v.second.get<double>("y");
    val = RPoint_2(x,y);
  }
  template<> inline
  void read_cmap_attribute_node
  (const boost::property_tree::ptree::value_type &v,RPoint_3 &val)
  {
    double x=v.second.get<double>("x");
    double y=v.second.get<double>("y");
    double z=v.second.get<double>("z");
    val = RPoint_3(x,y,z);
  }

  template<typename CMap, unsigned int i,
           bool WithInfo=CGAL::Is_attribute_has_non_void_info
                          <typename CMap::template Attribute_type<i>::type>::value,
           bool WithPoint=CGAL::Is_attribute_has_point
                          <typename CMap::template Attribute_type<i>::type >::value >
  struct My_functor_cmap_load_one_attrib;

  // An attrib with point and with info
  template<typename CMap, unsigned int i>
  struct My_functor_cmap_load_one_attrib<CMap, i, true, true>
  {
    static void run(const boost::property_tree::ptree& pt, CMap& amap,
                    const std::vector<typename CMap::Dart_descriptor>& myDarts)
    {
      for(const boost::property_tree::ptree::value_type& v0 :
          pt.get_child("data.attributes") )
      {
        // <dimension>
        if (v0.first == "dimension")
        {
          int dimension=v0.second.get("<xmlattr>.index", -1);

          // if map.dimension == dimension saved in the xml file
          if (dimension==i)
          {
            unsigned int id_dart_cellule=0;
            std::string type =  v0.second.get<std::string>("type");
            std::string type_map=std::string
              (typeid(typename CMap::template Attribute_type<i>::type::Info).name());

            std::string ptype =  v0.second.get<std::string>("type_point");
            std::string ptype_map= std::string
              (typeid(typename CMap::template Attribute_type<i>::type::Point).name());

                //  std::cout<<"ptype="<<ptype<<"  and type_map="<<type_map<<std::endl;
                /* if(type!=type_map && ptype!=ptype_map)
                {
                  //  std::cout<<"Not loaded."<<std::endl;
                  return;
                  }*/

            for(const boost::property_tree::ptree::value_type &v1 :
                          v0.second )
            {
              if( v1.first == "a" )
              {
                id_dart_cellule=v1.second.get<unsigned int>("d")-1;

                for(const boost::property_tree::ptree::value_type &v2 :
                              v1.second )
                {
                  if( type==type_map && v2.first == "v" )
                  {
                    if (amap.template attribute<i>(myDarts[id_dart_cellule])
                        ==amap.null_descriptor )
                      amap.template set_attribute<i>
                        (myDarts[id_dart_cellule],
                         amap.template create_attribute<i>());
                    read_cmap_attribute_node
                      (v2,
                       amap.template info<i>(myDarts[id_dart_cellule]));
                  }
                  if( ptype==ptype_map && v2.first == "p" )
                  {
                    if (amap.template attribute<i>(myDarts[id_dart_cellule])
                        ==amap.null_descriptor )
                      amap.template set_attribute<i>
                        (myDarts[id_dart_cellule],
                         amap.template create_attribute<i>());
                    read_cmap_attribute_node
                      (v2,
                       amap.template get_attribute<i>
                       (amap.template attribute<i>(myDarts[id_dart_cellule])).
                       point());
                  }
                }
              }
            }
          }
        }
      }
    }
  };

  // An attribute with point and without info
  template<typename CMap, unsigned int i>
  struct My_functor_cmap_load_one_attrib<CMap, i, false, true>
  {
    static void run(const boost::property_tree::ptree& pt, CMap& amap,
                    const std::vector<typename CMap::Dart_descriptor>& myDarts)
    {
      for( const boost::property_tree::ptree::value_type &v0 :
                     pt.get_child("data.attributes") )
      {
        // <dimension>
        if (v0.first == "dimension")
        {
          int dimension=v0.second.get("<xmlattr>.index", -1);

          // if map.dimension == dimension saved in the xml file
          if (dimension==i)
          {
            unsigned int id_dart_cellule=0;
            std::string ptype =  v0.second.get<std::string>("type_point");
            std::string type_map= typeid
              (typename CMap::template Attribute_type<i>::type::Point).name();
                //  std::cout<<"ptype="<<ptype<<"  and type_map="<<type_map<<std::endl;
                /*                if(ptype!=type_map)
                {
                  //  std::cout<<"Not loaded."<<std::endl;
                  return;
                  }*/

            for(const boost::property_tree::ptree::value_type &v1 :
                          v0.second )
            {
              if( v1.first == "a" )
              {
                id_dart_cellule=v1.second.get<unsigned int>("d")-1;

                for(const boost::property_tree::ptree::value_type &v2 :
                              v1.second )
                {
                  if( v2.first == "p" )
                  {
                    if (amap.template attribute<i>
                        (myDarts[id_dart_cellule])==amap.null_descriptor )
                      amap.template set_attribute<i>
                        (myDarts[id_dart_cellule],
                         amap.template create_attribute<i>());

                    read_cmap_attribute_node
                      (v2,
                       (amap.template get_attribute<i>
                        (amap.template attribute<i>(myDarts[id_dart_cellule])).
                        point()));
                  }
                }
              }
            }
          }
        }
      }
    }
  };

  // An attribute without point and with info
  template<typename CMap, unsigned int i>
  struct My_functor_cmap_load_one_attrib<CMap, i, true, false>
  {
    static void run(const boost::property_tree::ptree& pt, CMap& amap,
                    const std::vector<typename CMap::Dart_descriptor>& myDarts)
    {
      for( const boost::property_tree::ptree::value_type &v0 :
                     pt.get_child("data.attributes") )
      {
        // <dimension>
        if (v0.first == "dimension")
        {
          int dimension=v0.second.get("<xmlattr>.index", -1);

          // if map.dimension == dimension saved in the xml file
          if (dimension==i)
          {
            unsigned int id_dart_cellule=0;
            std::string ptype =  v0.second.get<std::string>("type");
            std::string type_map= typeid
              (typename CMap::template Attribute_type<i>::type::Info).name();
                //  std::cout<<"ptype="<<ptype<<"  and type_map="<<type_map<<std::endl;
                /*      if(ptype!=type_map)
                {
                  //  std::cout<<"Not loaded."<<std::endl;
                  return;
                  } */

            for(const boost::property_tree::ptree::value_type &v1 :
                          v0.second )
            {
              if( v1.first == "a" )
              {
                id_dart_cellule=v1.second.get<unsigned int>("d")-1;

                for(const boost::property_tree::ptree::value_type &v2 :
                              v1.second )
                {
                  if( v2.first == "v" )
                  {
                    if (amap.template attribute<i>
                        (myDarts[id_dart_cellule])==amap.null_descriptor)
                      amap.template set_attribute<i>
                        (myDarts[id_dart_cellule],
                         amap.template create_attribute<i>());
                    read_cmap_attribute_node
                      (v2,
                       amap.template info<i>(myDarts[id_dart_cellule]));
                  }
                }
              }
            }
          }
        }
      }
    }
  };

  // An attribute without point and without info
  template<typename CMap, unsigned int i>
  struct My_functor_cmap_load_one_attrib<CMap, i, false, false>
  {
    static void run(const boost::property_tree::ptree& pt, CMap& amap,
                    const std::vector<typename CMap::Dart_descriptor>& myDarts)
    {
      for( const boost::property_tree::ptree::value_type &v0 :
                     pt.get_child("data.attributes") )
      {
        // <dimension>
        if (v0.first == "dimension")
        {
          int dimension=v0.second.get("<xmlattr>.index", -1);

          // if map.dimension == dimension saved in the xml file
          if (dimension==i)
          {
            unsigned int id_dart_cellule=0;

            for(const boost::property_tree::ptree::value_type &v1 :
                          v0.second )
            {
              if( v1.first == "a" )
              {
                id_dart_cellule=v1.second.get<unsigned int>("d")-1;

                if (amap.template attribute<i>(myDarts[id_dart_cellule])==
                    amap.null_descriptor)
                  amap.template set_attribute<i>
                    (myDarts[id_dart_cellule],
                   amap.template create_attribute<i>());
              }
            }
          }
        }
      }
    }
  };

  /** Functor called to load i-attributes.
   *  @param pt a boost::property_tree::ptree load from an xml file
   *  @param amap a pointer to the map to load into
   *  @param myDarts an array of Dart_descriptor st myDarts[i] is the ith dart.
   */
  template<class CMap>
  struct My_functor_cmap_load_attrib
  {
    template <unsigned int i>
    static void run(const boost::property_tree::ptree& pt, CMap& amap,
                    const std::vector<typename CMap::Dart_descriptor>& myDarts)
    {
       My_functor_cmap_load_one_attrib<CMap, i>::run(pt, amap, myDarts);
    }
  };

  template < class CMap >
  bool cmap_load_darts(boost::property_tree::ptree &pt, CMap& amap,
                       std::vector<typename CMap::Dart_descriptor>& myDarts)
  {
    // use a boost::property_tree
    using boost::property_tree::ptree;

    // make darts
    for( const ptree::value_type &v : pt.get_child("data.darts") )
    {
      if( v.first == "d" )
        myDarts.push_back(amap.create_dart());
    }

    // update beta links
    unsigned int index;
    unsigned int currentDartInt = 0;
    unsigned int nextDartInt;

    for( const ptree::value_type &v : pt.get_child("data.darts") )
    {
      if( v.first == "d" )
      {
        for( const ptree::value_type &v2 : v.second )
        {
          if (v2.first == "b")
          {
            index = v2.second.get("<xmlattr>.i", 0);
            nextDartInt = boost::lexical_cast< int >(v2.second.data())-1;

            if ( index<=amap.dimension )
            {
              amap.basic_link_beta(myDarts[currentDartInt],
                                   myDarts[nextDartInt],
                                   index);
            }
          }
          else if (v2.first=="v")
            read_cmap_dart_node(v2,myDarts[currentDartInt]);
        }
      }
      ++currentDartInt;
    }

    return true;
  }

  template < class CMap >
  void cmap_load_attributes(const boost::property_tree::ptree& pt, CMap& amap,
                            const std::vector<typename CMap::Dart_descriptor>& myDarts)
  {
    CMap::Helper::template Foreach_enabled_attributes
      <My_functor_cmap_load_attrib<CMap> >::run(pt, amap, myDarts);
  }

  template < class CMap, class Functor >
  bool load_combinatorial_map(std::ifstream & input, CMap& amap,
                              Functor& f)
  {
    using boost::property_tree::ptree;
    ptree pt;
    read_xml(input, pt);

    /** First we load general information of the map (by default nothing,
        the fuction can be specialized by users). */
    f(pt);

    // Then we load darts and attributes.
    std::vector<typename CMap::Dart_descriptor> myDarts;
    cmap_load_darts(pt,amap,myDarts);
    cmap_load_attributes(pt,amap,myDarts);
    return true;
  }

  template < class CMap, class Functor >
  bool load_combinatorial_map(const char* filename, CMap& amap,
                              Functor& f)
  {
    std::ifstream input(filename);
    if (!input) return false;
    return load_combinatorial_map(input, amap, f);
  }

  template < class CMap >
  bool load_combinatorial_map(std::ifstream & input, CMap& amap)
  {
    EmptyFunctor f;
    return load_combinatorial_map(input, amap, f);
  }

  template < class CMap >
  bool load_combinatorial_map(const char* filename, CMap& amap)
  {
    EmptyFunctor f;
    return load_combinatorial_map(filename, amap, f);
  }
} // namespace CGAL

#endif // CGAL_COMBINATORIAL_MAP_SAVE_LOAD_H //
// EOF //<|MERGE_RESOLUTION|>--- conflicted
+++ resolved
@@ -161,11 +161,7 @@
   struct My_functor_cmap_save_one_attrib<CMap, i, true, true>
   {
     static void run(CMap& amap, boost::property_tree::ptree& ptree,
-<<<<<<< HEAD
-                    std::unordered_map<typename CMap::Dart_const_handle,
-=======
                     std::unordered_map<typename CMap::Dart_const_descriptor,
->>>>>>> 01f8f1bc
                     typename CMap::size_type>& myDarts)
     {
       // add dimension & type
@@ -178,11 +174,7 @@
       for (auto it=amap.template one_dart_per_cell<i>().begin(),
            itend=amap.template one_dart_per_cell<i>().end(); it!=itend; ++it)
       {
-<<<<<<< HEAD
-        if (amap.template attribute<i>(it)!=nullptr)
-=======
         if (amap.template attribute<i>(it)!=amap.null_descriptor)
->>>>>>> 01f8f1bc
         {
           // make composant, dart and property node
           boost::property_tree::ptree & nattr = ndim.add("a", "");
@@ -202,11 +194,7 @@
   struct My_functor_cmap_save_one_attrib<CMap, i, false, true>
   {
     static void run(CMap& amap, boost::property_tree::ptree& ptree,
-<<<<<<< HEAD
-                    std::unordered_map<typename CMap::Dart_const_handle,
-=======
                     std::unordered_map<typename CMap::Dart_const_descriptor,
->>>>>>> 01f8f1bc
                     typename CMap::size_type>& myDarts)
     {
       // add dimension & type
@@ -219,11 +207,7 @@
       for (auto it=amap.template one_dart_per_cell<i>().begin(),
            itend=amap.template one_dart_per_cell<i>().end(); it!=itend; ++it)
       {
-<<<<<<< HEAD
-        if (amap.template attribute<i>(it)!=nullptr)
-=======
         if (amap.template attribute<i>(it)!=amap.null_descriptor)
->>>>>>> 01f8f1bc
         {
           // make composant, dart and property node
           boost::property_tree::ptree & nattr = ndim.add("a", "");
@@ -242,11 +226,7 @@
   struct My_functor_cmap_save_one_attrib<CMap, i, true, false>
   {
     static void run(CMap& amap, boost::property_tree::ptree& ptree,
-<<<<<<< HEAD
-                    std::unordered_map<typename CMap::Dart_const_handle,
-=======
                     std::unordered_map<typename CMap::Dart_const_descriptor,
->>>>>>> 01f8f1bc
                     typename CMap::size_type>& myDarts)
     {
       // add dimension & type
@@ -260,11 +240,7 @@
       for (auto it=amap.template one_dart_per_cell<i>().begin(),
            itend=amap.template one_dart_per_cell<i>().end(); it!=itend; ++it)
       {
-<<<<<<< HEAD
-        if (amap.template attribute<i>(it)!=nullptr)
-=======
         if (amap.template attribute<i>(it)!=amap.null_descriptor)
->>>>>>> 01f8f1bc
         {
           // make composant, dart and property node
           boost::property_tree::ptree & nattr = ndim.add("a", "");
@@ -283,11 +259,7 @@
   struct My_functor_cmap_save_one_attrib<CMap, i, false, false>
   {
     static void run(CMap& amap, boost::property_tree::ptree& ptree,
-<<<<<<< HEAD
-                    std::unordered_map<typename CMap::Dart_const_handle,
-=======
                     std::unordered_map<typename CMap::Dart_const_descriptor,
->>>>>>> 01f8f1bc
                     typename CMap::size_type>& myDarts)
     {
       // add dimension & type
@@ -300,11 +272,7 @@
       for (auto it=amap.template one_dart_per_cell<i>().begin(),
            itend=amap.template one_dart_per_cell<i>().end(); it!=itend; ++it)
       {
-<<<<<<< HEAD
-        if (amap.template attribute<i>(it)!=nullptr)
-=======
         if (amap.template attribute<i>(it)!=amap.null_descriptor)
->>>>>>> 01f8f1bc
         {
           // make composant, dart and property node
           boost::property_tree::ptree & nattr = ndim.add("a", "");
@@ -320,11 +288,7 @@
   {
     template <unsigned int i>
     static void run(CMap& amap, boost::property_tree::ptree& ptree,
-<<<<<<< HEAD
-                    std::unordered_map<typename CMap::Dart_const_handle,
-=======
                     std::unordered_map<typename CMap::Dart_const_descriptor,
->>>>>>> 01f8f1bc
                     typename CMap::size_type>& myDarts)
     {
       My_functor_cmap_save_one_attrib<CMap, i>::run(amap, ptree, myDarts);
@@ -333,11 +297,7 @@
 
   template < class CMap >
   boost::property_tree::ptree cmap_save_darts
-<<<<<<< HEAD
-  (CMap& amap, std::unordered_map<typename CMap::Dart_const_handle,
-=======
   (CMap& amap, std::unordered_map<typename CMap::Dart_const_descriptor,
->>>>>>> 01f8f1bc
    typename CMap::size_type>& myDarts)
   {
     CGAL_assertion( myDarts.empty() );
@@ -381,11 +341,7 @@
 
   template < class CMap >
   boost::property_tree::ptree cmap_save_attributes
-<<<<<<< HEAD
-  (const CMap& amap, std::unordered_map<typename CMap::Dart_const_handle,
-=======
   (const CMap& amap, std::unordered_map<typename CMap::Dart_const_descriptor,
->>>>>>> 01f8f1bc
    typename CMap::size_type>& myDarts)
   {
     using boost::property_tree::ptree;
@@ -419,11 +375,7 @@
     f(tree);
 
     // map dart => number
-<<<<<<< HEAD
-    std::unordered_map<typename CMap::Dart_const_handle, typename CMap::size_type> myDarts;
-=======
     std::unordered_map<typename CMap::Dart_const_descriptor, typename CMap::size_type> myDarts;
->>>>>>> 01f8f1bc
 
     // Save darts
     ptree pt_darts=cmap_save_darts(amap, myDarts);
