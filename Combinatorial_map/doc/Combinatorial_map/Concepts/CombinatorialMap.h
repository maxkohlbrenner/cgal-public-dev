--- conflicted
+++ resolved
@@ -4,57 +4,11 @@
 
 The concept `CombinatorialMap` defines a <I>d</I>-dimensional combinatorial map.
 
-<<<<<<< HEAD
-\cgalHasModel \ref  CGAL::Combinatorial_map "CGAL::Combinatorial_map<d,Items,Alloc>"
-\cgalHasModel \ref  CGAL::Combinatorial_map "CGAL::Items::Combinatorial_map<d,Items,Alloc>"
-=======
-\cgalRefines `GenericMap`
->>>>>>> 5f650053
-
 \cgalHasModel \link CGAL::Combinatorial_map `CGAL::Combinatorial_map<d,Items,Alloc>`\endlink
+\cgalHasModel \link CGAL::Combinatorial_map `CGAL::Items::Combinatorial_map<d,Items,Alloc>`\endlink
 
 For a combinatorial map, the function \link GenericMap::next `next`\endlink is equal to \f$ \beta_1\f$, \link GenericMap::previous `previous`\endlink is equal to \f$ \beta_0\f$  and the function \link GenericMap::opposite `opposite<i>`\endlink is equal to \f$ \beta_i\f$.
 */
-<<<<<<< HEAD
-typedef unspecified_type Dart;
-
-/*!
-%Dart descriptor type, equal to `Dart::Dart_descriptor`.
-*/
-typedef unspecified_type Dart_descriptor;
-
-/*!
-%Dart const descriptor type, equal to `Dart::Dart_const_descriptor`.
-*/
-typedef unspecified_type Dart_const_descriptor;
-
-/*!
-Size type (an unsigned integral type).
-*/
-typedef unspecified_type size_type;
-
-/// @}
-
-/// \name Constants
-/// @{
-
-/*!
-The dimension <I>d</I> of the combinatorial map, equal to `Dart::dimension`.
-*/
-static unsigned int dimension;
-
-/*!
-The number of available Boolean marks of the combinatorial map.
-*/
-static size_type NB_MARKS;
-
-/*
-\deprecated null dart handle is no longer static since \cgal 4.4.
-The null dart handle constant.
-A dart `d` is <I>i</I>-free if `beta(d, i)==null_dart_handle`.
-Note that `*null_dart_handle`\f$ \notin\f$`darts()`.
-=======
->>>>>>> 5f650053
 
 class CombinatorialMap {
 public:
