namespace CGAL {
/*!

\mainpage User Manual
\anchor Chapter_2D_Conforming_Triangulations_and_Meshes
\anchor userchapter2DMeshes
\cgalAutoToc
\author Laurent Rineau

This package implements Shewchuk's algorithm \cgalCite{s-mgdsa-00} to construct
conforming triangulations and 2D meshes. Conforming triangulations will be
described in Section \ref secMesh_2_conforming_triangulation and
meshes in Section \ref secMesh_2_meshes.

\section secMesh_2_conforming_triangulation Conforming Triangulations

\subsection secMesh_2_conforming_definitions Definitions

A triangulation is a <I>Delaunay triangulation</I> if the circumscribing
circle of any facet of the triangulation contains no vertex in its
interior. A <I>constrained</I> Delaunay triangulation is a constrained
triangulation which is as much Delaunay as possible. The circumscribing
circle of any facet of a constrained Delaunay triangulation contains in its
interior no data point <I>visible</I> from the facet.

An edge is said to be a <I>Delaunay edge</I> if it is inscribed in an empty
circle (containing no data point in its interior). This edge is said to be a
<I>Gabriel edge</I> if its diametrical circle is empty.

A constrained Delaunay triangulation is said to be a <I>conforming
Delaunay triangulation</I> if every constrained edge is a Delaunay edge.
Because any edge in a constrained Delaunay triangulation is either a
Delaunay edge or a constrained edge, a conforming Delaunay triangulation is
in fact a Delaunay triangulation. The only difference is that some of the
edges are marked as constrained edges.

A constrained Delaunay triangulation is said to be a <I>conforming
Gabriel triangulation</I> if every constrained edge is a Gabriel edge. The
Gabriel property is stronger than the Delaunay property and each Gabriel
edge is a Delaunay edge. Conforming Gabriel triangulations are thus also
conforming Delaunay triangulations.

Any constrained Delaunay triangulation can be refined into a
conforming Delaunay triangulation or into a conforming Gabriel
triangulation by adding vertices, called <I>Steiner vertices</I>, on
constrained edges until they are decomposed into subconstraints small enough
to be Delaunay or Gabriel edges.

\subsection secMesh_2_building_conforming Building Conforming Triangulations

Constrained Delaunay triangulations can be refined into
conforming triangulations by the two following global functions:

\code{.cpp}
template<class CDT>
void make_conforming_Delaunay_2 (CDT& t)
\endcode

\code{.cpp}
template<class CDT>
void make_conforming_Gabriel_2 (CDT& t)
\endcode


In both cases, the template parameter `CDT` must be instantiated by a
constrained Delaunay triangulation class (see Chapter \ref
Chapter_2D_Triangulations "2D Triangulations").

The geometric traits of the constrained
Delaunay triangulation used to instantiate the parameter `CDT` has to
be a model of the concept `ConformingDelaunayTriangulationTraits_2`.

The constrained Delaunay triangulation `t` is passed by reference
and is refined into a conforming Delaunay triangulation or into a
conforming Gabriel triangulation by adding vertices. The user is advised to
make a copy of the input triangulation in the case where the original
triangulation has to be preserved for other computations

The algorithm used by `make_conforming_Delaunay_2()` and
`make_conforming_Gabriel_2()` builds internal data structures that would be
computed twice if the two functions are called consecutively on the same
triangulation. In order to avoid these data to be constructed twice, the
advanced user can use the class `Triangulation_conformer_2<CDT>` to
refine a constrained Delaunay triangulation into a conforming Delaunay
triangulation and then into a conforming Gabriel triangulation. For
additional control of the refinement algorithm, this class also provides
separate functions to insert one Steiner point at a time.

\subsection secMesh_2_example_making_conforming Example: Making a Triangulation Conforming Delaunay and Then Conforming Gabriel

This example inserts several segments into a constrained Delaunay
triangulation, makes it conforming Delaunay, and then conforming
Gabriel. At each step, the number of vertices of the triangulation is
printed.

\cgalExample{Mesh_2/conforming.cpp}

See \cgalFigureRef{Conformexampleconform}

\cgalFigureBegin{Conformexampleconform,example-conform-Delaunay-Gabriel.png}
From left to right: Initial Delaunay triangulation, the corresponding conforming Delaunay, and the corresponding Gabriel triangulation.
\cgalFigureEnd

\section secMesh_2_meshes Meshes

\subsection secMesh_2_meshes_definition Definitions

A mesh is a partition of a given region into simplices whose shapes
and sizes satisfy several criteria.

The domain is the region that the user wants to mesh. It has to be
a bounded region of the plane. The domain is defined by a <I>planar
straight line graph</I>, <span class="textsc">Pslg</span> for short, which is a set of segments
such that two segments in the set are either disjoint or share an
endpoint. The segments of the <span class="textsc">Pslg</span> are constraints that will be
represented by a union of edges in the mesh. The <span class="textsc">Pslg</span> can also
contain isolated points that will appear as vertices of the mesh.

The segments of the <span class="textsc">Pslg</span> are either segments of the
boundary or internals constraints. The segments of the <span class="textsc">Pslg</span> have to
cover the boundary of the domain.

The <span class="textsc">Pslg</span> divides the plane into several connected components. By
default, the domain is the union of the bounded connected components.

See \cgalFigureRef{Domain} for an example of a domain
defined without using seed points, and a possible mesh of it.

\cgalFigureBegin{Domain,domain-domain-mesh.png}
A domain defined without seed points and the generated mesh.
\cgalFigureEnd



The user can override this default by providing a set of seed points. Either
seed points mark components to be meshed or they mark components not to be
meshed (holes).

See
\cgalFigureRef{Domainseeds} for another domain defined with the same <span class="textsc">Pslg</span> and two seed points used to define holes.
In the corresponding mesh these
two holes are triangulated but not meshed.


\cgalFigureBegin{Domainseeds,domain-seeds-domain-seeds-mesh.png}
A domain with two seeds points defining holes and the generated mesh.
\cgalFigureEnd

\subsection secMesh_2_criteria Shape and Size Criteria

The shape criterion for triangles is a lower bound \f$ B\f$ on the ratio
between the circumradius and the shortest edge length. Such a bound
implies a lower bound of \f$ \arcsin{\frac{1}{2B}}\f$ on the minimum angle
of the triangle and an upper bound of \f$ \pi - 2* \arcsin{\frac{1}{2B}}\f$
on the maximum angle. Unfortunately, the termination of the algorithm
is guaranteed only if \f$ B \ge \sqrt{2}\f$, which corresponds to a lower
bound of \f$ 20.7\f$ degrees over the angles.

The size criterion can be any criterion that tends to prefer small
triangles. For example, the size criterion can be an upper bound on the
length of longest edge of triangles, or an upper bound on the radius of the
circumcircle. The size bound can vary over the domain. For example,
the size criterion could impose a small size for the triangles intersecting
a given line.

Both types of criteria are defined in an object `criteria` passed as
parameter of the meshing functions.

\subsection Mesh_2TheMeshingAlgorithm The Meshing Algorithm

The input to a meshing problem is a <span class="textsc">Pslg</span> and a set of seeds
describing the domain to be meshed, and a set of size and shape
criteria. The algorithm implemented in this package starts with a
constrained Delaunay triangulation of the input <span class="textsc">Pslg</span> and produces a
mesh using the Delaunay refinement method. This method inserts new vertices to
the triangulation, as far as possible from other vertices, and stops when the
criteria are satisfied.

If all angles between incident segments of the input <span class="textsc">Pslg</span>
are greater than \f$ 60\f$ degrees and if the bound on the
circumradius/edge ratio is greater than \f$ \sqrt{2}\f$,
the algorithm is guaranteed to terminate with a mesh
satisfying the size and shape criteria.

If some input angles are smaller than \f$ 60\f$ degrees, the algorithm will
end up with a mesh in which some triangles violate the criteria near small
input angles. This is unavoidable since small angles formed
by input segments cannot be suppressed. Furthermore, it has been
shown (\cgalCite{s-mgdsa-00}), that some domains with small input angles
cannot be meshed with angles even smaller than the small input angles.
Note that if the domain is a polygonal region, the resulting mesh will
satisfy size and shape criteria except for the small input angles.
In addition, the algorithm may succeed in producing meshes with a lower
angle bound greater than \f$ 20.7\f$ degrees, but there is no such guarantee.

\subsection secMesh_2_building_meshes Building Meshes

Meshes are obtained from
constrained Delaunay triangulations by calling the global function :

\code{.cpp}
template<class CDT, class Criteria>
void refine_Delaunay_mesh_2 (CDT &t, const Criteria& criteria)
\endcode

The template parameter `CDT` must be instantiated by a constrained
Delaunay triangulation class. In order to override the domain,
a version of this function has two more arguments that define a sequence of
seed points.

The geometric traits class of `CDT` has to be a
model of the concept `DelaunayMeshTraits_2`. This concept
refines the concept `ConformingDelaunayTriangulationTraits_2`
adding the geometric predicates and constructors. The template parameter
`Criteria` must be a model of `MeshingCriteria_2`. This concept
defines criteria that the triangles have to satisfy.
\cgal provides two models for this concept:
<UL>
<LI>`Delaunay_mesh_criteria_2<CDT>`, that defines a shape criterion
that bounds the minimum angle of triangles,
<LI>`Delaunay_mesh_size_criteria_2<CDT>`, that adds to the previous
criterion a bound on the maximum edge length.
</UL>

If the function `refine_Delaunay_mesh_2()` is called several times on the
same triangulation with different criteria, the algorithm rebuilds the
internal data structure used for meshing at every call. In order to avoid
rebuild the data structure at every call, the advanced user can
use the class `Delaunay_mesher_2<CDT>`. This class provides also step
by step functions. Those functions insert one vertex at a time.

Any object of type `Delaunay_mesher_2<CDT>` is constructed from a
reference to a `CDT`, and has several member functions to define the
domain to be meshed and to mesh the `CDT`. See the example given below
and the reference manual for details. Note that the `CDT` should not be
externally modified during the life time of the `Delaunay_mesher_2<CDT>`
object.

Once the mesh is constructed, one can determine which faces of the
triangulation are in the mesh domain using the `is_in_domain()` member
function of the face type (see the concept `DelaunayMeshFaceBase_2`).


\subsection secMesh_2_optimization Optimization of Meshes with Lloyd

The package also provides a global function that runs Lloyd optimization iterations on the
mesh generated by Delaunay refinement. The goal of this mesh optimization is to
improve the angles inside the mesh, and make them as close as possible to 60 degrees.

\code{.cpp}

template< class CDT >
Mesh_optimization_return_code lloyd_optimize_mesh_2(CDT& cdt);

\endcode
Note that this global function has more parameters (see details in reference pages) to tune the optimization process.

This optimization process alternates relocating vertices to the center of mass
of their Voronoi cells, and updating the Delaunay connectivity of the triangulation.
The center of mass is computed with respect to a sizing function that was designed to
preserve the local density of points in the mesh generated by Delaunay refinement.

See Figure \cgalFigureRef{Lloydfigure} for a mesh generated by `refine_Delaunay_mesh_2()` and optimized
with `lloyd_optimize_mesh_2()`. Figure \cgalFigureRef{LloydHistogramfigure}
shows the histogram of angles inside these meshes.

\cgalFigureBegin{Lloydfigure,lloyd.png}
(Left) Mesh generated by `refine_Delaunay_mesh_2()` for a uniform sizing criterion.
(Right) shows the same mesh after 100 iterations of Lloyd optimization.
\cgalFigureEnd

\cgalFigureBegin{LloydHistogramfigure,lloyd-histograms.png}
Histograms of angles inside the mesh after Delaunay refinement, and after 10 and 100 iterations
of Lloyd optimization.
After Delaunay refinement, angles are in the interval [28.5; 121.9] degrees.
After 10 iterations of Lloyd optimization, they are in [29.1; 110.8]. 100 iterations take them to [29.3; 109.9].
\cgalFigureEnd


\subsection Mesh_2Examples Examples

\subsubsection Mesh_2ExampleUsingtheGlobalFunction Example Using the Global Function

The following example inserts several segments into a constrained
triangulation and then meshes it using the global function
`refine_Delaunay_mesh_2()`. The size and shape criteria are the default ones
provided by the criteria class `Delaunay_mesh_criteria_2<K>`. No seeds are
given, meaning that the mesh domain covers the whole plane except the
unbounded component.

\cgalExample{Mesh_2/mesh_global.cpp}

\subsubsection Mesh_2ExampleUsingtheClass Example Using the Class Delaunay_mesher_2<CDT>

This example uses the class `Delaunay_mesher_2<CDT>` and calls
the `refine_mesh()` member function twice, changing the size and
shape criteria in between. In such a case, using twice the global
function `refine_Delaunay_mesh_2()` would be less efficient,
because some internal structures needed by the algorithm would be
built twice.

\cgalExample{Mesh_2/mesh_class.cpp}

\subsubsection Mesh_2ExampleUsingSeeds Example Using Seeds

This example uses the global function `refine_Delaunay_mesh_2()` but
defines a domain by using one seed. The size and shape criteria are the
default ones provided by the criteria class
`Delaunay_mesh_criteria_2<K>`.

Once the mesh is constructed, the `is_in_domain()` member function of
faces is used to count them.

\cgalExample{Mesh_2/mesh_with_seeds.cpp}


\subsubsection Mesh_2ExampleLloyd Example Using the Lloyd optimizer

This example uses the global function `lloyd_optimize_mesh_2()`.
The mesh is generated using the function `refine_Delaunay_mesh_2()` of `CGAL::Delaunay_mesher_2`,
and is then optimized using `lloyd_optimize_mesh_2()`. The optimization will stop
after 10 (set by `max_iteration_number`) iterations of alternating vertex relocations
and Delaunay connectivity updates. More termination conditions can be used and are detailed
in the Reference Manual.


\cgalExample{Mesh_2/mesh_optimization.cpp}


<<<<<<< HEAD

*/
=======
\section secMesh_2_IO Input/Output
It is possible to export the result of a meshing in VTU, using the function `write_vtu()`.
For more information about this format, see \ref IOStreamVTK.
*/ 
>>>>>>> 9c0648a0
} /* namespace CGAL */
<|MERGE_RESOLUTION|>--- conflicted
+++ resolved
@@ -1,7 +1,7 @@
 namespace CGAL {
 /*!
 
-\mainpage User Manual
+\mainpage User Manual 
 \anchor Chapter_2D_Conforming_Triangulations_and_Meshes
 \anchor userchapter2DMeshes
 \cgalAutoToc
@@ -12,9 +12,9 @@
 described in Section \ref secMesh_2_conforming_triangulation and
 meshes in Section \ref secMesh_2_meshes.
 
-\section secMesh_2_conforming_triangulation Conforming Triangulations
-
-\subsection secMesh_2_conforming_definitions Definitions
+\section secMesh_2_conforming_triangulation Conforming Triangulations 
+
+\subsection secMesh_2_conforming_definitions Definitions 
 
 A triangulation is a <I>Delaunay triangulation</I> if the circumscribing
 circle of any facet of the triangulation contains no vertex in its
@@ -46,18 +46,18 @@
 constrained edges until they are decomposed into subconstraints small enough
 to be Delaunay or Gabriel edges.
 
-\subsection secMesh_2_building_conforming Building Conforming Triangulations
+\subsection secMesh_2_building_conforming Building Conforming Triangulations 
 
 Constrained Delaunay triangulations can be refined into
-conforming triangulations by the two following global functions:
+conforming triangulations by the two following global functions: 
 
 \code{.cpp}
-template<class CDT>
+template<class CDT> 
 void make_conforming_Delaunay_2 (CDT& t)
 \endcode
 
 \code{.cpp}
-template<class CDT>
+template<class CDT> 
 void make_conforming_Gabriel_2 (CDT& t)
 \endcode
 
@@ -86,7 +86,7 @@
 additional control of the refinement algorithm, this class also provides
 separate functions to insert one Steiner point at a time.
 
-\subsection secMesh_2_example_making_conforming Example: Making a Triangulation Conforming Delaunay and Then Conforming Gabriel
+\subsection secMesh_2_example_making_conforming Example: Making a Triangulation Conforming Delaunay and Then Conforming Gabriel 
 
 This example inserts several segments into a constrained Delaunay
 triangulation, makes it conforming Delaunay, and then conforming
@@ -101,9 +101,9 @@
 From left to right: Initial Delaunay triangulation, the corresponding conforming Delaunay, and the corresponding Gabriel triangulation.
 \cgalFigureEnd
 
-\section secMesh_2_meshes Meshes
-
-\subsection secMesh_2_meshes_definition Definitions
+\section secMesh_2_meshes Meshes 
+
+\subsection secMesh_2_meshes_definition Definitions 
 
 A mesh is a partition of a given region into simplices whose shapes
 and sizes satisfy several criteria.
@@ -121,10 +121,10 @@
 cover the boundary of the domain.
 
 The <span class="textsc">Pslg</span> divides the plane into several connected components. By
-default, the domain is the union of the bounded connected components.
+default, the domain is the union of the bounded connected components. 
 
 See \cgalFigureRef{Domain} for an example of a domain
-defined without using seed points, and a possible mesh of it.
+defined without using seed points, and a possible mesh of it. 
 
 \cgalFigureBegin{Domain,domain-domain-mesh.png}
 A domain defined without seed points and the generated mesh.
@@ -137,7 +137,7 @@
 meshed (holes).
 
 See
-\cgalFigureRef{Domainseeds} for another domain defined with the same <span class="textsc">Pslg</span> and two seed points used to define holes.
+\cgalFigureRef{Domainseeds} for another domain defined with the same <span class="textsc">Pslg</span> and two seed points used to define holes. 
 In the corresponding mesh these
 two holes are triangulated but not meshed.
 
@@ -146,7 +146,7 @@
 A domain with two seeds points defining holes and the generated mesh.
 \cgalFigureEnd
 
-\subsection secMesh_2_criteria Shape and Size Criteria
+\subsection secMesh_2_criteria Shape and Size Criteria 
 
 The shape criterion for triangles is a lower bound \f$ B\f$ on the ratio
 between the circumradius and the shortest edge length. Such a bound
@@ -193,7 +193,7 @@
 In addition, the algorithm may succeed in producing meshes with a lower
 angle bound greater than \f$ 20.7\f$ degrees, but there is no such guarantee.
 
-\subsection secMesh_2_building_meshes Building Meshes
+\subsection secMesh_2_building_meshes Building Meshes 
 
 Meshes are obtained from
 constrained Delaunay triangulations by calling the global function :
@@ -217,14 +217,14 @@
 \cgal provides two models for this concept:
 <UL>
 <LI>`Delaunay_mesh_criteria_2<CDT>`, that defines a shape criterion
-that bounds the minimum angle of triangles,
+that bounds the minimum angle of triangles, 
 <LI>`Delaunay_mesh_size_criteria_2<CDT>`, that adds to the previous
 criterion a bound on the maximum edge length.
 </UL>
 
 If the function `refine_Delaunay_mesh_2()` is called several times on the
-same triangulation with different criteria, the algorithm rebuilds the
-internal data structure used for meshing at every call. In order to avoid
+same triangulation with different criteria, the algorithm rebuilds the 
+internal data structure used for meshing at every call. In order to avoid 
 rebuild the data structure at every call, the advanced user can
 use the class `Delaunay_mesher_2<CDT>`. This class provides also step
 by step functions. Those functions insert one vertex at a time.
@@ -243,8 +243,8 @@
 
 \subsection secMesh_2_optimization Optimization of Meshes with Lloyd
 
-The package also provides a global function that runs Lloyd optimization iterations on the
-mesh generated by Delaunay refinement. The goal of this mesh optimization is to
+The package also provides a global function that runs Lloyd optimization iterations on the 
+mesh generated by Delaunay refinement. The goal of this mesh optimization is to 
 improve the angles inside the mesh, and make them as close as possible to 60 degrees.
 
 \code{.cpp}
@@ -257,7 +257,7 @@
 
 This optimization process alternates relocating vertices to the center of mass
 of their Voronoi cells, and updating the Delaunay connectivity of the triangulation.
-The center of mass is computed with respect to a sizing function that was designed to
+The center of mass is computed with respect to a sizing function that was designed to 
 preserve the local density of points in the mesh generated by Delaunay refinement.
 
 See Figure \cgalFigureRef{Lloydfigure} for a mesh generated by `refine_Delaunay_mesh_2()` and optimized
@@ -270,7 +270,7 @@
 \cgalFigureEnd
 
 \cgalFigureBegin{LloydHistogramfigure,lloyd-histograms.png}
-Histograms of angles inside the mesh after Delaunay refinement, and after 10 and 100 iterations
+Histograms of angles inside the mesh after Delaunay refinement, and after 10 and 100 iterations 
 of Lloyd optimization.
 After Delaunay refinement, angles are in the interval [28.5; 121.9] degrees.
 After 10 iterations of Lloyd optimization, they are in [29.1; 110.8]. 100 iterations take them to [29.3; 109.9].
@@ -316,24 +316,19 @@
 
 \subsubsection Mesh_2ExampleLloyd Example Using the Lloyd optimizer
 
-This example uses the global function `lloyd_optimize_mesh_2()`.
+This example uses the global function `lloyd_optimize_mesh_2()`. 
 The mesh is generated using the function `refine_Delaunay_mesh_2()` of `CGAL::Delaunay_mesher_2`,
-and is then optimized using `lloyd_optimize_mesh_2()`. The optimization will stop
+and is then optimized using `lloyd_optimize_mesh_2()`. The optimization will stop 
 after 10 (set by `max_iteration_number`) iterations of alternating vertex relocations
-and Delaunay connectivity updates. More termination conditions can be used and are detailed
+and Delaunay connectivity updates. More termination conditions can be used and are detailed 
 in the Reference Manual.
 
 
 \cgalExample{Mesh_2/mesh_optimization.cpp}
 
 
-<<<<<<< HEAD
-
-*/
-=======
 \section secMesh_2_IO Input/Output
 It is possible to export the result of a meshing in VTU, using the function `write_vtu()`.
 For more information about this format, see \ref IOStreamVTK.
 */ 
->>>>>>> 9c0648a0
 } /* namespace CGAL */
