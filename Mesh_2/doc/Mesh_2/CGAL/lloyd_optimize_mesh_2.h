namespace CGAL {

/*!
\ingroup PkgMesh2Functions

The function `lloyd_optimize_mesh_2()` is a mesh optimization process
based on the minimization of a global energy function.

In `lloyd_optimize_mesh_2()`, the minimized global energy may be interpreted
as the \f$ L^1\f$-norm of the error achieved
when the function \f$ x^2\f$ is interpolated on the mesh domain
using a piecewise linear function which is linear
in each cell of the Voronoi diagram of the mesh vertices.

The optimizer `lloyd_optimize_mesh_2()` works in iterative steps.
At each iteration, mesh vertices are moved into
positions that bring to zero the energy gradient
and the Delaunay triangulation is updated.
Vertices on the mesh boundaries are not moved.

\tparam CDT is required to be or derive from `CGAL::Constrained_Delaunay_triangulation_2`,
with vertex base and face base of its underlying `TriangulationDataStructure_2`
being models of `DelaunayMeshVertexBase_2` and `DelaunayMeshFaceBase_2`, respectively.
The argument `cdt`, passed by reference, provides the initial mesh
and is modified by the algorithm to represent the final optimized mesh.

<<<<<<< HEAD
\tparam PointIterator must be an iterator with value type `Kernel::Point_2`.
=======
\tparam PointIterator must be an iterator with value type `Kernel::Point_2`

>>>>>>> 2ac3a00d

The function has several optional parameters which are named parameters
(we use the Boost.Parameter library).
Therefore, when calling the function, the parameters can be provided in any order
provided that the names of the parameters are used
(see example at the bottom of this page).

\cgalHeading{Named Parameters}

- <b>`parameters::time_limit`</b>
is used to set up, in seconds,
a CPU time limit after which the optimization process is stopped. This time is
measured using `CGAL::Timer`.
The default value is 0 and means that there is no time limit.
\pre `time_limit` \f$ \geq\f$ 0

- <b>`parameters::%max_iteration_number`</b> sets a limit on the
number of performed iterations. The default value of 0 means that there is
no limit on the number of performed iterations.
\pre `max_iteration_number`\f$ \geq\f$ 0

- <b>`parameters::%convergence`</b> is a stopping criterion based on convergence:
the optimization process is stopped, when at the last iteration,
the displacement of any vertex is less than a given fraction of the
length of the shortest edge incident to that vertex.
The parameter `convergence` gives the threshold ratio.
\pre 0 \f$ \leq\f$ `convergence` \f$ \leq\f$ 1

- <b>`parameters::freeze_bound`</b> is designed to reduce running time of each
optimization iteration. Any vertex that has a displacement less than a given
fraction of the length of its shortest incident edge, is frozen (i.e.\ is
not relocated). The parameter `freeze_bound` gives the threshold ratio.
The default value is 0.001. If it is set to 0, freezing of vertices is disabled.
\pre 0 \f$ \leq\f$ `freeze_bound` \f$ \leq\f$ 1

- <b>`parameters::seeds_begin`</b> and <b>`parameters::seeds_end`</b>
are begin and end input iterators to iterate on seed points.
The sequence [`parameters::seeds_begin`, `parameters::seeds_end`)
defines the domain in which the mesh was generated, and should be optimized.

- <b>`parameters::mark`</b>. If `mark` is set to true, the mesh domain
is the union of the bounded connected components including at least one seed.
If `mark` is false, the domain is the union of the bounded components including
no seed. Note that the unbounded component of the plane is never optimized.
The default value is false.




\return
The function `lloyd_optimize_mesh_2()` returns a value of type `CGAL::Mesh_optimization_return_code`
which is:
<UL>
<LI>`CGAL::TIME_LIMIT_REACHED` when the time limit is reached.
<LI>`CGAL::MAX_ITERATION_NUMBER_REACHED` when `lloyd_optimize_mesh_2()` stops because it has performed `max_iteration_number` iterations.
<LI>`CGAL::CONVERGENCE_REACHED` when `lloyd_optimize_mesh_2()` stops because the convergence criterion
is met.
<LI>`CGAL::ALL_VERTICES_FROZEN` when all vertices have been frozen, when the
`freeze_bound` parameter is set to a positive value.
<LI>`CGAL::CANT_IMPROVE_ANYMORE` when `lloyd_optimize_mesh_2()` stops because
most vertices have been frozen, and no better convergence can be reached.
</UL>

\cgalHeading{Example}


\code{.cpp}
// Lloyd-smoothing until convergence reaches 0.01, freezing vertices which
// move less than 0.001*shortest_incident_edge_length
lloyd_optimize_mesh_2(cdt,
                      parameters::convergence=0.01,
                      parameters::freeze_bound=0.001);

\endcode

\sa `CGAL::Mesh_optimization_return_code`
\sa `CGAL::refine_Delaunay_mesh_2()`

*/

template<typename CDT, typename PointIterator>
CGAL::Mesh_optimization_return_code
lloyd_optimize_mesh_2(CDT& cdt,
  double parameters::time_limit=0,
  std::size_t parameters::max_iteration_number=0,
  double parameters::convergence=0.001,
  double parameters::freeze_bound = 0.001,
  PointIterator parameters::seeds_begin = PointIterator(),
  PointIterator parameters::seeds_end = PointIterator(),
  bool parameters::mark = false);

} /* namespace CGAL */<|MERGE_RESOLUTION|>--- conflicted
+++ resolved
@@ -24,12 +24,7 @@
 The argument `cdt`, passed by reference, provides the initial mesh
 and is modified by the algorithm to represent the final optimized mesh.
 
-<<<<<<< HEAD
-\tparam PointIterator must be an iterator with value type `Kernel::Point_2`.
-=======
 \tparam PointIterator must be an iterator with value type `Kernel::Point_2`
-
->>>>>>> 2ac3a00d
 
 The function has several optional parameters which are named parameters
 (we use the Boost.Parameter library).
