


/*!
\ingroup PkgMesh2Concepts
\cgalConcept


The concept `ConformingDelaunayTriangulationTraits_2` refines the concept 
`ConstrainedDelaunayTriangulationTraits_2` by providing a numeric 
field type `FT`, a type `Vector_2` and several constructors on 
`Vector_2`, `Point_2`, and a predicate on angles. 
The field type has to be a model of 
the concept `::FieldWithSqrt`. This field type and the 
constructors are used by the conforming algorithm to compute Steiner 
points on constrained edges. 

\cgalRefines `DelaunayTriangulationTraits_2` 

<<<<<<< HEAD
\cgalHasModel Any model of the `Kernel` concept. In particular, all \cgal kernels. 
=======
\cgalHasModel Any model of `Kernel` concept. In particular, all \cgal kernels
\cgalHasModel `Projection_traits_xy_3<K>`
>>>>>>> efd13bab


*/

class ConformingDelaunayTriangulationTraits_2 {
public:


/// \name Types 
/// @{

/*! 
The field type. It must be a model of 
`FieldWithSqrt`, that is must be a number type 
supporting the operations \f$ +\f$, \f$ -\f$, \f$ *\f$, \f$ /\f$, and \f$ \sqrt{\cdot}\f$. 
*/ 
typedef Hidden_type FT; 


/*! 
The vector type. 
*/ 
typedef Hidden_type Vector_2; 


/*! 
Constructor object. Must 
provide the operator `Vector_2 operator()(Point a, Point b)` 
that computes the vector `b-a`. 
*/ 
typedef Hidden_type Construct_vector_2; 


/*! 
Constructor object. Must 
provide the operator `Vector_2 operator()(Vector_2 v, FT scale)` 
that computes the vector `scale` \f$\cdot\f$ `v`. 
*/ 
typedef Hidden_type Construct_scaled_vector_2; 


/*! 
Constructor object. Must 
provide the operator `Point_2 operator()(Point_2 p, Vector_2 v)` 
that computes the point `p+v`. 
*/ 
typedef Hidden_type Construct_translated_point_2; 


/*! 
Constructor object. Must provide 
the operator `Point_2 operator()(Point_2 a, Point_2 b)` that 
computes the midpoint of the segment \f$ ab\f$. 
*/ 
typedef Hidden_type Construct_midpoint_2; 


/*! 
Constructor object. Must 
provide the operator `FT operator()(Point_2 a, Point_2 b)` that 
computes the squared distance between `a` and `b`. 
*/ 
typedef Hidden_type Compute_squared_distance_2; 


/*! 
Predicate object. Must provide the operator 
`CGAL::Angle operator()(Point_2 p, Point_2 q, Point_2 r)` that 
returns OBTUSE, RIGHT or ACUTE depending on the angle formed by the three 
points `p`, `q`, `r` (`q` being the vertex of the angle). 
*/ 
typedef Hidden_type Angle_2; 

/// @} 


/// \name Access to predicate and constructor objects 
/// @{

/*! 

*/ 
Construct_vector_2 construct_vector_2_object(); 





/*! 

*/ 
Construct_scaled_vector_2 construct_scaled_vector_2_object(); 





/*! 

*/ 
Construct_translated_point_2 
construct_translated_point_2_object(); 





/*! 

*/ 
Construct_midpoint_2 construct_midpoint_2_object(); 





/*! 

*/ 
Compute_squared_distance_2 
compute_squared_distance_2_object(); 





/*! 

*/ 
Angle_2 angle_2_object(); 





/// @}

}; /* end ConformingDelaunayTriangulationTraits_2 */
<|MERGE_RESOLUTION|>--- conflicted
+++ resolved
@@ -17,12 +17,8 @@
 
 \cgalRefines `DelaunayTriangulationTraits_2` 
 
-<<<<<<< HEAD
-\cgalHasModel Any model of the `Kernel` concept. In particular, all \cgal kernels. 
-=======
 \cgalHasModel Any model of `Kernel` concept. In particular, all \cgal kernels
 \cgalHasModel `Projection_traits_xy_3<K>`
->>>>>>> efd13bab
 
 
 */
